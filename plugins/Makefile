--- conflicted
+++ resolved
@@ -1,264 +1,213 @@
-# $Id$
-# 
-# GMAT: General Mission Analysis Tool.
-# 
-#  Copyright (c) 2002-2014 United States Government as represented by the
-#  Administrator of The National Aeronautics and Space Administration.
-#  All Other Rights Reserved.
-#
-# Root level all plugins makefile 
-#
-# This file calls make on all plugins folder.
-
-BUILD_64BIT = 0
-
-ifeq ($(PLATFORM), )
-PLATFORM = windows
-endif
-
-ifeq ($(PLATFORM), nomatlab)
-
-all: 
-	cd CInterfacePlugin; make all;
-	cd EphemPropagatorPlugin; make all;
-	cd StationPlugin; make all;
-	cd EstimationPlugin; make all;
-	cd GeometricMeasurementPlugin; make all;
-	cd EventLocatorPlugin; make all;
-	cd ExtraPropagatorsPlugin; make all;
-	cd ProductionPropagatorPlugin; make all;
-	cd GmatFunctionPlugin; make all;
-	cd FormationPlugin; make all;
-	cd SaveCommandPlugin; make all;
-	cd DataInterfacePlugin; make all;
-
-rebuild: 
-	cd CInterfacePlugin; make rebuild;
-	cd EphemPropagatorPlugin; make rebuild;
-	cd StationPlugin; make rebuild;
-	cd EstimationPlugin; make rebuild;
-	cd GeometricMeasurementPlugin; make rebuild;
-	cd EventLocatorPlugin; make rebuild;
-	cd ExtraPropagatorsPlugin; make rebuild;
-	cd ProductionPropagatorPlugin; make rebuild;
-	cd GmatFunctionPlugin; make rebuild;
-	cd FormationPlugin; make rebuild;
-	cd SaveCommandPlugin; make rebuild;
-	cd DataInterfacePlugin; make rebuild;
-
-clean:
-	cd CInterfacePlugin; make clean;
-	cd EphemPropagatorPlugin; make clean;
-	cd StationPlugin; make clean;
-	cd EstimationPlugin; make clean;
-	cd GeometricMeasurementPlugin; make clean;
-	cd EventLocatorPlugin; make clean;
-	cd ProductionPropagatorPlugin; make clean;
-	cd ExtraPropagatorsPlugin; make clean;
-	cd GmatFunctionPlugin; make clean;
-	cd FormationPlugin; make clean;
-	cd SaveCommandPlugin; make clean;
-	cd DataInterfacePlugin; make clean;
-
-endif
-
-ifeq ($(PLATFORM), mac)
-
-all: 
-<<<<<<< HEAD
-	cd CInterfacePlugin; make all;
-	cd EphemPropagatorPlugin; make all;
-	cd StationPlugin; make all;
-	cd EstimationPlugin; make all;
-	cd GeometricMeasurementPlugin; make all;
-	cd EventLocatorPlugin; make all;
-	cd ExtraPropagatorsPlugin; make all;
-	cd ProductionPropagatorPlugin; make all;
-	cd GmatFunctionPlugin; make all;
-	cd FormationPlugin; make all;
-	cd SaveCommandPlugin; make all;
-	cd DataInterfacePlugin; make all;
-=======
-	cd CInterfacePlugin; make all BUILD_64BIT=$(BUILD_64BIT);
-	cd EphemPropagatorPlugin; make all BUILD_64BIT=$(BUILD_64BIT);
-	cd EstimationPlugin; make all BUILD_64BIT=$(BUILD_64BIT);
-	cd GeometricMeasurementPlugin; make all BUILD_64BIT=$(BUILD_64BIT);
-	cd EventLocatorPlugin; make all BUILD_64BIT=$(BUILD_64BIT);
-	cd ExtraPropagatorsPlugin; make all BUILD_64BIT=$(BUILD_64BIT);
-	cd ProductionPropagatorPlugin; make all BUILD_64BIT=$(BUILD_64BIT);
-	cd GmatFunctionPlugin; make all BUILD_64BIT=$(BUILD_64BIT);
-#	cd MatlabInterfacePlugin; make all BUILD_64BIT=$(BUILD_64BIT);
-	cd FormationPlugin; make all BUILD_64BIT=$(BUILD_64BIT);
-	cd SaveCommandPlugin; make all BUILD_64BIT=$(BUILD_64BIT);
-	cd StationPlugin; make all BUILD_64BIT=$(BUILD_64BIT);
-	cd DataInterfacePlugin; make all BUILD_64BIT=$(BUILD_64BIT);
->>>>>>> 48cb7627
-
-#	cd MatlabInterfacePlugin; make all;
-
-rebuild: 
-<<<<<<< HEAD
-	cd CInterfacePlugin; make rebuild;
-	cd EphemPropagatorPlugin; make rebuild;
-	cd StationPlugin; make rebuild;
-	cd EstimationPlugin; make rebuild;
-	cd GeometricMeasurementPlugin; make rebuild;
-	cd EventLocatorPlugin; make rebuild;
-	cd ExtraPropagatorsPlugin; make rebuild;
-	cd ProductionPropagatorPlugin; make rebuild;
-	cd GmatFunctionPlugin; make rebuild;
-	cd FormationPlugin; make rebuild;
-	cd SaveCommandPlugin; make rebuild;
-	cd DataInterfacePlugin; make rebuild;
-=======
-	cd CInterfacePlugin; make rebuild BUILD_64BIT=$(BUILD_64BIT);
-	cd EphemPropagatorPlugin; make rebuild BUILD_64BIT=$(BUILD_64BIT);
-	cd EstimationPlugin; make rebuild BUILD_64BIT=$(BUILD_64BIT);
-	cd GeometricMeasurementPlugin; make rebuild BUILD_64BIT=$(BUILD_64BIT);
-	cd EventLocatorPlugin; make rebuild BUILD_64BIT=$(BUILD_64BIT);
-	cd ExtraPropagatorsPlugin; make rebuild BUILD_64BIT=$(BUILD_64BIT);
-	cd ProductionPropagatorPlugin; make rebuild BUILD_64BIT=$(BUILD_64BIT);
-	cd GmatFunctionPlugin; make rebuild BUILD_64BIT=$(BUILD_64BIT);
-#	cd MatlabInterfacePlugin; make rebuild BUILD_64BIT=$(BUILD_64BIT);
-	cd FormationPlugin; make rebuild BUILD_64BIT=$(BUILD_64BIT);
-	cd SaveCommandPlugin; make rebuild BUILD_64BIT=$(BUILD_64BIT);
-	cd StationPlugin; make rebuild BUILD_64BIT=$(BUILD_64BIT);
-	cd DataInterfacePlugin; make rebuild BUILD_64BIT=$(BUILD_64BIT);
->>>>>>> 48cb7627
-
-#	cd MatlabInterfacePlugin; make rebuild;
-
-clean:
-<<<<<<< HEAD
-	cd CInterfacePlugin; make clean;
-	cd EphemPropagatorPlugin; make clean;
-	cd StationPlugin; make clean;
-	cd EstimationPlugin; make clean;
-	cd GeometricMeasurementPlugin; make clean;
-	cd EventLocatorPlugin; make clean;
-	cd ExtraPropagatorsPlugin; make clean;
-	cd ProductionPropagatorPlugin; make clean;
-	cd GmatFunctionPlugin; make clean;
-	cd FormationPlugin; make clean;
-	cd SaveCommandPlugin; make clean;
-	cd DataInterfacePlugin; make clean;
-=======
-	cd CInterfacePlugin; make clean BUILD_64BIT=$(BUILD_64BIT);
-	cd EphemPropagatorPlugin; make clean BUILD_64BIT=$(BUILD_64BIT);
-	cd EstimationPlugin; make clean BUILD_64BIT=$(BUILD_64BIT);
-	cd GeometricMeasurementPlugin; make clean BUILD_64BIT=$(BUILD_64BIT);
-	cd EventLocatorPlugin; make clean BUILD_64BIT=$(BUILD_64BIT);
-	cd ExtraPropagatorsPlugin; make clean BUILD_64BIT=$(BUILD_64BIT);
-	cd ProductionPropagatorPlugin; make clean BUILD_64BIT=$(BUILD_64BIT);
-	cd GmatFunctionPlugin; make clean BUILD_64BIT=$(BUILD_64BIT);
-#	cd MatlabInterfacePlugin; make clean BUILD_64BIT=$(BUILD_64BIT);
-	cd FormationPlugin; make clean BUILD_64BIT=$(BUILD_64BIT);
-	cd SaveCommandPlugin; make clean BUILD_64BIT=$(BUILD_64BIT);
-	cd StationPlugin; make clean BUILD_64BIT=$(BUILD_64BIT);
-	cd DataInterfacePlugin; make clean BUILD_64BIT=$(BUILD_64BIT);
->>>>>>> 48cb7627
-
-#	cd MatlabInterfacePlugin; make clean;
-
-endif
-
-ifeq ($(PLATFORM), windows)
-
-all: 
-	cd CInterfacePlugin; make all;
-	cd EphemPropagatorPlugin; make all;
-	cd StationPlugin; make all;
-	cd EstimationPlugin; make all;
-	cd GeometricMeasurementPlugin; make all;
-	cd EventLocatorPlugin; make all;
-	cd ExtraPropagatorsPlugin; make all;
-	cd ProductionPropagatorPlugin; make all;
-	cd GmatFunctionPlugin; make all;
-	cd MatlabInterfacePlugin; make all;
-	cd FminconOptimizerPlugin; make all;
-	cd FormationPlugin; make all;
-	cd SaveCommandPlugin; make all;
-	cd DataInterfacePlugin; make all;
-
-rebuild: 
-	cd CInterfacePlugin; make rebuild;
-	cd EphemPropagatorPlugin; make rebuild;
-	cd StationPlugin; make rebuild;
-	cd EstimationPlugin; make rebuild;
-	cd GeometricMeasurementPlugin; make rebuild;
-	cd EventLocatorPlugin; make rebuld;
-	cd ExtraPropagatorsPlugin; make rebuild;
-	cd ProductionPropagatorPlugin; make rebuild;
-	cd GmatFunctionPlugin; make rebuild;
-	cd MatlabInterfacePlugin; make rebuild;
-	cd FminconOptimizerPlugin; make rebuild;
-	cd FormationPlugin; make rebuild;
-	cd SaveCommandPlugin; make rebuild;
-	cd DataInterfacePlugin; make rebuild;
-
-clean:
-	cd CInterfacePlugin; make clean;
-	cd EphemPropagatorPlugin; make clean;
-	cd StationPlugin; make clean;
-	cd EstimationPlugin; make clean;
-	cd GeometricMeasurementPlugin; make clean;
-	cd EventLocatorPlugin; make clean;
-	cd ExtraPropagatorsPlugin; make clean;
-	cd ProductionPropagatorPlugin; make clean;
-	cd GmatFunctionPlugin; make clean;
-	cd MatlabInterfacePlugin; make clean;
-	cd FminconOptimizerPlugin; make clean;
-	cd FormationPlugin; make clean;
-	cd SaveCommandPlugin; make clean;
-	cd DataInterfacePlugin; make clean;
-
-endif
-
-ifeq ($(PLATFORM), linux)
-
-all: 
-	cd CInterfacePlugin; make all BUILD_64BIT=$(BUILD_64BIT);
-	cd EphemPropagatorPlugin; make all BUILD_64BIT=$(BUILD_64BIT);
-	cd StationPlugin; make all BUILD_64BIT=$(BUILD_64BIT);
-	cd EstimationPlugin; make all BUILD_64BIT=$(BUILD_64BIT);
-	cd GeometricMeasurementPlugin; make all BUILD_64BIT=$(BUILD_64BIT);
-	cd EventLocatorPlugin; make all BUILD_64BIT=$(BUILD_64BIT);
-	cd ExtraPropagatorsPlugin; make all BUILD_64BIT=$(BUILD_64BIT);
-	cd ProductionPropagatorPlugin; make all BUILD_64BIT=$(BUILD_64BIT);
-	cd GmatFunctionPlugin; make all BUILD_64BIT=$(BUILD_64BIT);
-	cd MatlabInterfacePlugin; make all BUILD_64BIT=$(BUILD_64BIT);
-	cd FormationPlugin; make all BUILD_64BIT=$(BUILD_64BIT);
-	cd SaveCommandPlugin; make all BUILD_64BIT=$(BUILD_64BIT);
-	cd DataInterfacePlugin; make all BUILD_64BIT=$(BUILD_64BIT);
-
-rebuild: 
-	cd CInterfacePlugin; make rebuild BUILD_64BIT=$(BUILD_64BIT);
-	cd EphemPropagatorPlugin; make rebuild BUILD_64BIT=$(BUILD_64BIT);
-	cd StationPlugin; make rebuild BUILD_64BIT=$(BUILD_64BIT);
-	cd EstimationPlugin; make rebuild BUILD_64BIT=$(BUILD_64BIT);
-	cd GeometricMeasurementPlugin; make rebuild BUILD_64BIT=$(BUILD_64BIT);
-	cd EventLocatorPlugin; make rebuild BUILD_64BIT=$(BUILD_64BIT);
-	cd ExtraPropagatorsPlugin; make rebuild BUILD_64BIT=$(BUILD_64BIT);
-	cd ProductionPropagatorPlugin; make rebuild BUILD_64BIT=$(BUILD_64BIT);
-	cd GmatFunctionPlugin; make rebuild BUILD_64BIT=$(BUILD_64BIT);
-	cd MatlabInterfacePlugin; make rebuild BUILD_64BIT=$(BUILD_64BIT);
-	cd FormationPlugin; make rebuild BUILD_64BIT=$(BUILD_64BIT);
-	cd SaveCommandPlugin; make rebuild BUILD_64BIT=$(BUILD_64BIT);
-	cd DataInterfacePlugin; make rebuild BUILD_64BIT=$(BUILD_64BIT);
-
-clean:
-	cd CInterfacePlugin; make clean BUILD_64BIT=$(BUILD_64BIT);
-	cd EphemPropagatorPlugin; make clean BUILD_64BIT=$(BUILD_64BIT);
-	cd StationPlugin; make clean BUILD_64BIT=$(BUILD_64BIT);
-	cd EstimationPlugin; make clean BUILD_64BIT=$(BUILD_64BIT);
-	cd GeometricMeasurementPlugin; make clean BUILD_64BIT=$(BUILD_64BIT);
-	cd EventLocatorPlugin; make clean BUILD_64BIT=$(BUILD_64BIT);
-	cd ExtraPropagatorsPlugin; make clean BUILD_64BIT=$(BUILD_64BIT);
-	cd ProductionPropagatorPlugin; make clean BUILD_64BIT=$(BUILD_64BIT);
-	cd GmatFunctionPlugin; make clean BUILD_64BIT=$(BUILD_64BIT);
-	cd MatlabInterfacePlugin; make clean BUILD_64BIT=$(BUILD_64BIT);
-	cd FormationPlugin; make clean BUILD_64BIT=$(BUILD_64BIT);
-	cd SaveCommandPlugin; make clean BUILD_64BIT=$(BUILD_64BIT);
-	cd DataInterfacePlugin; make clean BUILD_64BIT=$(BUILD_64BIT);
-
-endif
+# $Id$
+# 
+# GMAT: General Mission Analysis Tool.
+# 
+#  Copyright (c) 2002-2014 United States Government as represented by the
+#  Administrator of The National Aeronautics and Space Administration.
+#  All Other Rights Reserved.
+#
+# Root level all plugins makefile 
+#
+# This file calls make on all plugins folder.
+
+BUILD_64BIT = 0
+
+ifeq ($(PLATFORM), )
+PLATFORM = windows
+endif
+
+ifeq ($(PLATFORM), nomatlab)
+
+all: 
+	cd CInterfacePlugin; make all;
+	cd EphemPropagatorPlugin; make all;
+	cd EstimationPlugin; make all;
+	cd GeometricMeasurementPlugin; make all;
+	cd EventLocatorPlugin; make all;
+	cd ExtraPropagatorsPlugin; make all;
+	cd ProductionPropagatorPlugin; make all;
+	cd GmatFunctionPlugin; make all;
+	cd FormationPlugin; make all;
+	cd SaveCommandPlugin; make all;
+	cd StationPlugin; make all;
+	cd DataInterfacePlugin; make all;
+
+rebuild: 
+	cd CInterfacePlugin; make rebuild;
+	cd EphemPropagatorPlugin; make rebuild;
+	cd EstimationPlugin; make rebuild;
+	cd GeometricMeasurementPlugin; make rebuild;
+	cd EventLocatorPlugin; make rebuild;
+	cd ExtraPropagatorsPlugin; make rebuild;
+	cd ProductionPropagatorPlugin; make rebuild;
+	cd GmatFunctionPlugin; make rebuild;
+	cd FormationPlugin; make rebuild;
+	cd SaveCommandPlugin; make rebuild;
+	cd StationPlugin; make rebuild;
+	cd DataInterfacePlugin; make rebuild;
+
+clean:
+	cd CInterfacePlugin; make clean;
+	cd EphemPropagatorPlugin; make clean;
+	cd EstimationPlugin; make clean;
+	cd GeometricMeasurementPlugin; make clean;
+	cd EventLocatorPlugin; make clean;
+	cd ProductionPropagatorPlugin; make clean;
+	cd ExtraPropagatorsPlugin; make clean;
+	cd GmatFunctionPlugin; make clean;
+	cd FormationPlugin; make clean;
+	cd SaveCommandPlugin; make clean;
+	cd StationPlugin; make clean;
+	cd DataInterfacePlugin; make clean;
+
+endif
+
+ifeq ($(PLATFORM), mac)
+
+all: 
+	cd CInterfacePlugin; make all BUILD_64BIT=$(BUILD_64BIT);
+	cd EphemPropagatorPlugin; make all BUILD_64BIT=$(BUILD_64BIT);
+	cd EstimationPlugin; make all BUILD_64BIT=$(BUILD_64BIT);
+	cd GeometricMeasurementPlugin; make all BUILD_64BIT=$(BUILD_64BIT);
+	cd EventLocatorPlugin; make all BUILD_64BIT=$(BUILD_64BIT);
+	cd ExtraPropagatorsPlugin; make all BUILD_64BIT=$(BUILD_64BIT);
+	cd ProductionPropagatorPlugin; make all BUILD_64BIT=$(BUILD_64BIT);
+	cd GmatFunctionPlugin; make all BUILD_64BIT=$(BUILD_64BIT);
+#	cd MatlabInterfacePlugin; make all BUILD_64BIT=$(BUILD_64BIT);
+	cd FormationPlugin; make all BUILD_64BIT=$(BUILD_64BIT);
+	cd SaveCommandPlugin; make all BUILD_64BIT=$(BUILD_64BIT);
+	cd StationPlugin; make all BUILD_64BIT=$(BUILD_64BIT);
+	cd DataInterfacePlugin; make all BUILD_64BIT=$(BUILD_64BIT);
+
+rebuild: 
+	cd CInterfacePlugin; make rebuild BUILD_64BIT=$(BUILD_64BIT);
+	cd EphemPropagatorPlugin; make rebuild BUILD_64BIT=$(BUILD_64BIT);
+	cd EstimationPlugin; make rebuild BUILD_64BIT=$(BUILD_64BIT);
+	cd GeometricMeasurementPlugin; make rebuild BUILD_64BIT=$(BUILD_64BIT);
+	cd EventLocatorPlugin; make rebuild BUILD_64BIT=$(BUILD_64BIT);
+	cd ExtraPropagatorsPlugin; make rebuild BUILD_64BIT=$(BUILD_64BIT);
+	cd ProductionPropagatorPlugin; make rebuild BUILD_64BIT=$(BUILD_64BIT);
+	cd GmatFunctionPlugin; make rebuild BUILD_64BIT=$(BUILD_64BIT);
+#	cd MatlabInterfacePlugin; make rebuild BUILD_64BIT=$(BUILD_64BIT);
+	cd FormationPlugin; make rebuild BUILD_64BIT=$(BUILD_64BIT);
+	cd SaveCommandPlugin; make rebuild BUILD_64BIT=$(BUILD_64BIT);
+	cd StationPlugin; make rebuild BUILD_64BIT=$(BUILD_64BIT);
+	cd DataInterfacePlugin; make rebuild BUILD_64BIT=$(BUILD_64BIT);
+
+clean:
+	cd CInterfacePlugin; make clean BUILD_64BIT=$(BUILD_64BIT);
+	cd EphemPropagatorPlugin; make clean BUILD_64BIT=$(BUILD_64BIT);
+	cd EstimationPlugin; make clean BUILD_64BIT=$(BUILD_64BIT);
+	cd GeometricMeasurementPlugin; make clean BUILD_64BIT=$(BUILD_64BIT);
+	cd EventLocatorPlugin; make clean BUILD_64BIT=$(BUILD_64BIT);
+	cd ExtraPropagatorsPlugin; make clean BUILD_64BIT=$(BUILD_64BIT);
+	cd ProductionPropagatorPlugin; make clean BUILD_64BIT=$(BUILD_64BIT);
+	cd GmatFunctionPlugin; make clean BUILD_64BIT=$(BUILD_64BIT);
+#	cd MatlabInterfacePlugin; make clean BUILD_64BIT=$(BUILD_64BIT);
+	cd FormationPlugin; make clean BUILD_64BIT=$(BUILD_64BIT);
+	cd SaveCommandPlugin; make clean BUILD_64BIT=$(BUILD_64BIT);
+	cd StationPlugin; make clean BUILD_64BIT=$(BUILD_64BIT);
+	cd DataInterfacePlugin; make clean BUILD_64BIT=$(BUILD_64BIT);
+
+endif
+
+ifeq ($(PLATFORM), windows)
+
+all: 
+	cd CInterfacePlugin; make all;
+	cd EphemPropagatorPlugin; make all;
+	cd EstimationPlugin; make all;
+	cd GeometricMeasurementPlugin; make all;
+	cd EventLocatorPlugin; make all;
+	cd ExtraPropagatorsPlugin; make all;
+	cd ProductionPropagatorPlugin; make all;
+	cd GmatFunctionPlugin; make all;
+	cd MatlabInterfacePlugin; make all;
+	cd FminconOptimizerPlugin; make all;
+	cd FormationPlugin; make all;
+	cd SaveCommandPlugin; make all;
+	cd StationPlugin; make all;
+	cd DataInterfacePlugin; make all;
+
+rebuild: 
+	cd CInterfacePlugin; make rebuild;
+	cd EphemPropagatorPlugin; make rebuild;
+	cd EstimationPlugin; make rebuild;
+	cd GeometricMeasurementPlugin; make rebuild;
+	cd EventLocatorPlugin; make rebuld;
+	cd ExtraPropagatorsPlugin; make rebuild;
+	cd ProductionPropagatorPlugin; make rebuild;
+	cd GmatFunctionPlugin; make rebuild;
+	cd MatlabInterfacePlugin; make rebuild;
+	cd FminconOptimizerPlugin; make rebuild;
+	cd FormationPlugin; make rebuild;
+	cd SaveCommandPlugin; make rebuild;
+	cd StationPlugin; make rebuild;
+	cd DataInterfacePlugin; make rebuild;
+
+clean:
+	cd CInterfacePlugin; make clean;
+	cd EphemPropagatorPlugin; make clean;
+	cd EstimationPlugin; make clean;
+	cd GeometricMeasurementPlugin; make clean;
+	cd EventLocatorPlugin; make clean;
+	cd ExtraPropagatorsPlugin; make clean;
+	cd ProductionPropagatorPlugin; make clean;
+	cd GmatFunctionPlugin; make clean;
+	cd MatlabInterfacePlugin; make clean;
+	cd FminconOptimizerPlugin; make clean;
+	cd FormationPlugin; make clean;
+	cd SaveCommandPlugin; make clean;
+	cd StationPlugin; make clean;
+	cd DataInterfacePlugin; make clean;
+
+endif
+
+ifeq ($(PLATFORM), linux)
+
+all: 
+	cd CInterfacePlugin; make all BUILD_64BIT=$(BUILD_64BIT);
+	cd EphemPropagatorPlugin; make all BUILD_64BIT=$(BUILD_64BIT);
+	cd EstimationPlugin; make all BUILD_64BIT=$(BUILD_64BIT);
+	cd GeometricMeasurementPlugin; make all BUILD_64BIT=$(BUILD_64BIT);
+	cd EventLocatorPlugin; make all BUILD_64BIT=$(BUILD_64BIT);
+	cd ExtraPropagatorsPlugin; make all BUILD_64BIT=$(BUILD_64BIT);
+	cd ProductionPropagatorPlugin; make all BUILD_64BIT=$(BUILD_64BIT);
+	cd GmatFunctionPlugin; make all BUILD_64BIT=$(BUILD_64BIT);
+	cd MatlabInterfacePlugin; make all BUILD_64BIT=$(BUILD_64BIT);
+	cd FormationPlugin; make all BUILD_64BIT=$(BUILD_64BIT);
+	cd SaveCommandPlugin; make all BUILD_64BIT=$(BUILD_64BIT);
+	cd StationPlugin; make all BUILD_64BIT=$(BUILD_64BIT);
+	cd DataInterfacePlugin; make all BUILD_64BIT=$(BUILD_64BIT);
+
+rebuild: 
+	cd CInterfacePlugin; make rebuild BUILD_64BIT=$(BUILD_64BIT);
+	cd EphemPropagatorPlugin; make rebuild BUILD_64BIT=$(BUILD_64BIT);
+	cd EstimationPlugin; make rebuild BUILD_64BIT=$(BUILD_64BIT);
+	cd GeometricMeasurementPlugin; make rebuild BUILD_64BIT=$(BUILD_64BIT);
+	cd EventLocatorPlugin; make rebuild BUILD_64BIT=$(BUILD_64BIT);
+	cd ExtraPropagatorsPlugin; make rebuild BUILD_64BIT=$(BUILD_64BIT);
+	cd ProductionPropagatorPlugin; make rebuild BUILD_64BIT=$(BUILD_64BIT);
+	cd GmatFunctionPlugin; make rebuild BUILD_64BIT=$(BUILD_64BIT);
+	cd MatlabInterfacePlugin; make rebuild BUILD_64BIT=$(BUILD_64BIT);
+	cd FormationPlugin; make rebuild BUILD_64BIT=$(BUILD_64BIT);
+	cd SaveCommandPlugin; make rebuild BUILD_64BIT=$(BUILD_64BIT);
+	cd StationPlugin; make rebuild BUILD_64BIT=$(BUILD_64BIT);
+	cd DataInterfacePlugin; make rebuild BUILD_64BIT=$(BUILD_64BIT);
+
+clean:
+	cd CInterfacePlugin; make clean BUILD_64BIT=$(BUILD_64BIT);
+	cd EstimationPlugin; make clean BUILD_64BIT=$(BUILD_64BIT);
+	cd GeometricMeasurementPlugin; make clean BUILD_64BIT=$(BUILD_64BIT);
+	cd EphemPropagatorPlugin; make clean BUILD_64BIT=$(BUILD_64BIT);
+	cd EventLocatorPlugin; make clean BUILD_64BIT=$(BUILD_64BIT);
+	cd ExtraPropagatorsPlugin; make clean BUILD_64BIT=$(BUILD_64BIT);
+	cd ProductionPropagatorPlugin; make clean BUILD_64BIT=$(BUILD_64BIT);
+	cd GmatFunctionPlugin; make clean BUILD_64BIT=$(BUILD_64BIT);
+	cd MatlabInterfacePlugin; make clean BUILD_64BIT=$(BUILD_64BIT);
+	cd FormationPlugin; make clean BUILD_64BIT=$(BUILD_64BIT);
+	cd SaveCommandPlugin; make clean BUILD_64BIT=$(BUILD_64BIT);
+	cd StationPlugin; make clean BUILD_64BIT=$(BUILD_64BIT);
+	cd DataInterfacePlugin; make clean BUILD_64BIT=$(BUILD_64BIT);
+
+endif