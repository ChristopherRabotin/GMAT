--- conflicted
+++ resolved
@@ -203,8 +203,7 @@
    {
       GroundstationInterface::operator=(gs);
 
-<<<<<<< HEAD
-      stationId       = gs.stationId;
+      stationId 	    = gs.stationId;
       hardwareNames   = gs.hardwareNames;
 //    hardwareList    = gs.hardwareList;       // should it be cloned ????
 
@@ -212,11 +211,6 @@
       pressure        = gs.pressure;
       humidity        = gs.humidity;
       dataSource      = gs.dataSource;
-=======
-      stationId 	    = gs.stationId;
-      hardwareNames   = gs.hardwareNames;		// made changes by Tuan Nguyen
-//      hardwareList	= gs.hardwareList;		// should it be cloned ????
->>>>>>> 926b82a2
 
       minElevationAngle  = gs.minElevationAngle;
       errorModelNames    = gs.errorModelNames;                // made changes by TUAN NGUYEN
@@ -1260,11 +1254,6 @@
       }
    }
 
-<<<<<<< HEAD
-
-=======
-   // made changes by Tuan Nguyen
->>>>>>> 926b82a2
    // verify GroundStation's referenced objects
    if (VerifyAddHardware() == false)   // verify add hardware
       return false;
