--- conflicted
+++ resolved
@@ -1,1291 +1,806 @@
-<<<<<<< HEAD
-//$Id: GmatObType.cpp 1398 2011-04-21 20:39:37Z ljun@NDC $
-//------------------------------------------------------------------------------
-//                         GmatObType
-//------------------------------------------------------------------------------
-// GMAT: General Mission Analysis Tool
-//
-// Copyright (c) 2002-2014 United States Government as represented by the
-// Administrator of The National Aeronautics and Space Administration.
-// All Other Rights Reserved.
-//
-// Developed jointly by NASA/GSFC and Thinking Systems, Inc. under contract
-// number NNG06CA54C
-//
-// Author: Darrel J. Conway, Thinking Systems, Inc.
-// Created: 2009/07/06
-//
-/**
- * ObType class used for the GMAT Internal observation data
- */
-//------------------------------------------------------------------------------
-
-
-#include "GmatObType.hpp"
-#include "MessageInterface.hpp"
-#include "GmatConstants.hpp"
-#include "FileManager.hpp"
-#include "MeasurementException.hpp"
-#include "StringUtil.hpp"
-#include <sstream>
-
-
-//#define DEBUG_OBTYPE_CREATION_INITIALIZATION
-//#define DEBUG_FILE_WRITE
-//#define DEBUG_FILE_READ
-//#define DEBUG_FILE_ACCESS
-//#define DEBUG_SIGNAL_READ
-
-
-#define  USE_OLD_GMDFILE_FORMAT
-
-//-----------------------------------------------------------------------------
-// GmatObType(const std::string withName)
-//-----------------------------------------------------------------------------
-/**
- * Default constructor
- *
- * @param withName The name of the new object
- */
-//-----------------------------------------------------------------------------
-GmatObType::GmatObType(const std::string withName) :
-   ObType         ("GMATInternal", withName),
-   epochPrecision (16),
-   dataPrecision  (6)
-{
-   #ifdef DEBUG_OBTYPE_CREATION_INITIALIZATION
-	  MessageInterface::ShowMessage("Creating a GMATInternal obtype  <%s,%p>\n", GetName().c_str(), this);
-   #endif
-
-   header = "% GMAT Internal Measurement Data File\n\n";
-}
-
-//-----------------------------------------------------------------------------
-// ~GmatObType()
-//-----------------------------------------------------------------------------
-/**
- * Destructor
- */
-//-----------------------------------------------------------------------------
-GmatObType::~GmatObType()
-{
-}
-
-
-//-----------------------------------------------------------------------------
-// GmatObType(const GmatObType& ot) :
-//-----------------------------------------------------------------------------
-/**
- * Copy constructor
- *
- * @param ot The GmatObType that gets copied to this one
- */
-//-----------------------------------------------------------------------------
-GmatObType::GmatObType(const GmatObType& ot) :
-   ObType         (ot),
-   epochPrecision (ot.epochPrecision),
-   dataPrecision  (ot.dataPrecision)
-{
-   #ifdef DEBUG_OBTYPE_CREATION_INITIALIZATION
-	  MessageInterface::ShowMessage("GmatObType copy constructor (a GMATInternal obtype) from <%s,%p> to <%s,%p>\n", ot.GetName().c_str(), &ot, GetName().c_str(), this);
-   #endif
-}
-
-
-//-----------------------------------------------------------------------------
-// GmatObType& operator=(const GmatObType& ot)
-//-----------------------------------------------------------------------------
-/**
- * Assignment operator
- *
- * @param ot The GmatObType that gets copied to this one
- *
- * @return This GmatObType, configured to match ot
- */
-//-----------------------------------------------------------------------------
-GmatObType& GmatObType::operator=(const GmatObType& ot)
-{
-   #ifdef DEBUG_OBTYPE_CREATION_INITIALIZATION
-      MessageInterface::ShowMessage("GmatObType operator = (assigning one GMATInternal obtype to another)\n");
-   #endif
-
-   if (this != &ot)
-   {
-      epochPrecision = ot.epochPrecision;
-      dataPrecision  = ot.dataPrecision;
-   }
-
-   return *this;
-}
-
-
-//-----------------------------------------------------------------------------
-// GmatBase* Clone() const
-//-----------------------------------------------------------------------------
-/**
- * Cloning method used to create a GmatObType from a GmatBase pointer
- *
- * @return A new GmatObType object matching this one
- */
-//-----------------------------------------------------------------------------
-GmatBase* GmatObType::Clone() const
-{
-   #ifdef DEBUG_OBTYPE_CREATION_INITIALIZATION
-      MessageInterface::ShowMessage("Cloning a GMATInternal obtype\n");
-   #endif
-
-   return new GmatObType(*this);
-}
-
-
-//-----------------------------------------------------------------------------
-// bool Initialize()
-//-----------------------------------------------------------------------------
-/**
- * Prepares this GmatObType for use
- *
- * @return true on success, false on failure
- */
-//-----------------------------------------------------------------------------
-bool GmatObType::Initialize()
-{
-#ifdef DEBUG_OBTYPE_CREATION_INITIALIZATION
-   MessageInterface::ShowMessage("GmatObType::Initialize() Executing\n");
-#endif
-
-   ObType::Initialize();
-
-   return true;
-}
-
-
-//-----------------------------------------------------------------------------
-// bool Open(bool forRead, bool forWrite, bool append)
-//-----------------------------------------------------------------------------
-/**
- * Opens a GmatObType stream for processing
- *
- * The method manages GmatObType path and file extension defaults in addition to
- * performing the basic open operations.
- *
- * @param forRead True to open for reading, false otherwise
- * @param forWrite True to open for writing, false otherwise
- * @param append True if data being written should be appended, false if not
- *
- * @return true if the the stream was opened, false if not
- */
-//-----------------------------------------------------------------------------
-bool GmatObType::Open(bool forRead, bool forWrite, bool append)
-{
-   #ifdef DEBUG_FILE_ACCESS
-      MessageInterface::ShowMessage("GmatObType::Open(%s, %s, %s) Executing\n",
-            (forRead ? "true" : "false"),
-            (forWrite ? "true" : "false"),
-            (append ? "true" : "false") );
-   #endif
-   bool retval = false;
-
-   // temporary
-   retval = true;
-   std::ios_base::openmode mode = std::fstream::in;
-
-   if (forRead && forWrite)
-      mode = std::fstream::in | std::fstream::out;
-
-   else
-   {
-      if (forRead)
-         mode = std::fstream::in;
-      if (forWrite)
-         mode = std::fstream::out;
-   }
-
-   if (append)
-      mode = mode | std::fstream::app;
-
-   #ifdef DEBUG_FILE_ACCESS
-      MessageInterface::ShowMessage("   Opening the stream %s, mode = %d\n",
-            streamName.c_str(), mode);
-   #endif
-
-   if (streamName != "")
-   {
-      std::string fullPath = "";
-
-      // If no path designation slash character is found, add the default path
-      if ((streamName.find('/') == std::string::npos) &&
-          (streamName.find('\\') == std::string::npos))
-      {
-         FileManager *fm = FileManager::Instance();
-         fullPath = fm->GetPathname(FileManager::MEASUREMENT_PATH);
-      }
-      fullPath += streamName;
-
-      // Add the .gmd extension if there is no extension in the file
-      size_t dotLoc = fullPath.find_last_of('.');                    // change from std::string::size_type to size_t in order to compatible with C++98 and C++11       // made changes by TUAN NGUYEN
-      size_t slashLoc = fullPath.find_last_of('/');                  // change from std::string::size_type to size_t in order to compatible with C++98 and C++11       // made changes by TUAN NGUYEN
-      if (slashLoc == std::string::npos)
-         slashLoc = fullPath.find_last_of('\\');
-
-      if ((dotLoc == std::string::npos) ||
-          (dotLoc < slashLoc))
-      {
-         fullPath += ".gmd";
-      }
-
-      #ifdef DEBUG_FILE_ACCESS
-         MessageInterface::ShowMessage("   Full path is %s, mode = %d\n",
-               fullPath.c_str(), mode);
-      #endif
-
-	  theStream.open(fullPath.c_str(), mode);
-   }
-
-   retval = theStream.is_open();
-   if (retval && forWrite)
-      theStream << header;
-
-   if (retval == false)
-   {
-	  throw MeasurementException("GMATInternal Data File " + streamName + " could not be opened\n");
-   }
-   return retval;
-}
-
-//-----------------------------------------------------------------------------
-// bool IsOpen()
-//-----------------------------------------------------------------------------
-/**
- * Tests to see if the GmatObType data file has been opened
- *
- * @return true if the file is open, false if not.
- */
-//-----------------------------------------------------------------------------
-bool GmatObType::IsOpen()
-{
-   #ifdef DEBUG_FILE_WRITE
-      MessageInterface::ShowMessage("GmatObType::IsOpen() Executing\n");
-   #endif
-   return theStream.is_open();
-}
-
-
-//-----------------------------------------------------------------------------
-// bool AddMeasurement(MeasurementData *md)
-//-----------------------------------------------------------------------------
-/**
- * Adds a new measurement to the GmatObType data file
- *
- * This method takes the raw observation data passed in and formats it into a
- * string compatible with GmatInternal data files, and then writes that string
- * to the open data stream.
- *
- * @param md The measurement data containing the observation.
- *
- * @return true on success, false on failure
- */
-//-----------------------------------------------------------------------------
-bool GmatObType::AddMeasurement(MeasurementData *md)
-{
-   #ifdef DEBUG_FILE_WRITE
-      MessageInterface::ShowMessage("GmatObType::AddMeasurement() Executing\n");
-   #endif
-   bool retval = false;
-
-   std::stringstream dataLine;
-   char databuffer[200];
-   char epochbuffer[200];
-
-   Real taiEpoch = (md->epochSystem == TimeConverterUtil::TAIMJD ? md->epoch :
-         TimeConverterUtil::ConvertToTaiMjd(md->epochSystem, md->epoch,
-               GmatTimeConstants::JD_NOV_17_1858));
-
-   sprintf(epochbuffer, "%18.12lf", taiEpoch);
-   dataLine << epochbuffer << "    " << md->typeName
-            << "    " << md->type << "    ";
-#ifdef USE_OLD_GMDFILE_FORMAT
-   if (md->type < 9000)
-   {
-      for (UnsignedInt j = 0; j < md->participantIDs.size(); ++j)
-         dataLine << md->participantIDs[j] << "    ";
-   }
-   else
-   {
-      if ((md->participantIDs[0] == md->participantIDs[md->participantIDs.size()-1])&&(md->participantIDs.size() == 3))
-      {
-         // if the first participant and the last participant are the same, write in a list w/o brackets containing all but the last one 
-         for (UnsignedInt j = 0; j < md->participantIDs.size()-1; ++j)
-            dataLine << md->participantIDs[j] << "    ";
-      }
-      else
-      {
-         // otherwise write all participants in signal path as a list inside brackets 
-         dataLine << "{ ";
-         for (UnsignedInt j = 0; j < md->participantIDs.size(); ++j)
-         {
-            dataLine << md->participantIDs[j];
-            if (j < md->participantIDs.size()-1)
-               dataLine << "    ";
-            else
-               dataLine << " }    ";
-         }
-      }
-   }
-
-#else
-   for (UnsignedInt j = 0; j < md->participantIDs.size(); ++j)
-      dataLine << md->participantIDs[j] << "    ";
-#endif
-
-   if ((md->typeName == "Doppler")||(md->typeName == "Doppler_RangeRate"))
-   {
-      dataLine << md->uplinkBand << "    ";
-      dataLine << md->dopplerCountInterval << "    ";
-   }
-   else if (md->typeName == "TDRSDoppler_HZ")
-   {
-      sprintf(databuffer, "    %.15le    %d    %s    %d   %d   %f",
-         md->tdrsNode4Freq, md->tdrsNode4Band, md->tdrsServiceID.c_str(), md->tdrsDataFlag, md->tdrsSMARID, md->dopplerCountInterval);
-      dataLine << databuffer;
-   }
-
-   for (UnsignedInt k = 0; k < md->value.size(); ++k)
-   {
-      if (md->typeName == "DSNRange")
-         sprintf(databuffer, "%18.6lf",GmatMathUtil::Mod(md->value[k],md->rangeModulo));
-      else
-         sprintf(databuffer, "%18.6lf", md->value[k]);
-      dataLine << databuffer;
-      if (k < md->value.size()-1)
-         dataLine << "    ";
-   }
-
-   // extended information:
-   if (md->typeName == "DSNRange")
-   {
-      sprintf(databuffer, "    %d    %.15le    %.15le",
-         md->uplinkBand, md->uplinkFreq, md->rangeModulo);
-      dataLine << databuffer;
-   }
-
-   theStream << dataLine.str() << "\n";
-
-   #ifdef DEBUG_FILE_WRITE
-      MessageInterface::ShowMessage("GmatObType::WriteMeasurement: \"%s\"\n",
-            dataLine.str().c_str());
-   #endif
-   
-   // temporary
-   retval = true;
-
-   return retval;
-}
-
-
-StringArray GmatObType::GetAvailableMeasurementTypes()
-{
-   StringArray typeList;
-
-   // New syntax's measurement types
-   typeList.push_back("Range_KM");
-   typeList.push_back("DSNRange");
-   typeList.push_back("Doppler");
-   typeList.push_back("Doppler_RangeRate");
-   typeList.push_back("TDRSDoppler_HZ");              // made changes by TUAN NGUYEN
-
-   // Old syntax's measurement types
-   typeList.push_back("DSNTwoWayRange");
-   typeList.push_back("DSNTwoWayDoppler");
-   typeList.push_back("USNTwoWayRange");
-   typeList.push_back("GeometricRange");
-   typeList.push_back("GeometricRangeRate");
-   typeList.push_back("GeometricRADec");
-   typeList.push_back("GeometricAzEl");
-
-   return typeList;
-}
-
-
-//-----------------------------------------------------------------------------
-// ObservationData* ReadObservation()
-//-----------------------------------------------------------------------------
-/**
- * Retrieves an observation record
- *
- * This method reads an observation data set from a GmatInternal data stream and
- * returns the data to the caller.
- *
- * @return The observation data from the stream.  If there is no more data in
- * the stream, a NULL pointer is returned.
- */
-//-----------------------------------------------------------------------------
-ObservationData* GmatObType::ReadObservation()
-{
-   #ifdef DEBUG_FILE_READ
-      MessageInterface::ShowMessage("GmatObType::ReadObservation() Executing\n");
-   #endif
-
-   std::string str;
-   std::stringstream theLine;
-
-   Integer participantSize;
-   Integer dataSize;
-
-   Real defaultNoiseCovariance = 0.1;
-
-
-   // Do nothing when it is at the end of file
-   if (theStream.eof())
-      return NULL;
-
-   // Read a line when it is not end of file
-   std::getline (theStream, str);
-   
-   // Skip header and comment lines or empty lines
-   while ((str[0] == '%') || (GmatStringUtil::RemoveAllBlanks(str) == ""))
-   {
-      std::getline(theStream, str);
-
-      // Do nothing when it is at the end of file
-      if (theStream.eof())
-         return NULL;
-   }
-
-
-   // Processing data in the line
-   theLine << str;
-   currentObs.Clear();
-   currentObs.dataFormat = "GMATInternal";
-
-   // format: 21545.05439854615    Range    7000    GS2ID    ODSatID    2713.73185
-   Real value;
-
-   GmatEpoch taiEpoch;
-   theLine >> taiEpoch;
-
-   currentObs.epoch = (currentObs.epochSystem == TimeConverterUtil::TAIMJD ?
-         taiEpoch :
-         TimeConverterUtil::ConvertFromTaiMjd(currentObs.epochSystem, taiEpoch,
-               GmatTimeConstants::JD_NOV_17_1858));
-
-   theLine >> currentObs.typeName;
-
-   Integer type;
-   theLine >> type;
-   currentObs.type = (Gmat::MeasurementType)type;
-
-   // Verify measurement type
-   StringArray typeList = GetAvailableMeasurementTypes();
-   if (find(typeList.begin(), typeList.end(), currentObs.typeName) == typeList.end())
-      throw MeasurementException("Error: GMAT can't handle measurement type '" + currentObs.typeName + "'.\n");
-
-
-   // Signal based measurements have types that start at 9000; smaller IDs are
-   // the old code.
-   /// @todo Once ported to signal measurements, remove the code from here:
-   if (type < 9000)
-   {
-      switch (currentObs.type)
-      {
-         case Gmat::GEOMETRIC_RANGE:
-         case Gmat::GEOMETRIC_RANGE_RATE:
-         case Gmat::USN_TWOWAYRANGE:
-         case Gmat::USN_TWOWAYRANGERATE:
-         case Gmat::DSN_TWOWAYRANGE:
-         case Gmat::DSN_TWOWAYDOPPLER:
-            participantSize = 2;
-            dataSize = 1;
-            break;
-
-         case Gmat::TDRSS_TWOWAYRANGE:
-         case Gmat::TDRSS_TWOWAYRANGERATE:
-            participantSize = 3;
-            dataSize = 1;
-            break;
-
-         case Gmat::GEOMETRIC_AZ_EL:
-         case Gmat::GEOMETRIC_RA_DEC:
-         case Gmat::OPTICAL_AZEL:
-         case Gmat::OPTICAL_RADEC:
-            participantSize = 2;
-            dataSize = 2;
-            defaultNoiseCovariance = 0.1;
-            break;
-
-         default:
-            participantSize = 0;
-            dataSize = 0;
-            break;
-      }
-
-      for (Integer i = 0; i < participantSize; ++i)           // made changes by TUAN NGUYEN
-      {
-         theLine >> str;
-         currentObs.participantIDs.push_back(str);
-      }
-   }
-   else
-   {
-      #ifdef DEBUG_FILE_READ
-         MessageInterface::ShowMessage("   Processing measurement type %d\n",
-               type);
-      #endif
-#ifdef USE_OLD_GMDFILE_FORMAT
-     participantSize = 2;           // In this version, measurement type is always 2-ways
-#else
-      // In this version, measurement type could be 1, 2, or multiple ways measurement
-      if (!ProcessSignals(str, participantSize, dataSize))
-      {
-         MessageInterface::ShowMessage("Signal based measurement of type %d "
-               "not processed successfully for line %s\n", type, str.c_str());
-      }
-#endif
-
-      if ((currentObs.typeName == "Range_KM")||(currentObs.typeName == "DSNRange")             // made changes by TUAN NGUYEN
-         ||(currentObs.typeName == "Doppler_RangeRate")||(currentObs.typeName == "Doppler")    // made changes by TUAN NGUYEN
-         ||(currentObs.typeName == "TDRSDoppler_HZ"))                                          // made changes by TUAN NGUYEN
-      {
-         dataSize = 1;
-      }
-
-      theLine >> str;
-      if (str.substr(0,1) == "{")
-      {
-         if (str.size() == 1)
-            theLine >> str;
-         else
-            str = str.substr(1);
-
-         while(str.substr(str.length()-1) != "}")
-         {
-            currentObs.participantIDs.push_back(str);
-            theLine >> str;
-         }
-         str = str.substr(0,str.length()-1);
-         if (str != "")
-            currentObs.participantIDs.push_back(str);
-      }
-      else
-      {
-         currentObs.participantIDs.push_back(str);
-         std::string str1;
-         theLine >> str1;
-         currentObs.participantIDs.push_back(str1);
-         currentObs.participantIDs.push_back(str);
-      }
-   }
-
-
-   //for (Integer i = 0; i < participantSize; ++i)
-   //{
-   //   theLine >> str;
-   //   currentObs.participantIDs.push_back(str);
-   //}
-//#ifdef USE_OLD_GMDFILE_FORMAT
-//   if (type >= 9000)
-//      currentObs.participantIDs.push_back(currentObs.participantIDs[0]);
-//#endif
-
-
-   if (currentObs.typeName == "Range_KM")
-   {
-      currentObs.unit = "Km";
-   }
-   else if (currentObs.typeName == "Doppler")
-   {
-      theLine >> currentObs.uplinkBand;
-      theLine >> currentObs.dopplerCountInterval;
-      currentObs.unit = "Hz";
-   }
-   else if (currentObs.typeName == "Doppler_RangeRate")                   // made changes by TUAN NGUYEN
-   {                                                                      // made changes by TUAN NGUYEN
-      theLine >> currentObs.uplinkBand;                                   // made changes by TUAN NGUYEN
-      theLine >> currentObs.dopplerCountInterval;                         // made changes by TUAN NGUYEN
-      currentObs.unit = "Km/s";                                           // made changes by TUAN NGUYEN
-   }                                                                      // made changes by TUAN NGUYEN
-   else if (currentObs.typeName == "TDRSDoppler_HZ")
-   {
-      theLine >> currentObs.tdrsNode4Freq;            // this field is used to received frequency at the return-link TDRS 
-      theLine >> currentObs.tdrsNode4Band;            // this field is used to received frequency band at the return-link TDRS 
-      theLine >> currentObs.tdrsServiceID;            // value of serviceID would be "S1", "S2", or "MA"
-      theLine >> currentObs.tdrsDataFlag;             // TDRS data flag would be 0 or 1
-      theLine >> currentObs.tdrsSMARID;               // TDRS SMAR id
-      theLine >> currentObs.dopplerCountInterval;
-      currentObs.unit = "Hz";
-   }
-
-
-
-   for (Integer i = 0; i < dataSize; ++i)
-   {
-      theLine >> value;
-      currentObs.value.push_back(value);
-	   currentObs.value_orig.push_back(value);
-   }
-
-   // read extended infor from data record
-   if (currentObs.typeName == "DSNRange")
-   {
-      theLine >> currentObs.uplinkBand;
-      theLine >> currentObs.uplinkFreq;
-      theLine >> currentObs.rangeModulo;
-      currentObs.unit = "RU";
-   }
-
-/*
-   Covariance *noise = new Covariance();
-   noise->SetDimension(dataSize);
-   for (Integer i = 0; i < dataSize; ++i)
-   {
-      /// @todo Measurement noise covariance is hard-coded; this must be fixed
-      (*noise)(i,i) = defaultNoiseCovariance;
-   }
-   currentObs.noiseCovariance = noise;
-*/
-   #ifdef DEBUG_FILE_READ
-      MessageInterface::ShowMessage(" %.12lf    %s    %d    ", currentObs.epoch, currentObs.typeName.c_str(), currentObs.type);
-      for (Integer i = 0; i < participantSize; ++i)
-		  MessageInterface::ShowMessage("%s    ", currentObs.participantIDs.at(i).c_str());
-
-      for (Integer i = 0; i < dataSize; ++i)
-		  MessageInterface::ShowMessage("%.12lf    ", currentObs.value.at(i));
-
-      if (currentObs.typeName == "DSNRange")
-      {
-         MessageInterface::ShowMessage("   %d   %.12le   %.12le", currentObs.uplinkBand, currentObs.uplinkFreq, currentObs.rangeModulo);
-      }
-      else if ((currentObs.typeName == "Doppler")||(currentObs.typeName == "Doppler_RangeRate"))
-      {
-         MessageInterface::ShowMessage("   %d   %.12le", currentObs.uplinkBand, currentObs.dopplerCountInterval);
-      }
-	   MessageInterface::ShowMessage("\n");
-      MessageInterface::ShowMessage("GmatObType::ReadObservation() End\n");
-   #endif
-
-   return &currentObs;
-}
-
-
-//-----------------------------------------------------------------------------
-// bool Close()
-//-----------------------------------------------------------------------------
-/**
- * Closes the data stream
- *
- * This method flushes the data stream, and then closes it.
- *
- * @return true on success, false on failure
- */
-//-----------------------------------------------------------------------------
-bool GmatObType::Close()
-{
-   #ifdef DEBUG_FILE_WRITE
-      MessageInterface::ShowMessage("GmatObType::Close() Executing for %p\n", this);
-   #endif
-   bool retval = false;
-
-   if (theStream.is_open())
-   {
-      theStream.flush();
-      theStream.close();
-      retval = !(theStream.is_open());
-   }
-
-   return retval;
-}
-
-
-//-----------------------------------------------------------------------------
-// bool GmatObType::Finalize()
-//-----------------------------------------------------------------------------
-/**
- * Completes operations on this GmatObType.
- *
- * @return true always -- there is no GmatObType specific finalization needed.
- */
-//-----------------------------------------------------------------------------
-bool GmatObType::Finalize()
-{
-   #ifdef DEBUG_FILE_WRITE
-      MessageInterface::ShowMessage("GmatObType::Finalize() Executing\n");
-   #endif
-   bool retval = true;
-
-   return retval;
-}
-
-//------------------------------------------------------------------------------
-// bool ProcessSignals(const std::string str, Integer& participantSize,
-//       Integer& dataSize)
-//------------------------------------------------------------------------------
-/**
- * Parses a measurement file line and counts participants and data elements
- *
- * @param str The data line from the tracking data file
- * @param participantSize The counter for participants from the line
- * @param dataSize The counter for data entries on the line
- *
- * @return true if the line was successfully parsed, false if not
- */
-//------------------------------------------------------------------------------
-bool GmatObType::ProcessSignals(const std::string str, Integer& participantSize,
-      Integer& dataSize)
-{
-   bool retval = false;
-
-   participantSize = 0;
-   dataSize = 0;
-
-   std::stringstream temp(str);
-   std::string field;
-
-   // First 3 fields are already handled
-   for (Integer i = 0; i < 3; ++i)
-   {
-      temp >> field;
-      #ifdef DEBUG_SIGNAL_READ
-         MessageInterface::ShowMessage("   +++ field:  %s\n", field.c_str());
-      #endif
-   }
-
-   // Next set of fields are participants
-   while (temp.eof() == false)
-   {
-      temp >> field;
-      if (GmatStringUtil::IsValidNumber(field, true) == true)
-      {
-         #ifdef DEBUG_SIGNAL_READ
-            MessageInterface::ShowMessage("   +++ Measurement:  %s\n",
-                  field.c_str());
-         #endif
-         ++dataSize;    // Track first data entry!
-         break;
-      }
-
-      #ifdef DEBUG_SIGNAL_READ
-         MessageInterface::ShowMessage("   +++ Participant:  %s\n",
-               field.c_str());
-      #endif
-      ++participantSize;
-   }
-
-   // Then the data
-   while (temp.eof() == false)
-   {
-      temp >> field;
-
-      if (GmatStringUtil::IsValidNumber(field, true) == false)
-         throw MeasurementException("Data line \"" + str + "\" is improperly "
-               "formatted for a GMAT measurement data (gmd) file");
-
-      #ifdef DEBUG_SIGNAL_READ
-         MessageInterface::ShowMessage("   +++ Measurement:  %s\n",
-               field.c_str());
-      #endif
-      ++dataSize;
-   }
-
-   #ifdef DEBUG_SIGNAL_READ
-      MessageInterface::ShowMessage("   ---> %d participants and %d data "
-            "entries\n", participantSize, dataSize);
-   #endif
-
-   if ((participantSize > 0) && (dataSize > 0))
-      retval = true;
-
-   return retval;
-}
-=======
-//$Id: GmatObType.cpp 1398 2011-04-21 20:39:37Z  $
-//------------------------------------------------------------------------------
-//                         GmatObType
-//------------------------------------------------------------------------------
-// GMAT: General Mission Analysis Tool
-//
-// Copyright (c) 2002 - 2015 United States Government as represented by the
-// Administrator of The National Aeronautics and Space Administration.
-// All Other Rights Reserved.
-//
-// Licensed under the Apache License, Version 2.0 (the "License"); 
-// You may not use this file except in compliance with the License. 
-// You may obtain a copy of the License at:
-// http://www.apache.org/licenses/LICENSE-2.0. 
-// Unless required by applicable law or agreed to in writing, software
-// distributed under the License is distributed on an "AS IS" BASIS,
-// WITHOUT WARRANTIES OR CONDITIONS OF ANY KIND, either 
-// express or implied.   See the License for the specific language
-// governing permissions and limitations under the License.
-//
-// Developed jointly by NASA/GSFC and Thinking Systems, Inc. under contract
-// number NNG06CA54C
-//
-// Author: Darrel J. Conway, Thinking Systems, Inc.
-// Created: 2009/07/06
-//
-/**
- * ObType class used for the GMAT Internal observation data
- */
-//------------------------------------------------------------------------------
-
-
-#include "GmatObType.hpp"
-#include "MessageInterface.hpp"
-#include "GmatConstants.hpp"
-#include "FileManager.hpp"
-#include <sstream>
-
-
-//#define DEBUG_OBTYPE_CREATION_INITIALIZATION
-//#define DEBUG_FILE_WRITE
-
-
-//-----------------------------------------------------------------------------
-// GmatObType(const std::string withName)
-//-----------------------------------------------------------------------------
-/**
- * Default constructor
- *
- * @param withName The name of the new object
- */
-//-----------------------------------------------------------------------------
-GmatObType::GmatObType(const std::string withName) :
-   ObType         ("GMATInternal", withName),
-   epochPrecision (16),
-   dataPrecision  (6)
-{
-   #ifdef DEBUG_OBTYPE_CREATION_INITIALIZATION
-      MessageInterface::ShowMessage("Creating a GMATInternal obtype\n");
-   #endif
-
-   header = "% GMAT Internal Measurement Data File\n\n";
-}
-
-//-----------------------------------------------------------------------------
-// ~GmatObType()
-//-----------------------------------------------------------------------------
-/**
- * Destructor
- */
-//-----------------------------------------------------------------------------
-GmatObType::~GmatObType()
-{
-}
-
-
-//-----------------------------------------------------------------------------
-// GmatObType(const GmatObType& ot) :
-//-----------------------------------------------------------------------------
-/**
- * Copy constructor
- *
- * @param ot The GmatObType that gets copied to this one
- */
-//-----------------------------------------------------------------------------
-GmatObType::GmatObType(const GmatObType& ot) :
-   ObType         (ot),
-   epochPrecision (ot.epochPrecision),
-   dataPrecision  (ot.dataPrecision)
-{
-   #ifdef DEBUG_OBTYPE_CREATION_INITIALIZATION
-      MessageInterface::ShowMessage("Copying a GMATInternal obtype\n");
-   #endif
-}
-
-
-//-----------------------------------------------------------------------------
-// GmatObType& operator=(const GmatObType& ot)
-//-----------------------------------------------------------------------------
-/**
- * Assignment operator
- *
- * @param ot The GmatObType that gets copied to this one
- *
- * @return This GmatObType, configured to match ot
- */
-//-----------------------------------------------------------------------------
-GmatObType& GmatObType::operator=(const GmatObType& ot)
-{
-   #ifdef DEBUG_OBTYPE_CREATION_INITIALIZATION
-      MessageInterface::ShowMessage("Assigning one GMATInternal obtype to another\n");
-   #endif
-
-   if (this != &ot)
-   {
-      epochPrecision = ot.epochPrecision;
-      dataPrecision  = ot.dataPrecision;
-   }
-
-   return *this;
-}
-
-
-//-----------------------------------------------------------------------------
-// GmatBase* Clone() const
-//-----------------------------------------------------------------------------
-/**
- * Cloning method used to create a GmatObType from a GmatBase pointer
- *
- * @return A new GmatObType object matching this one
- */
-//-----------------------------------------------------------------------------
-GmatBase* GmatObType::Clone() const
-{
-   #ifdef DEBUG_OBTYPE_CREATION_INITIALIZATION
-      MessageInterface::ShowMessage("Cloning a GMATInternal obtype\n");
-   #endif
-
-   return new GmatObType(*this);
-}
-
-
-//-----------------------------------------------------------------------------
-// bool Initialize()
-//-----------------------------------------------------------------------------
-/**
- * Prepares this GmatObType for use
- *
- * @return true on success, false on failure
- */
-//-----------------------------------------------------------------------------
-bool GmatObType::Initialize()
-{
-#ifdef DEBUG_OBTYPE_CREATION_INITIALIZATION
-   MessageInterface::ShowMessage("GmatObType::Initialize() Executing\n");
-#endif
-
-   bool retval = false;
-
-   return retval;
-}
-
-
-//-----------------------------------------------------------------------------
-// bool Open(bool forRead, bool forWrite, bool append)
-//-----------------------------------------------------------------------------
-/**
- * Opens a GmatObType stream for processing
- *
- * The method manages GmatObType path and file extension defaults in addition to
- * performing the basic open operations.
- *
- * @param forRead True to open for reading, false otherwise
- * @param forWrite True to open for writing, false otherwise
- * @param append True if data being written should be appended, false if not
- *
- * @return true if the the stream was opened, false if not
- */
-//-----------------------------------------------------------------------------
-bool GmatObType::Open(bool forRead, bool forWrite, bool append)
-{
-   #ifdef DEBUG_INITIALIZATION
-      MessageInterface::ShowMessage("GmatObType::Open(%s, %s, %s) Executing\n",
-            (forRead ? "true" : "false"),
-            (forWrite ? "true" : "false"),
-            (append ? "true" : "false") );
-   #endif
-   bool retval = false;
-
-   // temporary
-   retval = true;
-   std::ios_base::openmode mode = std::fstream::in;
-
-   if (forRead && forWrite)
-      mode = std::fstream::in | std::fstream::out;
-
-   else
-   {
-      if (forRead)
-         mode = std::fstream::in;
-      if (forWrite)
-         mode = std::fstream::out;
-   }
-
-   if (append)
-      mode = mode | std::fstream::app;
-
-   #ifdef DEBUG_FILE_ACCESS
-      MessageInterface::ShowMessage("   Opening the stream %s, mode = %d\n",
-            streamName.c_str(), mode);
-   #endif
-
-   if (streamName != "")
-   {
-      std::string fullPath = "";
-
-      // If no path designation slash character is found, add the default path
-      if ((streamName.find('/') == std::string::npos) &&
-          (streamName.find('\\') == std::string::npos))
-      {
-         FileManager *fm = FileManager::Instance();
-         fullPath = fm->GetPathname(FileManager::MEASUREMENT_PATH);
-      }
-      fullPath += streamName;
-
-      // Add the .gmd extension if there is no extension in the file
-      UnsignedInt dotLoc = fullPath.find_last_of('.');
-      UnsignedInt slashLoc = fullPath.find_last_of('/');
-      if (slashLoc == std::string::npos)
-         slashLoc = fullPath.find_last_of('\\');
-
-      if ((dotLoc == std::string::npos) ||
-          (dotLoc < slashLoc))
-      {
-         fullPath += ".gmd";
-      }
-
-      #ifdef DEBUG_FILE_ACCESS
-         MessageInterface::ShowMessage("   Full path is %s, mode = %d\n",
-               fullPath.c_str(), mode);
-      #endif
-      theStream.open(fullPath.c_str(), mode);
-   }
-
-   retval = theStream.is_open();
-   if (retval && forWrite)
-      theStream << header;
-
-   if (retval == false)
-      MessageInterface::ShowMessage(
-            "GMATInternal Data File %s could not be opened\n",
-            streamName.c_str());
-   return retval;
-}
-
-//-----------------------------------------------------------------------------
-// bool IsOpen()
-//-----------------------------------------------------------------------------
-/**
- * Tests to see if the GmatObType data file has been opened
- *
- * @return true if the file is open, false if not.
- */
-//-----------------------------------------------------------------------------
-bool GmatObType::IsOpen()
-{
-   #ifdef DEBUG_FILE_WRITE
-      MessageInterface::ShowMessage("GmatObType::IsOpen() Executing\n");
-   #endif
-   return theStream.is_open();
-}
-
-
-//-----------------------------------------------------------------------------
-// bool AddMeasurement(MeasurementData *md)
-//-----------------------------------------------------------------------------
-/**
- * Adds a new measurement to the GmatObType data file
- *
- * This method takes the raw observation data passed in and formats it into a
- * string compatible with GmatInternal data files, and then writes that string
- * to the open data stream.
- *
- * @param md The measurement data containing the observation.
- *
- * @return true on success, false on failure
- */
-//-----------------------------------------------------------------------------
-bool GmatObType::AddMeasurement(MeasurementData *md)
-{
-   #ifdef DEBUG_FILE_WRITE
-      MessageInterface::ShowMessage("GmatObType::AddMeasurement() Executing\n");
-   #endif
-   bool retval = false;
-
-   std::stringstream dataLine;
-   char databuffer[20];
-   char epochbuffer[20];
-
-   Real taiEpoch = (md->epochSystem == TimeConverterUtil::TAIMJD ? md->epoch :
-         TimeConverterUtil::ConvertToTaiMjd(md->epochSystem, md->epoch,
-               GmatTimeConstants::JD_NOV_17_1858));
-
-   sprintf(epochbuffer, "%17.11lf", taiEpoch);
-   dataLine << epochbuffer << "    " << md->typeName
-            << "    " << md->type << "    ";
-   for (UnsignedInt j = 0; j < md->participantIDs.size(); ++j)
-      dataLine << md->participantIDs[j] << "    ";
-
-   for (UnsignedInt k = 0; k < md->value.size(); ++k)
-   {
-      sprintf(databuffer, "%9.5lf", md->value[k]);
-      dataLine << databuffer;
-      if (k < md->value.size()-1)
-         dataLine << "    ";
-   }
-
-   theStream << dataLine.str() << "\n";
-
-   #ifdef DEBUG_FILE_WRITE
-      MessageInterface::ShowMessage("GmatObType::WriteMeasurement: \"%s\"\n",
-            dataLine.str().c_str());
-   #endif
-
-   // temporary
-   retval = true;
-
-   return retval;
-}
-
-
-//-----------------------------------------------------------------------------
-// ObservationData* ReadObservation()
-//-----------------------------------------------------------------------------
-/**
- * Retrieves an observation record
- *
- * This method reads an observation data set from a GmatInternal data stream and
- * returns the data to the caller.
- *
- * @return The observation data from the stream.  If there is no more data in
- * the stream, a NULL pointer is returned.
- */
-//-----------------------------------------------------------------------------
-ObservationData* GmatObType::ReadObservation()
-{
-   std::string str;
-   std::stringstream theLine;
-
-   Integer participantSize;
-   Integer dataSize;
-
-   Real defaultNoiseCovariance = 0.1;
-
-   // Skip header and comment lines
-   std::getline (theStream, str);
-
-   while ((str[0] == '%') || (!theStream.eof() && (str == "")))
-   {
-      std::getline(theStream, str);
-   }
-
-   if (theStream.eof())
-   {
-      return NULL;
-   }
-
-   theLine << str;
-   currentObs.Clear();
-
-   // format: 21545.05439854615    Range    7000    GS2ID    ODSatID    2713.73185
-   Real value;
-
-   GmatEpoch taiEpoch;
-   theLine >> taiEpoch;
-
-   currentObs.epoch = (currentObs.epochSystem == TimeConverterUtil::TAIMJD ?
-         taiEpoch :
-         TimeConverterUtil::ConvertFromTaiMjd(currentObs.epochSystem, taiEpoch,
-               GmatTimeConstants::JD_NOV_17_1858));
-
-   theLine >> currentObs.typeName;
-
-   Integer type;
-   theLine >> type;
-   currentObs.type = (Gmat::MeasurementType)type;
-
-   switch (currentObs.type)
-   {
-      case Gmat::GEOMETRIC_RANGE:
-      case Gmat::GEOMETRIC_RANGE_RATE:
-      case Gmat::USN_TWOWAYRANGE:
-      case Gmat::USN_TWOWAYRANGERATE:
-      case Gmat::DSN_TWOWAYRANGE:
-      case Gmat::DSN_TWOWAYDOPPLER:
-         participantSize = 2;
-         dataSize = 1;
-         break;
-
-      case Gmat::TDRSS_TWOWAYRANGE:
-      case Gmat::TDRSS_TWOWAYRANGERATE:
-         participantSize = 3;
-         dataSize = 1;
-         break;
-
-      case Gmat::GEOMETRIC_AZ_EL:
-      case Gmat::GEOMETRIC_RA_DEC:
-      case Gmat::OPTICAL_AZEL:
-      case Gmat::OPTICAL_RADEC:
-         participantSize = 2;
-         dataSize = 2;
-         defaultNoiseCovariance = 0.1;
-         break;
-
-      default:
-         participantSize = 0;
-         dataSize = 0;
-         break;
-   }
-
-   for (Integer i = 0; i < participantSize; ++i)
-   {
-      theLine >> str;
-      currentObs.participantIDs.push_back(str);
-   }
-
-   for (Integer i = 0; i < dataSize; ++i)
-   {
-      theLine >> value;
-      currentObs.value.push_back(value);
-   }
-
-   Covariance *noise = new Covariance();
-   noise->SetDimension(dataSize);
-   for (Integer i = 0; i < dataSize; ++i)
-   {
-      /// @todo Measurement noise covariance is hard-coded; this must be fixed
-      (*noise)(i,i) = defaultNoiseCovariance;
-   }
-   currentObs.noiseCovariance = noise;
-
-   return &currentObs;
-}
-
-
-//-----------------------------------------------------------------------------
-// bool Close()
-//-----------------------------------------------------------------------------
-/**
- * Closes the data stream
- *
- * This method flushes the data stream, and then closes it.
- *
- * @return true on success, false on failure
- */
-//-----------------------------------------------------------------------------
-bool GmatObType::Close()
-{
-   #ifdef DEBUG_FILE_WRITE
-      MessageInterface::ShowMessage("GmatObType::Close() Executing\n");
-   #endif
-   bool retval = false;
-
-   if (theStream.is_open())
-   {
-      theStream.flush();
-      theStream.close();
-      retval = !(theStream.is_open());
-   }
-
-   return retval;
-}
-
-
-//-----------------------------------------------------------------------------
-// bool GmatObType::Finalize()
-//-----------------------------------------------------------------------------
-/**
- * Completes operations on this GmatObType.
- *
- * @return true always -- there is no GmatObType specific finalization needed.
- */
-//-----------------------------------------------------------------------------
-bool GmatObType::Finalize()
-{
-   #ifdef DEBUG_FILE_WRITE
-      MessageInterface::ShowMessage("GmatObType::Finalize() Executing\n");
-   #endif
-   bool retval = true;
-
-   return retval;
-}
->>>>>>> 763f9064
+//$Id: GmatObType.cpp 1398 2011-04-21 20:39:37Z  $
+//------------------------------------------------------------------------------
+//                         GmatObType
+//------------------------------------------------------------------------------
+// GMAT: General Mission Analysis Tool
+//
+// Copyright (c) 2002 - 2015 United States Government as represented by the
+// Administrator of The National Aeronautics and Space Administration.
+// All Other Rights Reserved.
+//
+// Licensed under the Apache License, Version 2.0 (the "License"); 
+// You may not use this file except in compliance with the License. 
+// You may obtain a copy of the License at:
+// http://www.apache.org/licenses/LICENSE-2.0. 
+// Unless required by applicable law or agreed to in writing, software
+// distributed under the License is distributed on an "AS IS" BASIS,
+// WITHOUT WARRANTIES OR CONDITIONS OF ANY KIND, either 
+// express or implied.   See the License for the specific language
+// governing permissions and limitations under the License.
+//
+// Developed jointly by NASA/GSFC and Thinking Systems, Inc. under contract
+// number NNG06CA54C
+//
+// Author: Darrel J. Conway, Thinking Systems, Inc.
+// Created: 2009/07/06
+//
+/**
+ * ObType class used for the GMAT Internal observation data
+ */
+//------------------------------------------------------------------------------
+
+
+#include "GmatObType.hpp"
+#include "MessageInterface.hpp"
+#include "GmatConstants.hpp"
+#include "FileManager.hpp"
+#include "MeasurementException.hpp"
+#include "StringUtil.hpp"
+#include <sstream>
+
+
+//#define DEBUG_OBTYPE_CREATION_INITIALIZATION
+//#define DEBUG_FILE_WRITE
+//#define DEBUG_FILE_READ
+//#define DEBUG_FILE_ACCESS
+//#define DEBUG_SIGNAL_READ
+
+
+#define  USE_OLD_GMDFILE_FORMAT
+
+//-----------------------------------------------------------------------------
+// GmatObType(const std::string withName)
+//-----------------------------------------------------------------------------
+/**
+ * Default constructor
+ *
+ * @param withName The name of the new object
+ */
+//-----------------------------------------------------------------------------
+GmatObType::GmatObType(const std::string withName) :
+   ObType         ("GMATInternal", withName),
+   epochPrecision (16),
+   dataPrecision  (6)
+{
+   #ifdef DEBUG_OBTYPE_CREATION_INITIALIZATION
+	  MessageInterface::ShowMessage("Creating a GMATInternal obtype  <%s,%p>\n", GetName().c_str(), this);
+   #endif
+
+   header = "% GMAT Internal Measurement Data File\n\n";
+}
+
+//-----------------------------------------------------------------------------
+// ~GmatObType()
+//-----------------------------------------------------------------------------
+/**
+ * Destructor
+ */
+//-----------------------------------------------------------------------------
+GmatObType::~GmatObType()
+{
+}
+
+
+//-----------------------------------------------------------------------------
+// GmatObType(const GmatObType& ot) :
+//-----------------------------------------------------------------------------
+/**
+ * Copy constructor
+ *
+ * @param ot The GmatObType that gets copied to this one
+ */
+//-----------------------------------------------------------------------------
+GmatObType::GmatObType(const GmatObType& ot) :
+   ObType         (ot),
+   epochPrecision (ot.epochPrecision),
+   dataPrecision  (ot.dataPrecision)
+{
+   #ifdef DEBUG_OBTYPE_CREATION_INITIALIZATION
+	  MessageInterface::ShowMessage("GmatObType copy constructor (a GMATInternal obtype) from <%s,%p> to <%s,%p>\n", ot.GetName().c_str(), &ot, GetName().c_str(), this);
+   #endif
+}
+
+
+//-----------------------------------------------------------------------------
+// GmatObType& operator=(const GmatObType& ot)
+//-----------------------------------------------------------------------------
+/**
+ * Assignment operator
+ *
+ * @param ot The GmatObType that gets copied to this one
+ *
+ * @return This GmatObType, configured to match ot
+ */
+//-----------------------------------------------------------------------------
+GmatObType& GmatObType::operator=(const GmatObType& ot)
+{
+   #ifdef DEBUG_OBTYPE_CREATION_INITIALIZATION
+      MessageInterface::ShowMessage("GmatObType operator = (assigning one GMATInternal obtype to another)\n");
+   #endif
+
+   if (this != &ot)
+   {
+      epochPrecision = ot.epochPrecision;
+      dataPrecision  = ot.dataPrecision;
+   }
+
+   return *this;
+}
+
+
+//-----------------------------------------------------------------------------
+// GmatBase* Clone() const
+//-----------------------------------------------------------------------------
+/**
+ * Cloning method used to create a GmatObType from a GmatBase pointer
+ *
+ * @return A new GmatObType object matching this one
+ */
+//-----------------------------------------------------------------------------
+GmatBase* GmatObType::Clone() const
+{
+   #ifdef DEBUG_OBTYPE_CREATION_INITIALIZATION
+      MessageInterface::ShowMessage("Cloning a GMATInternal obtype\n");
+   #endif
+
+   return new GmatObType(*this);
+}
+
+
+//-----------------------------------------------------------------------------
+// bool Initialize()
+//-----------------------------------------------------------------------------
+/**
+ * Prepares this GmatObType for use
+ *
+ * @return true on success, false on failure
+ */
+//-----------------------------------------------------------------------------
+bool GmatObType::Initialize()
+{
+#ifdef DEBUG_OBTYPE_CREATION_INITIALIZATION
+   MessageInterface::ShowMessage("GmatObType::Initialize() Executing\n");
+#endif
+
+   ObType::Initialize();
+
+   return true;
+}
+
+
+//-----------------------------------------------------------------------------
+// bool Open(bool forRead, bool forWrite, bool append)
+//-----------------------------------------------------------------------------
+/**
+ * Opens a GmatObType stream for processing
+ *
+ * The method manages GmatObType path and file extension defaults in addition to
+ * performing the basic open operations.
+ *
+ * @param forRead True to open for reading, false otherwise
+ * @param forWrite True to open for writing, false otherwise
+ * @param append True if data being written should be appended, false if not
+ *
+ * @return true if the the stream was opened, false if not
+ */
+//-----------------------------------------------------------------------------
+bool GmatObType::Open(bool forRead, bool forWrite, bool append)
+{
+   #ifdef DEBUG_FILE_ACCESS
+      MessageInterface::ShowMessage("GmatObType::Open(%s, %s, %s) Executing\n",
+            (forRead ? "true" : "false"),
+            (forWrite ? "true" : "false"),
+            (append ? "true" : "false") );
+   #endif
+   bool retval = false;
+
+   // temporary
+   retval = true;
+   std::ios_base::openmode mode = std::fstream::in;
+
+   if (forRead && forWrite)
+      mode = std::fstream::in | std::fstream::out;
+
+   else
+   {
+      if (forRead)
+         mode = std::fstream::in;
+      if (forWrite)
+         mode = std::fstream::out;
+   }
+
+   if (append)
+      mode = mode | std::fstream::app;
+
+   #ifdef DEBUG_FILE_ACCESS
+      MessageInterface::ShowMessage("   Opening the stream %s, mode = %d\n",
+            streamName.c_str(), mode);
+   #endif
+
+   if (streamName != "")
+   {
+      std::string fullPath = "";
+
+      // If no path designation slash character is found, add the default path
+      if ((streamName.find('/') == std::string::npos) &&
+          (streamName.find('\\') == std::string::npos))
+      {
+         FileManager *fm = FileManager::Instance();
+         fullPath = fm->GetPathname(FileManager::MEASUREMENT_PATH);
+      }
+      fullPath += streamName;
+
+      // Add the .gmd extension if there is no extension in the file
+      size_t dotLoc = fullPath.find_last_of('.');                    // change from std::string::size_type to size_t in order to compatible with C++98 and C++11       // made changes by TUAN NGUYEN
+      size_t slashLoc = fullPath.find_last_of('/');                  // change from std::string::size_type to size_t in order to compatible with C++98 and C++11       // made changes by TUAN NGUYEN
+      if (slashLoc == std::string::npos)
+         slashLoc = fullPath.find_last_of('\\');
+
+      if ((dotLoc == std::string::npos) ||
+          (dotLoc < slashLoc))
+      {
+         fullPath += ".gmd";
+      }
+
+      #ifdef DEBUG_FILE_ACCESS
+         MessageInterface::ShowMessage("   Full path is %s, mode = %d\n",
+               fullPath.c_str(), mode);
+      #endif
+
+	  theStream.open(fullPath.c_str(), mode);
+   }
+
+   retval = theStream.is_open();
+   if (retval && forWrite)
+      theStream << header;
+
+   if (retval == false)
+   {
+	  throw MeasurementException("GMATInternal Data File " + streamName + " could not be opened\n");
+   }
+   return retval;
+}
+
+//-----------------------------------------------------------------------------
+// bool IsOpen()
+//-----------------------------------------------------------------------------
+/**
+ * Tests to see if the GmatObType data file has been opened
+ *
+ * @return true if the file is open, false if not.
+ */
+//-----------------------------------------------------------------------------
+bool GmatObType::IsOpen()
+{
+   #ifdef DEBUG_FILE_WRITE
+      MessageInterface::ShowMessage("GmatObType::IsOpen() Executing\n");
+   #endif
+   return theStream.is_open();
+}
+
+
+//-----------------------------------------------------------------------------
+// bool AddMeasurement(MeasurementData *md)
+//-----------------------------------------------------------------------------
+/**
+ * Adds a new measurement to the GmatObType data file
+ *
+ * This method takes the raw observation data passed in and formats it into a
+ * string compatible with GmatInternal data files, and then writes that string
+ * to the open data stream.
+ *
+ * @param md The measurement data containing the observation.
+ *
+ * @return true on success, false on failure
+ */
+//-----------------------------------------------------------------------------
+bool GmatObType::AddMeasurement(MeasurementData *md)
+{
+   #ifdef DEBUG_FILE_WRITE
+      MessageInterface::ShowMessage("GmatObType::AddMeasurement() Executing\n");
+   #endif
+   bool retval = false;
+
+   std::stringstream dataLine;
+   char databuffer[200];
+   char epochbuffer[200];
+
+   Real taiEpoch = (md->epochSystem == TimeConverterUtil::TAIMJD ? md->epoch :
+         TimeConverterUtil::ConvertToTaiMjd(md->epochSystem, md->epoch,
+               GmatTimeConstants::JD_NOV_17_1858));
+
+   sprintf(epochbuffer, "%18.12lf", taiEpoch);
+   dataLine << epochbuffer << "    " << md->typeName
+            << "    " << md->type << "    ";
+#ifdef USE_OLD_GMDFILE_FORMAT
+   if (md->type < 9000)
+   {
+      for (UnsignedInt j = 0; j < md->participantIDs.size(); ++j)
+         dataLine << md->participantIDs[j] << "    ";
+   }
+   else
+   {
+      if ((md->participantIDs[0] == md->participantIDs[md->participantIDs.size()-1])&&(md->participantIDs.size() == 3))
+      {
+         // if the first participant and the last participant are the same, write in a list w/o brackets containing all but the last one 
+         for (UnsignedInt j = 0; j < md->participantIDs.size()-1; ++j)
+            dataLine << md->participantIDs[j] << "    ";
+      }
+      else
+      {
+         // otherwise write all participants in signal path as a list inside brackets 
+         dataLine << "{ ";
+         for (UnsignedInt j = 0; j < md->participantIDs.size(); ++j)
+         {
+            dataLine << md->participantIDs[j];
+            if (j < md->participantIDs.size()-1)
+               dataLine << "    ";
+            else
+               dataLine << " }    ";
+         }
+      }
+   }
+
+#else
+   for (UnsignedInt j = 0; j < md->participantIDs.size(); ++j)
+      dataLine << md->participantIDs[j] << "    ";
+#endif
+
+   if ((md->typeName == "Doppler")||(md->typeName == "Doppler_RangeRate"))
+   {
+      dataLine << md->uplinkBand << "    ";
+      dataLine << md->dopplerCountInterval << "    ";
+   }
+   else if (md->typeName == "TDRSDoppler_HZ")
+   {
+      sprintf(databuffer, "    %.15le    %d    %s    %d   %d   %f",
+         md->tdrsNode4Freq, md->tdrsNode4Band, md->tdrsServiceID.c_str(), md->tdrsDataFlag, md->tdrsSMARID, md->dopplerCountInterval);
+      dataLine << databuffer;
+   }
+
+   for (UnsignedInt k = 0; k < md->value.size(); ++k)
+   {
+      if (md->typeName == "DSNRange")
+         sprintf(databuffer, "%18.6lf",GmatMathUtil::Mod(md->value[k],md->rangeModulo));
+      else
+         sprintf(databuffer, "%18.6lf", md->value[k]);
+      dataLine << databuffer;
+      if (k < md->value.size()-1)
+         dataLine << "    ";
+   }
+
+   // extended information:
+   if (md->typeName == "DSNRange")
+   {
+      sprintf(databuffer, "    %d    %.15le    %.15le",
+         md->uplinkBand, md->uplinkFreq, md->rangeModulo);
+      dataLine << databuffer;
+   }
+
+   theStream << dataLine.str() << "\n";
+
+   #ifdef DEBUG_FILE_WRITE
+      MessageInterface::ShowMessage("GmatObType::WriteMeasurement: \"%s\"\n",
+            dataLine.str().c_str());
+   #endif
+   
+   // temporary
+   retval = true;
+
+   return retval;
+}
+
+
+StringArray GmatObType::GetAvailableMeasurementTypes()
+{
+   StringArray typeList;
+
+   // New syntax's measurement types
+   typeList.push_back("Range_KM");
+   typeList.push_back("DSNRange");
+   typeList.push_back("Doppler");
+   typeList.push_back("Doppler_RangeRate");
+   typeList.push_back("TDRSDoppler_HZ");              // made changes by TUAN NGUYEN
+
+   // Old syntax's measurement types
+   typeList.push_back("DSNTwoWayRange");
+   typeList.push_back("DSNTwoWayDoppler");
+   typeList.push_back("USNTwoWayRange");
+   typeList.push_back("GeometricRange");
+   typeList.push_back("GeometricRangeRate");
+   typeList.push_back("GeometricRADec");
+   typeList.push_back("GeometricAzEl");
+
+   return typeList;
+}
+
+
+//-----------------------------------------------------------------------------
+// ObservationData* ReadObservation()
+//-----------------------------------------------------------------------------
+/**
+ * Retrieves an observation record
+ *
+ * This method reads an observation data set from a GmatInternal data stream and
+ * returns the data to the caller.
+ *
+ * @return The observation data from the stream.  If there is no more data in
+ * the stream, a NULL pointer is returned.
+ */
+//-----------------------------------------------------------------------------
+ObservationData* GmatObType::ReadObservation()
+{
+   #ifdef DEBUG_FILE_READ
+      MessageInterface::ShowMessage("GmatObType::ReadObservation() Executing\n");
+   #endif
+
+   std::string str;
+   std::stringstream theLine;
+
+   Integer participantSize;
+   Integer dataSize;
+
+   Real defaultNoiseCovariance = 0.1;
+
+
+   // Do nothing when it is at the end of file
+   if (theStream.eof())
+      return NULL;
+
+   // Read a line when it is not end of file
+   std::getline (theStream, str);
+   
+   // Skip header and comment lines or empty lines
+   while ((str[0] == '%') || (GmatStringUtil::RemoveAllBlanks(str) == ""))
+   {
+      std::getline(theStream, str);
+
+      // Do nothing when it is at the end of file
+      if (theStream.eof())
+         return NULL;
+   }
+
+
+   // Processing data in the line
+   theLine << str;
+   currentObs.Clear();
+   currentObs.dataFormat = "GMATInternal";
+
+   // format: 21545.05439854615    Range    7000    GS2ID    ODSatID    2713.73185
+   Real value;
+
+   GmatEpoch taiEpoch;
+   theLine >> taiEpoch;
+
+   currentObs.epoch = (currentObs.epochSystem == TimeConverterUtil::TAIMJD ?
+         taiEpoch :
+         TimeConverterUtil::ConvertFromTaiMjd(currentObs.epochSystem, taiEpoch,
+               GmatTimeConstants::JD_NOV_17_1858));
+
+   theLine >> currentObs.typeName;
+
+   Integer type;
+   theLine >> type;
+   currentObs.type = (Gmat::MeasurementType)type;
+
+   // Verify measurement type
+   StringArray typeList = GetAvailableMeasurementTypes();
+   if (find(typeList.begin(), typeList.end(), currentObs.typeName) == typeList.end())
+      throw MeasurementException("Error: GMAT can't handle measurement type '" + currentObs.typeName + "'.\n");
+
+
+   // Signal based measurements have types that start at 9000; smaller IDs are
+   // the old code.
+   /// @todo Once ported to signal measurements, remove the code from here:
+   if (type < 9000)
+   {
+      switch (currentObs.type)
+      {
+         case Gmat::GEOMETRIC_RANGE:
+         case Gmat::GEOMETRIC_RANGE_RATE:
+         case Gmat::USN_TWOWAYRANGE:
+         case Gmat::USN_TWOWAYRANGERATE:
+         case Gmat::DSN_TWOWAYRANGE:
+         case Gmat::DSN_TWOWAYDOPPLER:
+            participantSize = 2;
+            dataSize = 1;
+            break;
+
+         case Gmat::TDRSS_TWOWAYRANGE:
+         case Gmat::TDRSS_TWOWAYRANGERATE:
+            participantSize = 3;
+            dataSize = 1;
+            break;
+
+         case Gmat::GEOMETRIC_AZ_EL:
+         case Gmat::GEOMETRIC_RA_DEC:
+         case Gmat::OPTICAL_AZEL:
+         case Gmat::OPTICAL_RADEC:
+            participantSize = 2;
+            dataSize = 2;
+            defaultNoiseCovariance = 0.1;
+            break;
+
+         default:
+            participantSize = 0;
+            dataSize = 0;
+            break;
+      }
+
+      for (Integer i = 0; i < participantSize; ++i)           // made changes by TUAN NGUYEN
+      {
+         theLine >> str;
+         currentObs.participantIDs.push_back(str);
+      }
+   }
+   else
+   {
+      #ifdef DEBUG_FILE_READ
+         MessageInterface::ShowMessage("   Processing measurement type %d\n",
+               type);
+      #endif
+#ifdef USE_OLD_GMDFILE_FORMAT
+     participantSize = 2;           // In this version, measurement type is always 2-ways
+#else
+      // In this version, measurement type could be 1, 2, or multiple ways measurement
+      if (!ProcessSignals(str, participantSize, dataSize))
+      {
+         MessageInterface::ShowMessage("Signal based measurement of type %d "
+               "not processed successfully for line %s\n", type, str.c_str());
+      }
+#endif
+
+      if ((currentObs.typeName == "Range_KM")||(currentObs.typeName == "DSNRange")             // made changes by TUAN NGUYEN
+         ||(currentObs.typeName == "Doppler_RangeRate")||(currentObs.typeName == "Doppler")    // made changes by TUAN NGUYEN
+         ||(currentObs.typeName == "TDRSDoppler_HZ"))                                          // made changes by TUAN NGUYEN
+      {
+         dataSize = 1;
+      }
+
+      theLine >> str;
+      if (str.substr(0,1) == "{")
+      {
+         if (str.size() == 1)
+            theLine >> str;
+         else
+            str = str.substr(1);
+
+         while(str.substr(str.length()-1) != "}")
+         {
+            currentObs.participantIDs.push_back(str);
+            theLine >> str;
+         }
+         str = str.substr(0,str.length()-1);
+         if (str != "")
+            currentObs.participantIDs.push_back(str);
+      }
+      else
+      {
+         currentObs.participantIDs.push_back(str);
+         std::string str1;
+         theLine >> str1;
+         currentObs.participantIDs.push_back(str1);
+         currentObs.participantIDs.push_back(str);
+      }
+   }
+
+
+   //for (Integer i = 0; i < participantSize; ++i)
+   //{
+   //   theLine >> str;
+   //   currentObs.participantIDs.push_back(str);
+   //}
+//#ifdef USE_OLD_GMDFILE_FORMAT
+//   if (type >= 9000)
+//      currentObs.participantIDs.push_back(currentObs.participantIDs[0]);
+//#endif
+
+
+   if (currentObs.typeName == "Range_KM")
+   {
+      currentObs.unit = "Km";
+   }
+   else if (currentObs.typeName == "Doppler")
+   {
+      theLine >> currentObs.uplinkBand;
+      theLine >> currentObs.dopplerCountInterval;
+      currentObs.unit = "Hz";
+   }
+   else if (currentObs.typeName == "Doppler_RangeRate")                   // made changes by TUAN NGUYEN
+   {                                                                      // made changes by TUAN NGUYEN
+      theLine >> currentObs.uplinkBand;                                   // made changes by TUAN NGUYEN
+      theLine >> currentObs.dopplerCountInterval;                         // made changes by TUAN NGUYEN
+      currentObs.unit = "Km/s";                                           // made changes by TUAN NGUYEN
+   }                                                                      // made changes by TUAN NGUYEN
+   else if (currentObs.typeName == "TDRSDoppler_HZ")
+   {
+      theLine >> currentObs.tdrsNode4Freq;            // this field is used to received frequency at the return-link TDRS 
+      theLine >> currentObs.tdrsNode4Band;            // this field is used to received frequency band at the return-link TDRS 
+      theLine >> currentObs.tdrsServiceID;            // value of serviceID would be "S1", "S2", or "MA"
+      theLine >> currentObs.tdrsDataFlag;             // TDRS data flag would be 0 or 1
+      theLine >> currentObs.tdrsSMARID;               // TDRS SMAR id
+      theLine >> currentObs.dopplerCountInterval;
+      currentObs.unit = "Hz";
+   }
+
+
+
+   for (Integer i = 0; i < dataSize; ++i)
+   {
+      theLine >> value;
+      currentObs.value.push_back(value);
+	   currentObs.value_orig.push_back(value);
+   }
+
+   // read extended infor from data record
+   if (currentObs.typeName == "DSNRange")
+   {
+      theLine >> currentObs.uplinkBand;
+      theLine >> currentObs.uplinkFreq;
+      theLine >> currentObs.rangeModulo;
+      currentObs.unit = "RU";
+   }
+
+/*
+   Covariance *noise = new Covariance();
+   noise->SetDimension(dataSize);
+   for (Integer i = 0; i < dataSize; ++i)
+   {
+      /// @todo Measurement noise covariance is hard-coded; this must be fixed
+      (*noise)(i,i) = defaultNoiseCovariance;
+   }
+   currentObs.noiseCovariance = noise;
+*/
+   #ifdef DEBUG_FILE_READ
+      MessageInterface::ShowMessage(" %.12lf    %s    %d    ", currentObs.epoch, currentObs.typeName.c_str(), currentObs.type);
+      for (Integer i = 0; i < participantSize; ++i)
+		  MessageInterface::ShowMessage("%s    ", currentObs.participantIDs.at(i).c_str());
+
+      for (Integer i = 0; i < dataSize; ++i)
+		  MessageInterface::ShowMessage("%.12lf    ", currentObs.value.at(i));
+
+      if (currentObs.typeName == "DSNRange")
+      {
+         MessageInterface::ShowMessage("   %d   %.12le   %.12le", currentObs.uplinkBand, currentObs.uplinkFreq, currentObs.rangeModulo);
+      }
+      else if ((currentObs.typeName == "Doppler")||(currentObs.typeName == "Doppler_RangeRate"))
+      {
+         MessageInterface::ShowMessage("   %d   %.12le", currentObs.uplinkBand, currentObs.dopplerCountInterval);
+      }
+	   MessageInterface::ShowMessage("\n");
+      MessageInterface::ShowMessage("GmatObType::ReadObservation() End\n");
+   #endif
+
+   return &currentObs;
+}
+
+
+//-----------------------------------------------------------------------------
+// bool Close()
+//-----------------------------------------------------------------------------
+/**
+ * Closes the data stream
+ *
+ * This method flushes the data stream, and then closes it.
+ *
+ * @return true on success, false on failure
+ */
+//-----------------------------------------------------------------------------
+bool GmatObType::Close()
+{
+   #ifdef DEBUG_FILE_WRITE
+      MessageInterface::ShowMessage("GmatObType::Close() Executing for %p\n", this);
+   #endif
+   bool retval = false;
+
+   if (theStream.is_open())
+   {
+      theStream.flush();
+      theStream.close();
+      retval = !(theStream.is_open());
+   }
+
+   return retval;
+}
+
+
+//-----------------------------------------------------------------------------
+// bool GmatObType::Finalize()
+//-----------------------------------------------------------------------------
+/**
+ * Completes operations on this GmatObType.
+ *
+ * @return true always -- there is no GmatObType specific finalization needed.
+ */
+//-----------------------------------------------------------------------------
+bool GmatObType::Finalize()
+{
+   #ifdef DEBUG_FILE_WRITE
+      MessageInterface::ShowMessage("GmatObType::Finalize() Executing\n");
+   #endif
+   bool retval = true;
+
+   return retval;
+}
+
+//------------------------------------------------------------------------------
+// bool ProcessSignals(const std::string str, Integer& participantSize,
+//       Integer& dataSize)
+//------------------------------------------------------------------------------
+/**
+ * Parses a measurement file line and counts participants and data elements
+ *
+ * @param str The data line from the tracking data file
+ * @param participantSize The counter for participants from the line
+ * @param dataSize The counter for data entries on the line
+ *
+ * @return true if the line was successfully parsed, false if not
+ */
+//------------------------------------------------------------------------------
+bool GmatObType::ProcessSignals(const std::string str, Integer& participantSize,
+      Integer& dataSize)
+{
+   bool retval = false;
+
+   participantSize = 0;
+   dataSize = 0;
+
+   std::stringstream temp(str);
+   std::string field;
+
+   // First 3 fields are already handled
+   for (Integer i = 0; i < 3; ++i)
+   {
+      temp >> field;
+      #ifdef DEBUG_SIGNAL_READ
+         MessageInterface::ShowMessage("   +++ field:  %s\n", field.c_str());
+      #endif
+   }
+
+   // Next set of fields are participants
+   while (temp.eof() == false)
+   {
+      temp >> field;
+      if (GmatStringUtil::IsValidNumber(field, true) == true)
+      {
+         #ifdef DEBUG_SIGNAL_READ
+            MessageInterface::ShowMessage("   +++ Measurement:  %s\n",
+                  field.c_str());
+         #endif
+         ++dataSize;    // Track first data entry!
+         break;
+      }
+
+      #ifdef DEBUG_SIGNAL_READ
+         MessageInterface::ShowMessage("   +++ Participant:  %s\n",
+               field.c_str());
+      #endif
+      ++participantSize;
+   }
+
+   // Then the data
+   while (temp.eof() == false)
+   {
+      temp >> field;
+
+      if (GmatStringUtil::IsValidNumber(field, true) == false)
+         throw MeasurementException("Data line \"" + str + "\" is improperly "
+               "formatted for a GMAT measurement data (gmd) file");
+
+      #ifdef DEBUG_SIGNAL_READ
+         MessageInterface::ShowMessage("   +++ Measurement:  %s\n",
+               field.c_str());
+      #endif
+      ++dataSize;
+   }
+
+   #ifdef DEBUG_SIGNAL_READ
+      MessageInterface::ShowMessage("   ---> %d participants and %d data "
+            "entries\n", participantSize, dataSize);
+   #endif
+
+   if ((participantSize > 0) && (dataSize > 0))
+      retval = true;
+
+   return retval;
+}