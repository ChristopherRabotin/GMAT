//$Id: EstimationStateManager.cpp 1398 2011-04-21 20:39:37Z ljun@NDC $
//------------------------------------------------------------------------------
//                         EstimationStateManager
//------------------------------------------------------------------------------
// GMAT: General Mission Analysis Tool
//
// Copyright (c) 2002-2014 United States Government as represented by the
// Administrator of The National Aeronautics and Space Administration.
// All Other Rights Reserved.
//
// Developed jointly by NASA/GSFC and Thinking Systems, Inc. under contract
// number NNG06CA54C
//
// Author: Darrel J. Conway, Thinking Systems, Inc.
// Created: 2009/08/05
//
/**
 * Implementation code for the estimation state manager.
 */
//------------------------------------------------------------------------------


#include "EstimationStateManager.hpp"
#include "MessageInterface.hpp"
#include "EstimatorException.hpp"
#include "Spacecraft.hpp"
#include "GroundstationInterface.hpp"                                // made changes by TUAN NGUYEN
#include <sstream>                  // for stringstream


//#define DEBUG_ESM_LOADING
//#define DEBUG_STATE_CONSTRUCTION
//#define DEBUG_OBJECT_UPDATES
//#define DUMP_STATE
//#define DEBUG_OBJECT_MAPPING
//#define DEBUG_CLONING
//#define DEBUG_COVARIANCE
//#define DEBUG_INITIALIZATION
//#define DEBUG_STM_MAPPING

//------------------------------------------------------------------------------
// EstimationStateManager(Integer size)
//------------------------------------------------------------------------------
/**
 * Default constructor
 *
 * @param size The state manager size
 */
//------------------------------------------------------------------------------
EstimationStateManager::EstimationStateManager(Integer size) :
   StateManager         (size),
   psm                  (NULL),
   propagationState     (NULL),
   measMan              (NULL)
{
}


//------------------------------------------------------------------------------
// ~EstimationStateManager()
//------------------------------------------------------------------------------
/**
 * Class destructor
 */
//------------------------------------------------------------------------------
EstimationStateManager::~EstimationStateManager()
{
   for (UnsignedInt i = 0; i < estimationObjectClones.size(); ++i)
      delete estimationObjectClones[i];
}


//------------------------------------------------------------------------------
// EstimationStateManager(const EstimationStateManager & esm)
//------------------------------------------------------------------------------
/**
 * Copy constructor
 *
 * @param esm The state manager that is being copied
 */
//------------------------------------------------------------------------------
EstimationStateManager::EstimationStateManager(
      const EstimationStateManager & esm) :
   StateManager            (esm),
   solveForNames           (esm.solveForNames),
   solveForObjectNames     (esm.solveForObjectNames),
   solveForIDNames         (esm.solveForIDNames),
   considerNames           (esm.considerNames),
   considerObjectNames     (esm.considerObjectNames),
   considerIDNames         (esm.considerIDNames),
   participantNames        (esm.participantNames),
   stmMap                  (esm.stmMap),
   stmColCount             (esm.stmColCount),
   covMap                  (esm.covMap),
   covColCount             (esm.covColCount)
{
   for (UnsignedInt i = 0; i < solveForNames.size(); ++i)
   {
      solveForObjects.push_back(NULL);
      solveForIDs.push_back(-1);
   }
   for (UnsignedInt i = 0; i < considerNames.size(); ++i)
   {
      considerObjects.push_back(NULL);
      considerIDs.push_back(-1);
   }
}


//------------------------------------------------------------------------------
// EstimationStateManager& operator=(const EstimationStateManager & esm)
//------------------------------------------------------------------------------
/**
 * Assignment operator
 *
 * @param esm The state manager assigning data to this one
 *
 * @return This state manager, configured to match esm
 */
//------------------------------------------------------------------------------
EstimationStateManager& EstimationStateManager::operator=(
      const EstimationStateManager & esm)
{
   if (&esm != this)
   {
      StateManager::operator=(esm);
      solveForNames       = esm.solveForNames;
      solveForObjectNames = esm.solveForObjectNames;
      solveForIDNames     = esm.solveForIDNames;
      considerNames       = esm.considerNames;
      considerObjectNames = esm.considerObjectNames;
      considerIDNames     = esm.considerIDNames;
      participantNames    = esm.participantNames;
      stmMap              = esm.stmMap;
      stmColCount         = esm.stmColCount;
      covMap              = esm.covMap;
      covColCount         = esm.covColCount;
      for (UnsignedInt i = 0; i < solveForNames.size(); ++i)
      {
         solveForObjects.push_back(NULL);
         solveForIDs.push_back(-1);
      }
      for (UnsignedInt i = 0; i < considerNames.size(); ++i)
      {
         considerObjects.push_back(NULL);
         considerIDs.push_back(-1);
      }
   }

   return *this;
}


//------------------------------------------------------------------------------
// const StringArray& GetObjectList(std::string ofType)
//------------------------------------------------------------------------------
/**
 * Retrieves the names of all of the objects used by this estimation state
 * manager.
 *
 * @param ofType The type of object names requested.  Pass in the empty string
 *               for all objects.
 *
 * @return The list of objects
 */
//------------------------------------------------------------------------------
const StringArray& EstimationStateManager::GetObjectList(std::string ofType)
{
   #ifdef DEBUG_INITIALIZATION
      MessageInterface::ShowMessage("EstimationStateManager::GetObjectList(%s) "
            "called\n", ofType.c_str());
   #endif
   chunks.clear();

   if (ofType == "")
      chunks = StateManager::GetObjectList(ofType);

   if ((ofType == "") || (ofType == "SolveFor"))
   {
      for (UnsignedInt i = 0; i < solveForObjectNames.size(); ++i)
      {
  	 		#ifdef DEBUG_INITIALIZATION
         	MessageInterface::ShowMessage("ESM processing %s\n",
            	   solveForObjectNames[i].c_str());
			#endif

         if (find(chunks.begin(), chunks.end(), solveForObjectNames[i]) ==
               chunks.end())
            chunks.push_back(solveForObjectNames[i]);
      }
   }

   if ((ofType == "") || (ofType == "Consider"))
   {
      for (UnsignedInt i = 0; i < considerObjectNames.size(); ++i)
      {
         if (find(chunks.begin(), chunks.end(), considerObjectNames[i]) ==
               chunks.end())
            chunks.push_back(considerObjectNames[i]);
      }
   }

   if ((ofType == "") || (ofType == "Participants"))
   {
      for (UnsignedInt i = 0; i < participantNames.size(); ++i)
      {
         if (find(chunks.begin(), chunks.end(), participantNames[i]) ==
               chunks.end())
            chunks.push_back(participantNames[i]);
      }
   }

   #ifdef DEBUG_INITIALIZATION
      MessageInterface::ShowMessage("Current Object List:\n");
      for (UnsignedInt i = 0; i < chunks.size(); ++i)
         MessageInterface::ShowMessage("   %s\n", chunks[i].c_str());
   #endif

   return chunks;
}


//------------------------------------------------------------------------------
// bool SetObject(GmatBase *obj)
//------------------------------------------------------------------------------
/**
 * Sets the object pointers for objects used in this estimation state manager.
 *
 * @param obj The object pointer that is getting set
 *
 * @return true if the object was set, false if not
 */
//------------------------------------------------------------------------------
bool EstimationStateManager::SetObject(GmatBase *obj)
{
   #ifdef DEBUG_ESM_LOADING
      MessageInterface::ShowMessage("+++Adding <%s,%p> to the ESM\n",
            obj->GetFullName().c_str(), obj);
   #endif

   bool retval = false;

   // If measurement manager has one of these objects (by name), use that one
   GmatBase *clone = measMan->GetClone(obj);
   if (clone != NULL)
      obj = clone;

   // Be sure object is not already in the list
   if (find(objects.begin(), objects.end(), obj) == objects.end())   // It accepts clone objects in objects list
   {
      objects.push_back(obj);
      current = obj;
      StringArray *objectProps = new StringArray;
      elements[current] = objectProps;

      try
      {
         if (obj->IsOfType(Gmat::FORMATION))
         {
            Integer id = obj->GetParameterID("A1Epoch");
            epochIDs.push_back(id);
         }
         else
         {
            Integer id = obj->GetParameterID("Epoch");
            if (obj->GetParameterType(id) != Gmat::REAL_TYPE)
               id = obj->GetParameterID("A1Epoch");
            epochIDs.push_back(id);
         }
      }
<<<<<<< HEAD
   }

   #ifdef DEBUG_STATE_CONSTRUCTION
      MessageInterface::ShowMessage("Object set; current points to <%s,%p>\n",
         current->GetName().c_str(), current);
   #endif

   std::string objFullName = obj->GetFullName();      
   for (UnsignedInt i = 0; i < solveForObjectNames.size(); ++i)
   {
      // Set the object property
      if (solveForObjectNames[i] == objFullName)
=======
      catch (BaseException&)
>>>>>>> 24861801
      {
         // Epoch is not a valid parameter
         epochIDs.push_back(-1);
      }

<<<<<<< HEAD
         // Set the property ID
         Integer id = obj->GetEstimationParameterID(solveForIDNames[i]);
         if (id == -1)
            throw EstimatorException("Error: Solve-for parameter " + obj->GetName() + "." + solveForIDNames[i] + " does not exist.\n");     // made changes by TUAN NGUYEN
=======
     // Moved lower because it calling SetObject with multiple solve for
     // parameters was resulting in duplicate entries.
//   }
>>>>>>> 24861801

      #ifdef DEBUG_STATE_CONSTRUCTION
         MessageInterface::ShowMessage("Object set; current points to %s\n",
            current->GetName().c_str());
      #endif

      for (UnsignedInt i = 0; i < solveForObjectNames.size(); ++i)
      {
         // Set the object property
         if (solveForObjectNames[i] == objName)
         {
            solveForObjects[i] = obj;

            // Set the property ID
            Integer id = obj->GetEstimationParameterID(solveForIDNames[i]);
            if (id == -1)                                                                                                                      // made changes by TUAN NGUYEN
               throw EstimatorException("Error: Solve-for parameter " + obj->GetName() + "." + solveForIDNames[i] + " does not exist.\n");     // made changes by TUAN NGUYEN
            solveForIDs[i] = id;
            elements[obj]->push_back(solveForIDNames[i]);
            retval = true;
         }
      }

   // Close was moved to here
   }

   #ifdef DEBUG_ESM_LOADING
      MessageInterface::ShowMessage("   ESM now has %d objects, %d "
            "solveForObjects, and %d solveFors\n", objects.size(), solveForObjects.size(),
            solveForIDNames.size());
   #endif

   return retval;
}


//------------------------------------------------------------------------------
// void EstimationStateManager::BufferObjects()
//------------------------------------------------------------------------------
/**
 * Clones the objects used in the estimation so that they can be restored later
 */
//------------------------------------------------------------------------------
void EstimationStateManager::BufferObjects(ObjectArray *buffer)
{
#ifdef DEBUG_CLONING
   MessageInterface::ShowMessage("EstimationStateManager::BufferObjects(%p) "
         "called\n", buffer);
#endif

   GmatBase *clone;
   for (UnsignedInt i = 0; i < estimationObjectClones.size(); ++i)
      delete estimationObjectClones[i];
   estimationObjectClones.clear();

   if (buffer != NULL)
   {
      for (UnsignedInt i = 0; i < buffer->size(); ++i)
         delete (*buffer)[i];
      buffer->clear();
   }

   for (UnsignedInt i = 0; i < objects.size(); ++i)
   {
      clone = objects[i]->Clone();
      estimationObjectClones.push_back(clone);
      if (buffer != NULL)
         buffer->push_back(clone->Clone());
   }
}


//------------------------------------------------------------------------------
// void EstimationStateManager::RestoreObjects()
//------------------------------------------------------------------------------
/**
 * Restores the objects from clones created in the BufferObjects() method
 */
//------------------------------------------------------------------------------
void EstimationStateManager::RestoreObjects(ObjectArray *fromBuffer)
{
   #ifdef DEBUG_CLONING
      MessageInterface::ShowMessage("EstimationStateManager::RestoreObjects(%p)"
            " called\n", fromBuffer);
      MessageInterface::ShowMessage("   %d objects and %d clones\n",
            objects.size(), estimationObjectClones.size());
   #endif

   ObjectArray *restoreBuffer = fromBuffer;
   if (fromBuffer == NULL)
   {
      restoreBuffer = &estimationObjectClones;
      #ifdef DEBUG_CLONING
         MessageInterface::ShowMessage("Using internal buffer\n");
      #endif
   }

   if (restoreBuffer->size() != objects.size())
   {
      std::stringstream errmsg;
      errmsg << "EstimationStateManager::RestoreObjects(): "
                "Clone size mismatch; there are " << objects.size()
             << " objects and " << restoreBuffer->size() << " clones.";
      throw EstimatorException(errmsg.str());
   }

   for (UnsignedInt i = 0; i < restoreBuffer->size(); ++i)
   {
      #ifdef DEBUG_CLONING
         MessageInterface::ShowMessage("Setting object %s from clone named "
               "%s\n", objects[i]->GetName().c_str(),
               (*restoreBuffer)[i]->GetName().c_str());
      #endif
      if (objects[i]->IsOfType(Gmat::SPACECRAFT))
         ((Spacecraft*)(objects[i]))->operator=(*((Spacecraft*)((*restoreBuffer)[i])));
      else
         *(objects[i]) = *((*restoreBuffer)[i]);
      #ifdef DEBUG_CLONING
         MessageInterface::ShowMessage("Object <%p,%s> data:\n%s", objects[i], objects[i]->GetName().c_str(),
               objects[i]->GetGeneratingString(Gmat::SHOW_SCRIPT, "   ").c_str());
      #endif
   }
   #ifdef DEBUG_CLONING
      MessageInterface::ShowMessage("EstimationStateManager::RestoreObjects() "
            "finished\n");
   #endif
}


//------------------------------------------------------------------------------
// bool SetProperty(std::string prop)
//------------------------------------------------------------------------------
/**
 * Method used to identify SolveFor parameters to the estimation state manager
 *
 * @param prop String identifying the SolveFor parameter
 *
 * @return true if the parameter is accepted, false if not
 */
//------------------------------------------------------------------------------
bool EstimationStateManager::SetProperty(std::string prop)
{
   #ifdef DEBUG_INITIALIZATION
      MessageInterface::ShowMessage("Setting SolveFor parameter \"%s\"\n",
            prop.c_str());
   #endif
   
   bool retval = false;

   if (find(solveForNames.begin(), solveForNames.end(), prop) ==
         solveForNames.end())
   {
      // Decompose the property name into object name and property ID
      DecomposeParameter(prop, 2);
      if (chunks.size() < 2)
         throw EstimatorException("SolveFor parameter is not properly "
               "formatted; the format entered, \"" + prop +
               "\", should be in the form object.parameter.");

      // Save the property elements and fill out the vectors
      solveForNames.push_back(prop);
      solveForObjectNames.push_back(chunks[0]);
      solveForObjects.push_back(NULL);
      solveForIDNames.push_back(chunks[1]);
      solveForIDs.push_back(-1);

      retval = true;
   }

   #ifdef DEBUG_INITIALIZATION
      MessageInterface::ShowMessage("EstmationStateManager::SetProperty():  Current SolveFor parameters:\n");
   
	   for (UnsignedInt i = 0; i < solveForNames.size(); ++i)
   		  MessageInterface::ShowMessage("  solve for name = '%s';  object name = '%s';   parameter = '%s'\n", solveForNames[i].c_str(), solveForObjectNames[i].c_str(), solveForIDNames[i].c_str());
   #endif 

   return retval;
}


//------------------------------------------------------------------------------
// bool SetProperty(std::string prop, Integer loc)
//------------------------------------------------------------------------------
/**
 * Method used to identify SolveFor parameters to the estimation state manager,
 * potentially replacing a parameter that is already in place.
 *
 * @param prop String identifying the SolveFor parameter
 * @param loc The location in the SolveFor array desired for this property
 *
 * @return true if the parameter is accepted, false if not
 */
//------------------------------------------------------------------------------
bool EstimationStateManager::SetProperty(std::string prop, Integer loc)
{
   #ifdef DEBUG_INITIALIZATION
      MessageInterface::ShowMessage("Setting SolveFor parameter %d to \"%s\"\n",
            loc, prop.c_str());
   #endif 
   bool retval = false;

   if (find(solveForNames.begin(), solveForNames.end(), prop) ==
         solveForNames.end())
   {
      // Decompose the property name into object name and property ID
      DecomposeParameter(prop, 2);
      if (chunks.size() < 2)
         throw EstimatorException("SolveFor parameter is not properly "
               "formatted; the format entered, \"" + prop +
               "\", should be in the form object.parameter.");

      // Save the property elements
      if (loc == (Integer)solveForNames.size())
      {
         // Save the property elements and fill out the vectors
         solveForNames.push_back(prop);
         solveForObjectNames.push_back(chunks[0]);
         solveForObjects.push_back(NULL);
         solveForIDNames.push_back(chunks[1]);
         solveForIDs.push_back(-1);
         retval = true;
      }
      else if ((loc < (Integer)solveForNames.size()) && (loc >= 0))
      {
         solveForNames[loc]       = prop;
         solveForObjectNames[loc] = chunks[0];
         solveForObjects[loc]     = NULL;
         solveForIDNames[loc]     = chunks[1];
         solveForIDs[loc]         = -1;
         retval = true;
      }
      else
         throw EstimatorException("Cannot set the SolveFor parameter " + prop);
   }
   else
   {
      // Display a message and do nothing                                                                                          // made changes by TUAN NGUYEN
      MessageInterface::ShowMessage("Solve-for '%s' was set twice to Estimation State Manager. Skip setting...\n", prop.c_str());  // made changes by TUAN NGUYEN
      return true;                                                                                                                 // made changes by TUAN NGUYEN
   }

   #ifdef DEBUG_INITIALIZATION
      MessageInterface::ShowMessage("EstimationStateManager::SetProperty():    Current SolveFor parameters:\n");
      for (UnsignedInt i = 0; i < solveForNames.size(); ++i)
	     MessageInterface::ShowMessage("  solve for name = '%s';  object name = '%s';   parameter = '%s'\n", solveForNames[i].c_str(), solveForObjectNames[i].c_str(), solveForIDNames[i].c_str());
   #endif
   
   return retval;
}


bool EstimationStateManager::IsPropertiesSetupCorrect()
{
   if (solveForNames.size() == 0)
      throw EstimatorException("Error: No solvefor parameters are set to estimation.\n");

   for (UnsignedInt i = 0; i < solveForNames.size(); ++i)
   {
      if (solveForObjectNames[i] == "")
         throw EstimatorException("Error: '" + solveForNames[i] +"' has an empty object name.\n");

      if (i >= solveForObjects.size()) 
         throw EstimatorException("Error: '" + solveForNames[i] +"' object which is specified in AddSolverFor was not defined in your script.\n");
      else
      {
         if(solveForObjects[i] == NULL)
            throw EstimatorException("Error: '" + solveForNames[i] +"' object which is specified in AddSolverFor was not defined in your script.\n");
      }

      if (solveForIDNames[i] == "")
         throw EstimatorException("Error: '" + solveForNames[i] +"' has an empty parameter name.\n");

      if (i >= solveForIDs.size()) 
         throw EstimatorException("Error: '" + solveForNames[i] +"' parameter which is specified in AddSolverFor was not defined in your script.\n");
      else
      {
         if(solveForIDs[i] == -1)  // Changed from NULL to clear warning
            throw EstimatorException("Error: '" + solveForNames[i] +"' paramter which is specified in AddSolverFor was not defined in your script.\n");
      }
   }

   return true;
}


//------------------------------------------------------------------------------
// bool SetProperty(std::string sf, GmatBase *obj)
//------------------------------------------------------------------------------
/**
 * Sets a SolveFor parameter associated with a specific object.
 *
 * This version of the call is not currently used.
 *
 * @param sf The solveFor parameter
 * @param obj The object that supplies the parameter data
 *
 * @return true on success, false on failure
 */
//------------------------------------------------------------------------------
bool EstimationStateManager::SetProperty(std::string sf, GmatBase *obj)
{
   bool retval = false;
   return retval;
}


//------------------------------------------------------------------------------
// bool SetProperty(GmatBase *obj)                                                // made changes by TUAN NGUYEN
//------------------------------------------------------------------------------
/**
 * Sets a SolveFor parameter associated with a specific object. Assume that the 
 * object obj has SolveFors paramter containing object's solve-for names. Example: 
 * Sat.SolveFors = Cartesian. The solve-for parameter for this case is Sat.Cartisian
 *
 * @param obj The object that supplies solve-for parameter
 *
 * @return true on success, false on failure
 */
//------------------------------------------------------------------------------
bool EstimationStateManager::SetProperty(GmatBase *obj)
{
   StringArray solforNames = GetSolveForList(obj);
   
   if (solforNames.empty())
      return false;

   for (UnsignedInt i = 0; i < solforNames.size(); ++i)
      SetProperty(solforNames[i]);

   return true;
}


//------------------------------------------------------------------------------
// StringArray GetSolveForList(GmatBase* obj)                                     // made changes by TUAN NGUYEN
//------------------------------------------------------------------------------
/**
* This function is used to create a list of solve-for properties for a given object
*
* @param obj        a pointer to the object 
* return            a list of solve-for properties associated with the input object 
*/
//------------------------------------------------------------------------------
StringArray EstimationStateManager::GetSolveForList(GmatBase* obj)
{
   StringArray solveforList;
   
   if (obj->IsOfType(Gmat::SPACECRAFT))
   {
      // 1. Load solve-for list from spacecraft
      solveforList = obj->GetStringArrayParameter("SolveFors");
   }
   else if (obj->IsOfType(Gmat::GROUND_STATION))
   {
      // 2. Load solve-for list from ground station
      // 2.1. Get a list of error models
      std::map<std::string,ObjectArray> errorModelMap = ((GroundstationInterface*)obj)->GetErrorModelMap();
      for (std::map<std::string,ObjectArray>::iterator mapIndex = errorModelMap.begin(); mapIndex != errorModelMap.end(); ++mapIndex)
      {
         ObjectArray errorModels = mapIndex->second;
         for (UnsignedInt i = 0; i < errorModels.size(); ++i)
         {
            // 2.2. Get solve-for list from error models
            StringArray sfList = errorModels[i]->GetStringArrayParameter("SolveFors");
            for(UnsignedInt j = 0; j < sfList.size(); ++j)
               solveforList.push_back(errorModels[i]->GetFullName() + "." + sfList[j]);
         }
      }
   }

   // 3. Add prefix
   for (UnsignedInt i = 0; i < solveforList.size(); ++i)
   {
      if (!obj->IsOfType(Gmat::GROUND_STATION))
         solveforList[i] = obj->GetName() + "." + solveforList[i]; 
   }

   return solveforList;
}


//------------------------------------------------------------------------------
// bool SetConsider(std::string prop)
//------------------------------------------------------------------------------
/**
 * Method used to identify Consider parameters to the estimation state manager
 *
 * @param prop String identifying the Consider parameter
 *
 * @return true if the parameter is accepted, false if not
 *
 * @note Consider parameters are not yet implemented
 */
//------------------------------------------------------------------------------
bool EstimationStateManager::SetConsider(std::string prop)
{
   bool retval = false;

   MessageInterface::ShowMessage("Consider parameters are not yet "
         "implemented.\n");

   return retval;
}


//------------------------------------------------------------------------------
// bool SetConsider(std::string prop, Integer loc)
//------------------------------------------------------------------------------
/**
 * Method used to identify Consider parameters to the estimation state manager,
 * potentially replacing a parameter that is already in place.
 *
 * @param prop String identifying the Consider parameter
 * @param loc The location in the Consider array desired for this property
 *
 * @return true if the parameter is accepted, false if not
 *
 * @note Consider parameters are not yet implemented
 */
//------------------------------------------------------------------------------
bool EstimationStateManager::SetConsider(std::string prop, Integer loc)
{
   bool retval = false;

   MessageInterface::ShowMessage("Consider parameters are not yet "
         "implemented.\n");

   return retval;
}

//------------------------------------------------------------------------------
// bool SetConsider(std::string con, GmatBase* obj)
//------------------------------------------------------------------------------
/**
 * Sets a Consider parameter associated with a specific object.
 *
 * This version of the call is not currently used.
 *
 * @param con The Consider parameter
 * @param obj The object that supplies the parameter data
 *
 * @return true on success, false on failure
 *
 * @note Consider parameters are not yet implemented
 */
//------------------------------------------------------------------------------
bool EstimationStateManager::SetConsider(std::string con, GmatBase *obj)
{
   bool retval = false;

   MessageInterface::ShowMessage("Consider parameters are not yet "
         "implemented.\n");

   return retval;
}


//------------------------------------------------------------------------------
// void SetParticipantList(StringArray &p)
//------------------------------------------------------------------------------
/**
 * Passes the names of the participants into the ESM
 *
 * @param p The list of participants
 */
//------------------------------------------------------------------------------
void EstimationStateManager::SetParticipantList(StringArray &p)
{
   participantNames = p;
}


//------------------------------------------------------------------------------
// bool BuildState()
//------------------------------------------------------------------------------
/**
 * Assembles the estimation state vector
 *
 * @return true on success, false on failure
 */
//------------------------------------------------------------------------------
bool EstimationStateManager::BuildState()
{
   bool retval = false;

   #ifdef DEBUG_STATE_CONSTRUCTION
      MessageInterface::ShowMessage("Entered BuildState()\n");
      MessageInterface::ShowMessage("   ESM now has %d objects, %d "
            "solveForObjects, and %d solveFors\n", objects.size(), solveForObjects.size(),
            solveForIDNames.size());

      MessageInterface::ShowMessage("   There are %d elements:\n", elements.size());
      for (std::map<GmatBase*, StringArray*>::iterator i = elements.begin();
            i != elements.end(); ++i)
      {
         MessageInterface::ShowMessage("      %s, with %d components\n", i->first->GetName().c_str(), i->second->size());
         for (UnsignedInt j = 0; j < i->second->size(); ++j)
            MessageInterface::ShowMessage("         %s\n", i->second->at(j).c_str());
      }
   #endif

   // Determine the size of the propagation state vector
   stateSize = SortVector();

   if (stateSize <= 0)
   {
      std::stringstream sizeVal;
      sizeVal << stateSize;
      throw EstimatorException("No solve-for parameter is defined for estimator;"     // made changes by TUAN NGUYEN
            " estimation is not possible.\n");                                        // made changes by TUAN NGUYEN
   }

   std::map<std::string,Integer> associateMap;
   // Build the associate map
   std::string name;
   for (Integer index = 0; index < stateSize; ++index)
   {
      name = stateMap[index]->objectFullName;                                         // made changes by TUAN NGUYEN
      if (associateMap.find(name) == associateMap.end())
         associateMap[name] = index;
   }

   state.SetSize(stateSize);

   // Build the data structures for the STM and covariance matrix
   stm.SetSize(stateSize, stateSize);
   covariance.SetDimension(stateSize);
   stmColCount = stateSize;
   covColCount = stateSize;

   for (Integer index = 0; index < stateSize; ++index)
   {
      name = stateMap[index]->objectFullName;                                         // made changes by TUAN NGUYEN
      std::stringstream sel("");
      sel << stateMap[index]->subelement;
      state.SetElementProperties(index, stateMap[index]->elementID,
            name + "." + stateMap[index]->elementName + "." + sel.str(),
            associateMap[name]);
   }

   // Initialize the STM matrix
   for (Integer i = 0; i < stateSize; ++i)
      for (Integer j = 0; j < stateSize; ++j)
         if (i == j)
            stm(i,j) = 1.0;
         else
            stm(i,j) = 0.0;

   // Now build the covariance, using the elements the user has set and defaults
   // for the rest
   for (Integer i = 0; i < stateSize;)
   {
      Integer size    = stateMap[i]->length;
      Integer id      = stateMap[i]->parameterID;
      Covariance *cov = stateMap[i]->object->GetCovariance();

      #ifdef DEBUG_COVARIANCE
         MessageInterface::ShowMessage("Found length = %d for id = %d\n", size, id);
      #endif

      Rmatrix *subcov = cov->GetCovariance(id);
      if (subcov)
      {
         #ifdef DEBUG_COVARIANCE
            MessageInterface::ShowMessage("Found %d by %d subcovariance\n",
                  subcov->GetNumRows(), subcov->GetNumColumns());
         #endif
         for (Integer j = 0; j < size; ++j)
            for (Integer k = 0; k < size; ++k)
               covariance(i+j,i+k) = (*subcov)(j,k);
      }
      else
      {
         #ifdef DEBUG_COVARIANCE
            MessageInterface::ShowMessage("Found no subcovariance\n");
         #endif

         if (stateMap[i]->elementName == "CartesianState")
         {
            for (Integer j = 0; j < size; ++j)
            {
               for (Integer k = 0; k < size; ++k)
               {
                  if (j < 3)
                     covariance(i+j,i+k) = (j == k ? 1.0e12 : 0.0);
                  else
                     covariance(i+j,i+k) = (j == k ? 1.0e6 : 0.0);
               }
            }
         }
         else // Other defaults are set to the identity
         {
            for (Integer j = 0; j < size; ++j)
            {
               for (Integer k = 0; k < size; ++k)
               {
                  covariance(i+j,i+k) = (j == k ? 1.0e0 : 0.0);
               }
            }
         }
      }
      i += size;
   }

   #ifdef DEBUG_STATE_CONSTRUCTION
      MessageInterface::ShowMessage(
            "Estimation state vector has %d elements:\n", stateSize);
      StringArray props = state.GetElementDescriptions();
      for (Integer index = 0; index < stateSize; ++index)
         MessageInterface::ShowMessage("   %d:  %s\n", index,
               props[index].c_str());
   #endif

   #ifdef DUMP_STATE
      MapObjectsToVector();
      for (Integer i = 0; i < stateSize; ++i)
         MessageInterface::ShowMessage("State[%02d] = %.12lf, %s %d\n", i, state[i],
               "RefState start =", state.GetAssociateIndex(i));

      MessageInterface::ShowMessage("State Transition Matrix = %s\n",
            stm.ToString().c_str());
      MessageInterface::ShowMessage("Covariance Matrix = %s\n",
            covariance.ToString().c_str());
   #endif

   return retval;
}


//------------------------------------------------------------------------------
// bool MapVectorToObjects()
//------------------------------------------------------------------------------
/**
 * Passes estimation state vector data to the associated objects
 *
 * @return true on success
 */
//------------------------------------------------------------------------------
bool EstimationStateManager::MapVectorToObjects()
{
   #ifdef DEBUG_OBJECT_UPDATES
      MessageInterface::ShowMessage("Mapping vector to objects\n"
            "   Epoch = %.12lf\n", state.GetEpoch());
   #endif

   for (Integer index = 0; index < stateSize; ++index)
   {
      #ifdef DEBUG_OBJECT_UPDATES
         std::stringstream msg("");
         msg << stateMap[index]->subelement;
         std::string lbl = stateMap[index]->objectFullName + "." +                                    // made changes by TUAN NGUYEN
            stateMap[index]->elementName + "." + msg.str() + " = ";
         MessageInterface::ShowMessage("   %d: %s%.12lf  for object <%s, %p>\n", index, lbl.c_str(),
            state[index], stateMap[index]->object->GetFullName().c_str(), stateMap[index]->object);   // made changes by TUAN NGUYEN
      #endif

      switch (stateMap[index]->parameterType)
      {
         case Gmat::REAL_TYPE:
            (stateMap[index]->object)->SetRealParameter(
                   stateMap[index]->parameterID, state[index]);
            break;

         case Gmat::RVECTOR_TYPE:
            stateMap[index]->object->SetRealParameter(
                     stateMap[index]->parameterID, state[index],
                     stateMap[index]->rowIndex);
            break;

         case Gmat::RMATRIX_TYPE:
            stateMap[index]->object->SetRealParameter(
                     stateMap[index]->parameterID, state[index],
                     stateMap[index]->rowIndex, stateMap[index]->colIndex);
            break;

         default:
            std::stringstream sel("");
            sel << stateMap[index]->subelement;
            std::string label = stateMap[index]->objectName + "." +
                  stateMap[index]->elementName + "." + sel.str();
            MessageInterface::ShowMessage(
                  "%s not set; Element type not handled\n",label.c_str());
      }

   }

   #ifdef DEBUG_CLONING
   MessageInterface::ShowMessage("After map vector to object:\n");
   for (Integer index = 0; index < objects.size(); ++index)
   {
      MessageInterface::ShowMessage("Object <%p,%s> data:\n%s", objects[index], objects[index]->GetName().c_str(),
         objects[index]->GetGeneratingString(Gmat::SHOW_SCRIPT, "   ").c_str());
   }
   #endif

   GmatEpoch theEpoch = state.GetEpoch();
   for (UnsignedInt i = 0; i < objects.size(); ++i)
      if (epochIDs[i] >= 0)
         objects[i]->SetRealParameter(epochIDs[i], theEpoch);

   return true;
}



//------------------------------------------------------------------------------
// bool EstimationStateManager::MapObjectsToVector()
//------------------------------------------------------------------------------
/**
 * Fills object data into the estimation state vector
 *
 * @return true on success
 */
//------------------------------------------------------------------------------
bool EstimationStateManager::MapObjectsToVector()
{
   #ifdef DEBUG_OBJECT_MAPPING
      MessageInterface::ShowMessage(
            "EstimationStateManager::MapObjectsToVector() called with state "
            "size %d\n", stateSize);
   #endif
   for (Integer index = 0; index < stateSize; ++index)
   {
      // Check object pointer
      if (stateMap[index]->object == NULL)
      {
         MessageInterface::ShowMessage("Object pointer for %s is NULL; "
               "skipping it for now.\n", stateMap[index]->objectName.c_str());
         continue;
      }
      #ifdef DEBUG_OBJECT_MAPPING
         else
            MessageInterface::ShowMessage("Object pointer for %s is %p\n",
                  stateMap[index]->objectName.c_str(), stateMap[index]->object);
      #endif

      switch (stateMap[index]->parameterType)
      {
         case Gmat::REAL_TYPE:
            state[index] = stateMap[index]->object->GetRealParameter(
                     stateMap[index]->parameterID);
            break;

         case Gmat::RVECTOR_TYPE:
            state[index] =
               stateMap[index]->object->GetRealParameter(
                     stateMap[index]->parameterID, stateMap[index]->rowIndex);
            break;

         case Gmat::RMATRIX_TYPE:
            state[index] =
               stateMap[index]->object->GetRealParameter(
                     stateMap[index]->parameterID, stateMap[index]->rowIndex,
                     stateMap[index]->colIndex);
            break;

         default:
            std::stringstream sel("");
            sel << stateMap[index]->subelement;
            std::string label = stateMap[index]->objectName + "." +
                  stateMap[index]->elementName + "." + sel.str();
            MessageInterface::ShowMessage(
                  "%s not set; Element type not handled\n",label.c_str());
      }
   }

   #ifdef DEBUG_OBJECT_MAPPING
      MessageInterface::ShowMessage("   State mapping complete; moving to epochs\n");
	#endif
	
   // Manage epoch
   GmatEpoch theEpoch = 0.0;
   for (UnsignedInt i = 0; i < objects.size(); ++i)
   {
      // Objects without epoch have a -1 set as their epochID
      if (epochIDs[i] >= 0)
      {
         if (theEpoch == 0.0)
            theEpoch = objects[i]->GetRealParameter(epochIDs[i]);
         else
         {
            if (theEpoch != objects[i]->GetRealParameter(epochIDs[i]))
               // should throw here
               MessageInterface::ShowMessage("Epoch mismatch\n");
         }
      }
   }
   state.SetEpoch(theEpoch);

   #ifdef DEBUG_OBJECT_UPDATES
      MessageInterface::ShowMessage(
            "After mapping objects to vector, contents are\n"
            "   Epoch = %.12lf\n", state.GetEpoch());
      for (Integer index = 0; index < stateSize; ++index)
      {
         std::stringstream msg("");
         msg << stateMap[index]->subelement;
         std::string lbl = stateMap[index]->objectFullName + "." +                   // made changes by TUAN NGUYEN
            stateMap[index]->elementName + "." + msg.str() + " = ";
         MessageInterface::ShowMessage("   %d: %s%.12lf\n", index, lbl.c_str(),
               state[index]);
      }
   #endif

   return true;
}


//------------------------------------------------------------------------------
// bool MapSTMToObjects()
//------------------------------------------------------------------------------
/**
 * Passes state transition matrix data to the objects
 *
 * @return true on success
 */
//------------------------------------------------------------------------------
bool EstimationStateManager::MapSTMToObjects()
{
   bool retval = true;

   #ifdef DEBUG_STM_MAPPING
      MessageInterface::ShowMessage("Setting object STM's to\n");
      for (Integer i = 0; i < stateSize; ++i)
      {
         for (Integer j = 0; j < stateSize; ++j)
            MessageInterface::ShowMessage("   %.12lf", stm(i,j));
         MessageInterface::ShowMessage("\n");
      }
      MessageInterface::ShowMessage("\n");
   #endif

   // Fill in the STM based on the objects that comprise the state vector
   GmatBase* obj;
   Integer elementId; //, elementLength;
   for (UnsignedInt h = 0; h < stateMap.size(); ++h)
   {
      obj = stateMap[h]->object;
      if (stateMap[h]->subelement == 1)
      {
         elementId = stateMap[h]->parameterID;
//         elementLength = stateMap[h]->length;

         bool hasDstm = obj->HasDynamicParameterSTM(elementId);

         if (hasDstm)
         {
            Rmatrix* dstm = obj->GetParameterSTM(elementId);
            Integer stmSize = dstm->GetNumRows();
            // Fill in the object stm's from the master stm
            for (Integer i = 0; i < stmSize; ++i)
               for (Integer j = 0; j < stmSize; ++j)
                  (*dstm)(i,j) = stm(h+i, h+j);
         }

      }
   }

   return retval;
}


//------------------------------------------------------------------------------
// bool MapObjectsToSTM()
//------------------------------------------------------------------------------
/**
 * Fills the estimation state transition matrix data from the objects
 *
 * @return true on success
 */
//------------------------------------------------------------------------------
bool EstimationStateManager::MapObjectsToSTM()
{
   bool retval = true;

   // Fill in the STM based on the objects that comprise the state vector
   GmatBase* obj;
   Integer elementId; //, elementLength;
   for (UnsignedInt h = 0; h < stateMap.size(); ++h)
   {
      obj = stateMap[h]->object;
      if (stateMap[h]->subelement == 1)
      {
         elementId = stateMap[h]->parameterID;

         bool hasDstm = obj->HasDynamicParameterSTM(elementId);

         #ifdef DEBUG_STM_MAPPING
            Integer elementLength = stateMap[h]->length;
            MessageInterface::ShowMessage("Prepping for STM; element %s for "
                  "object %s has ID %d and length %d, and %s a dynamic STM "
                  "contribution\n", stateMap[h]->elementName.c_str(),
                  obj->GetName().c_str(), elementId, elementLength,
                  (hasDstm ? "has" : "does not have"));
         #endif

         if (hasDstm)
         {
            const Rmatrix* dstm = obj->GetParameterSTM(elementId);
            Integer stmSize = dstm->GetNumRows();
            // Fill in the master stm with the current data
            for (Integer i = 0; i < stmSize; ++i)
               for (Integer j = 0; j < stmSize; ++j)
                  stm(h+i, h+j) = (*dstm)(i,j);
         }

      }
   }

   #ifdef DEBUG_STM_MAPPING
      MessageInterface::ShowMessage("Loaded object STM's; esm STM now contains\n");
      for (Integer i = 0; i < stateSize; ++i)
      {
         for (Integer j = 0; j < stateSize; ++j)
            MessageInterface::ShowMessage("   %.12lf", stm(i,j));
         MessageInterface::ShowMessage("\n");
      }
      MessageInterface::ShowMessage("\n");
   #endif

   return retval;
}


//------------------------------------------------------------------------------
// bool MapCovariancesToObjects()
//------------------------------------------------------------------------------
/**
 * Passes covariance matrix data to the objects
 *
 * @return true on success
 *
 * @note Covariance mapping is not yet implemented
 */
//------------------------------------------------------------------------------
bool EstimationStateManager::MapCovariancesToObjects()
{
   bool retval = false;

   return retval;
}


//------------------------------------------------------------------------------
// bool MapObjectsToCovariances()
//------------------------------------------------------------------------------
/**
 * Fills the covariance matrix data with data from the objects
 *
 * @return true on success
 *
 * @note Covariance mapping is not yet implemented
 */
//------------------------------------------------------------------------------
bool EstimationStateManager::MapObjectsToCovariances()
{
   bool retval = false;

   return retval;
}


//------------------------------------------------------------------------------
// Rmatrix* GetSTM()
//------------------------------------------------------------------------------
/**
 * Retrieves the estimation state transition matrix
 *
 * @return A pointer to the matrix
 */
//------------------------------------------------------------------------------
Rmatrix* EstimationStateManager::GetSTM()
{
   return &stm;
}

//------------------------------------------------------------------------------
// Rmatrix* GetCovariance()
//------------------------------------------------------------------------------
/**
 * Retrieves the estimation covariance matrix
 *
 * @return A pointer to the matrix
 */
//------------------------------------------------------------------------------
Covariance* EstimationStateManager::GetCovariance()
{
   return &covariance;
}


//------------------------------------------------------------------------------
// void SetMeasurementManager(MeasurementManager *mm)
//------------------------------------------------------------------------------
/**
 * Passes a measurement manager pointer to the estimation state manager
 *
 * @param mm The MeasurementManager pointer
 */
//------------------------------------------------------------------------------
void EstimationStateManager::SetMeasurementManager(MeasurementManager *mm)
{
   measMan = mm;
}


//------------------------------------------------------------------------------
// void DecomposeParameter(std::string &param, Integer howMany)
//------------------------------------------------------------------------------
/**
 * This method breaks a string into several pieces, separating the string at
 * period characters
 *
 * @param param The string that is getting decomposed
 * @param howMany The maximum number of components allowed
 *
 * @return A StringArray containing the substrings
 */
//------------------------------------------------------------------------------
void EstimationStateManager::DecomposeParameter(std::string &param,
      Integer howMany)
{
   chunks.clear();
   UnsignedInt loc;

   loc = param.find_last_of('.');                                                         // made changes by TUAN NGUYEN
   chunks.push_back(param.substr(0,loc));

   // todo: handle the howMany parameter.  For now, always split into 2 chunks
   // at 1st period
   if (loc != std::string::npos)
      chunks.push_back(param.substr(loc+1));

   #ifdef DEBUG_PARSING
      MessageInterface::ShowMessage("Chunks:\n");
      for (UnsignedInt i = 0; i < chunks.size(); ++i)
         MessageInterface::ShowMessage("   %s\n", chunks[i].c_str());
   #endif
}


//------------------------------------------------------------------------------
// Integer SortVector()
//------------------------------------------------------------------------------
/**
 * This method performs preprocessing and state measurement tasks required by
 * the BuildState() method
 *
 * @return The size of the estimation state vector
 */
//------------------------------------------------------------------------------
Integer EstimationStateManager::SortVector()
{
   StringArray *elementList;
   std::vector<Integer> order;
   std::vector<Integer> idList;
   ObjectArray owners;
   StringArray property;
   std::vector<Integer>::iterator oLoc;

   Integer id = -1;
   Integer size, loc = 0, val;
   stateSize = 0;

   // First build a list of the property IDs and objects, measuring state size
   // at the same time
   for (std::map<GmatBase*, StringArray*>::iterator i = elements.begin();
         i != elements.end(); ++i)
   {
      current  = i->first;
      elementList = i->second;

      #ifdef DEBUG_OBJECT_MAPPING
         MessageInterface::ShowMessage("Working with %s, %d elements:\n",
               current->GetName().c_str(), elementList->size());
         for (UnsignedInt m = 0; m < elementList->size(); ++m)
            MessageInterface::ShowMessage("   %s\n", elementList->at(m).c_str());
      #endif

      for (StringArray::iterator j = elementList->begin();
            j != elementList->end(); ++j)
      {
         id = current->GetEstimationParameterID(*j);
//         if (id == Gmat::UNKNOWN_STATE)
//            throw EstimatorException("Unknown state element: " + (*j));

         #ifdef DEBUG_OBJECT_MAPPING
            MessageInterface::ShowMessage("Element ID for %s is %d;", j->c_str(),
                  id);
         #endif

         size = current->GetEstimationParameterSize(id);
         #ifdef DEBUG_OBJECT_MAPPING
            MessageInterface::ShowMessage("  size is %d\n", size);
         #endif

         stateSize += size;
         for (Integer k = 0; k < size; ++k)
         {
            idList.push_back(id);
            owners.push_back(current);
            property.push_back(*j);

            // Put this item in the ordering list
            oLoc = order.begin();
            while (oLoc != order.end())
            {
               val = idList[*oLoc];
               if (id < val)
               {
                  #ifdef DEBUG_STATE_CONSTRUCTION
                     MessageInterface::ShowMessage("Inserting; id = %d, z = %d,"
                           "  loc = %d\n", id, (*oLoc), loc);
                  #endif

                  order.insert(oLoc, loc);
                  break;
               }
               ++oLoc;
            }
            if (oLoc == order.end())
               order.push_back(loc);

            ++loc;
         }
      }
   }

   ListItem *newItem;
   val = 0;

   for (Integer i = 0; i < stateSize; ++i)
   {
      #ifdef DEBUG_STATE_CONSTRUCTION
         MessageInterface::ShowMessage("%d <- %d: %d %s.%s gives ", i, order[i],
               idList[order[i]], owners[order[i]]->GetFullName().c_str(),           // made changes by TUAN NGUYEN
               property[order[i]].c_str());
      #endif

      newItem = new ListItem;
      newItem->objectName  = owners[order[i]]->GetName();
      newItem->objectFullName = owners[order[i]]->GetFullName();                   // made changes by TUAN NGUYEN
      newItem->elementName = property[order[i]];
      newItem->object      = owners[order[i]];
      newItem->elementID   = idList[order[i]];
      newItem->subelement  = ++val;
      newItem->parameterID =
            owners[order[i]]->GetParameterID(property[order[i]]);
      newItem->parameterType =
            owners[order[i]]->GetParameterType(newItem->parameterID);

      if (newItem->parameterType == Gmat::REAL_TYPE)
         newItem->parameterID += val - 1;

      #ifdef DEBUG_STATE_CONSTRUCTION
         MessageInterface::ShowMessage("[%s, %s, %s, %s, %d, %d, %d, %d]\n",
               newItem->objectName.c_str(),
               newItem->objectFullName.c_str(),
               newItem->elementName.c_str(),
               newItem->associateName.c_str(),
               newItem->elementID,
               newItem->subelement,
               newItem->parameterID,
               newItem->parameterType);
      #endif

      if (newItem->parameterType == Gmat::RVECTOR_TYPE)
      {
         const Rvector mat =
            owners[order[i]]->GetRvectorParameter(property[order[i]]);
         newItem->rowLength = mat.GetSize();
         newItem->rowIndex = val-1;
      }

      if (newItem->parameterType == Gmat::RMATRIX_TYPE)
      {
         const Rmatrix mat =
            owners[order[i]]->GetRmatrixParameter(property[order[i]]);
         newItem->rowLength = mat.GetNumColumns();
         newItem->colIndex = (val-1) % newItem->rowLength;
         newItem->rowIndex = (Integer)((val - 1) / newItem->rowLength);

         #ifdef DEBUG_STATE_CONSTRUCTION
            MessageInterface::ShowMessage(
                  "RowLen = %d, %d -> row %2d  col %2d\n", newItem->rowLength,
                  val, newItem->rowIndex, newItem->colIndex);
         #endif
      }

      newItem->length =
            owners[order[i]]->GetEstimationParameterSize(idList[order[i]]);

      if (val == newItem->length)
         val = 0;

      stateMap.push_back(newItem);
   }

   #ifdef DEBUG_STATE_CONSTRUCTION
      MessageInterface::ShowMessage("State size = %d; map contents:\n",
            stateSize);
      for (std::vector<ListItem*>::iterator i = stateMap.begin();
            i != stateMap.end(); ++i)
         MessageInterface::ShowMessage("   objectName = %s   objectFullName = %s  elementName = %s   elementID = %d   subelement = %d of %d,   parameterID = %d\n",
               (*i)->objectName.c_str(), (*i)->objectFullName.c_str(), (*i)->elementName.c_str(),
               (*i)->elementID, (*i)->subelement, (*i)->length,
               (*i)->parameterID);
   #endif

   return stateSize;
}<|MERGE_RESOLUTION|>--- conflicted
+++ resolved
@@ -34,7 +34,7 @@
 //#define DUMP_STATE
 //#define DEBUG_OBJECT_MAPPING
 //#define DEBUG_CLONING
-//#define DEBUG_COVARIANCE
+//#define DEBUG_COVARIANCE
 //#define DEBUG_INITIALIZATION
 //#define DEBUG_STM_MAPPING
 
@@ -253,24 +253,32 @@
       StringArray *objectProps = new StringArray;
       elements[current] = objectProps;
 
-      try
-      {
-         if (obj->IsOfType(Gmat::FORMATION))
+      try
+      {
+         if (obj->IsOfType(Gmat::FORMATION))
          {
-            Integer id = obj->GetParameterID("A1Epoch");
-            epochIDs.push_back(id);
+            Integer id = obj->GetParameterID("A1Epoch");
+            epochIDs.push_back(id);
          }
-         else
+         else
          {
-            Integer id = obj->GetParameterID("Epoch");
+            Integer id = obj->GetParameterID("Epoch");
             if (obj->GetParameterType(id) != Gmat::REAL_TYPE)
                id = obj->GetParameterID("A1Epoch");
-            epochIDs.push_back(id);
+            epochIDs.push_back(id);
          }
-      }
-<<<<<<< HEAD
-   }
-
+      }
+      catch (BaseException&)
+      {
+         // Epoch is not a valid parameter
+         epochIDs.push_back(-1);
+      }
+   }
+
+     // Moved lower because it calling SetObject with multiple solve for
+     // parameters was resulting in duplicate entries.
+//   }
+
    #ifdef DEBUG_STATE_CONSTRUCTION
       MessageInterface::ShowMessage("Object set; current points to <%s,%p>\n",
          current->GetName().c_str(), current);
@@ -281,56 +289,28 @@
    {
       // Set the object property
       if (solveForObjectNames[i] == objFullName)
-=======
-      catch (BaseException&)
->>>>>>> 24861801
-      {
-         // Epoch is not a valid parameter
-         epochIDs.push_back(-1);
-      }
-
-<<<<<<< HEAD
+      {
+         solveForObjects[i] = obj;
+
          // Set the property ID
          Integer id = obj->GetEstimationParameterID(solveForIDNames[i]);
          if (id == -1)
             throw EstimatorException("Error: Solve-for parameter " + obj->GetName() + "." + solveForIDNames[i] + " does not exist.\n");     // made changes by TUAN NGUYEN
-=======
-     // Moved lower because it calling SetObject with multiple solve for
-     // parameters was resulting in duplicate entries.
-//   }
->>>>>>> 24861801
-
-      #ifdef DEBUG_STATE_CONSTRUCTION
-         MessageInterface::ShowMessage("Object set; current points to %s\n",
-            current->GetName().c_str());
-      #endif
-
-      for (UnsignedInt i = 0; i < solveForObjectNames.size(); ++i)
-      {
-         // Set the object property
-         if (solveForObjectNames[i] == objName)
-         {
-            solveForObjects[i] = obj;
-
-            // Set the property ID
-            Integer id = obj->GetEstimationParameterID(solveForIDNames[i]);
-            if (id == -1)                                                                                                                      // made changes by TUAN NGUYEN
-               throw EstimatorException("Error: Solve-for parameter " + obj->GetName() + "." + solveForIDNames[i] + " does not exist.\n");     // made changes by TUAN NGUYEN
-            solveForIDs[i] = id;
-            elements[obj]->push_back(solveForIDNames[i]);
-            retval = true;
-         }
-      }
-
-   // Close was moved to here
-   }
-
-   #ifdef DEBUG_ESM_LOADING
-      MessageInterface::ShowMessage("   ESM now has %d objects, %d "
-            "solveForObjects, and %d solveFors\n", objects.size(), solveForObjects.size(),
-            solveForIDNames.size());
-   #endif
-
+         solveForIDs[i] = id;
+         elements[obj]->push_back(solveForIDNames[i]);
+         retval = true;
+      }
+   }
+
+   // Close was moved to here
+   }
+
+   #ifdef DEBUG_ESM_LOADING
+      MessageInterface::ShowMessage("   ESM now has %d objects, %d "
+            "solveForObjects, and %d solveFors\n", objects.size(), solveForObjects.size(),
+            solveForIDNames.size());
+   #endif
+
    return retval;
 }
 
@@ -469,10 +449,10 @@
    }
 
    #ifdef DEBUG_INITIALIZATION
-      MessageInterface::ShowMessage("EstmationStateManager::SetProperty():  Current SolveFor parameters:\n");
+      MessageInterface::ShowMessage("EstmationStateManager::SetProperty():  Current SolveFor parameters:\n");
    
 	   for (UnsignedInt i = 0; i < solveForNames.size(); ++i)
-   		  MessageInterface::ShowMessage("  solve for name = '%s';  object name = '%s';   parameter = '%s'\n", solveForNames[i].c_str(), solveForObjectNames[i].c_str(), solveForIDNames[i].c_str());
+   		  MessageInterface::ShowMessage("  solve for name = '%s';  object name = '%s';   parameter = '%s'\n", solveForNames[i].c_str(), solveForObjectNames[i].c_str(), solveForIDNames[i].c_str());
    #endif 
 
    return retval;
@@ -541,9 +521,9 @@
    }
 
    #ifdef DEBUG_INITIALIZATION
-      MessageInterface::ShowMessage("EstimationStateManager::SetProperty():    Current SolveFor parameters:\n");
+      MessageInterface::ShowMessage("EstimationStateManager::SetProperty():    Current SolveFor parameters:\n");
       for (UnsignedInt i = 0; i < solveForNames.size(); ++i)
-	     MessageInterface::ShowMessage("  solve for name = '%s';  object name = '%s';   parameter = '%s'\n", solveForNames[i].c_str(), solveForObjectNames[i].c_str(), solveForIDNames[i].c_str());
+	     MessageInterface::ShowMessage("  solve for name = '%s';  object name = '%s';   parameter = '%s'\n", solveForNames[i].c_str(), solveForObjectNames[i].c_str(), solveForIDNames[i].c_str());
    #endif
    
    return retval;
@@ -575,7 +555,7 @@
          throw EstimatorException("Error: '" + solveForNames[i] +"' parameter which is specified in AddSolverFor was not defined in your script.\n");
       else
       {
-         if(solveForIDs[i] == -1)  // Changed from NULL to clear warning
+         if(solveForIDs[i] == -1)  // Changed from NULL to clear warning
             throw EstimatorException("Error: '" + solveForNames[i] +"' paramter which is specified in AddSolverFor was not defined in your script.\n");
       }
    }
@@ -622,27 +602,27 @@
 {
    StringArray solforNames = GetSolveForList(obj);
    
-   if (solforNames.empty())
-      return false;
-
-   for (UnsignedInt i = 0; i < solforNames.size(); ++i)
-      SetProperty(solforNames[i]);
-
-   return true;
-}
-
-
-//------------------------------------------------------------------------------
-// StringArray GetSolveForList(GmatBase* obj)                                     // made changes by TUAN NGUYEN
-//------------------------------------------------------------------------------
-/**
-* This function is used to create a list of solve-for properties for a given object
-*
-* @param obj        a pointer to the object 
-* return            a list of solve-for properties associated with the input object 
-*/
-//------------------------------------------------------------------------------
-StringArray EstimationStateManager::GetSolveForList(GmatBase* obj)
+   if (solforNames.empty())
+      return false;
+
+   for (UnsignedInt i = 0; i < solforNames.size(); ++i)
+      SetProperty(solforNames[i]);
+
+   return true;
+}
+
+
+//------------------------------------------------------------------------------
+// StringArray GetSolveForList(GmatBase* obj)                                     // made changes by TUAN NGUYEN
+//------------------------------------------------------------------------------
+/**
+* This function is used to create a list of solve-for properties for a given object
+*
+* @param obj        a pointer to the object 
+* return            a list of solve-for properties associated with the input object 
+*/
+//------------------------------------------------------------------------------
+StringArray EstimationStateManager::GetSolveForList(GmatBase* obj)
 {
    StringArray solveforList;
    
@@ -786,18 +766,18 @@
 
    #ifdef DEBUG_STATE_CONSTRUCTION
       MessageInterface::ShowMessage("Entered BuildState()\n");
-      MessageInterface::ShowMessage("   ESM now has %d objects, %d "
-            "solveForObjects, and %d solveFors\n", objects.size(), solveForObjects.size(),
-            solveForIDNames.size());
-
-      MessageInterface::ShowMessage("   There are %d elements:\n", elements.size());
-      for (std::map<GmatBase*, StringArray*>::iterator i = elements.begin();
-            i != elements.end(); ++i)
-      {
-         MessageInterface::ShowMessage("      %s, with %d components\n", i->first->GetName().c_str(), i->second->size());
-         for (UnsignedInt j = 0; j < i->second->size(); ++j)
-            MessageInterface::ShowMessage("         %s\n", i->second->at(j).c_str());
-      }
+      MessageInterface::ShowMessage("   ESM now has %d objects, %d "
+            "solveForObjects, and %d solveFors\n", objects.size(), solveForObjects.size(),
+            solveForIDNames.size());
+
+      MessageInterface::ShowMessage("   There are %d elements:\n", elements.size());
+      for (std::map<GmatBase*, StringArray*>::iterator i = elements.begin();
+            i != elements.end(); ++i)
+      {
+         MessageInterface::ShowMessage("      %s, with %d components\n", i->first->GetName().c_str(), i->second->size());
+         for (UnsignedInt j = 0; j < i->second->size(); ++j)
+            MessageInterface::ShowMessage("         %s\n", i->second->at(j).c_str());
+      }
    #endif
 
    // Determine the size of the propagation state vector
@@ -1371,13 +1351,13 @@
       current  = i->first;
       elementList = i->second;
 
-      #ifdef DEBUG_OBJECT_MAPPING
-         MessageInterface::ShowMessage("Working with %s, %d elements:\n",
-               current->GetName().c_str(), elementList->size());
-         for (UnsignedInt m = 0; m < elementList->size(); ++m)
-            MessageInterface::ShowMessage("   %s\n", elementList->at(m).c_str());
-      #endif
-
+      #ifdef DEBUG_OBJECT_MAPPING
+         MessageInterface::ShowMessage("Working with %s, %d elements:\n",
+               current->GetName().c_str(), elementList->size());
+         for (UnsignedInt m = 0; m < elementList->size(); ++m)
+            MessageInterface::ShowMessage("   %s\n", elementList->at(m).c_str());
+      #endif
+
       for (StringArray::iterator j = elementList->begin();
             j != elementList->end(); ++j)
       {
