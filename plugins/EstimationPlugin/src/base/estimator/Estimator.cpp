//$Id: Estimator.cpp 1398 2011-04-21 20:39:37Z ljun@NDC $
//------------------------------------------------------------------------------
//                         Estimator
//------------------------------------------------------------------------------
// GMAT: General Mission Analysis Tool
//
// Copyright (c) 2002-2011 United States Government as represented by the
// Administrator of The National Aeronautics and Space Administration.
// All Other Rights Reserved.
//
// Developed jointly by NASA/GSFC and Thinking Systems, Inc. under contract
// number NNG06CA54C
//
// Author: Darrel J. Conway, Thinking Systems, Inc.
// Created: 2009/08/03
//
/**
 * Implementation of the Estimator base class
 */
//------------------------------------------------------------------------------


#include "Estimator.hpp"
#include "GmatState.hpp"
#include "PropagationStateManager.hpp"
#include "SolverException.hpp"
//#include "TimeSystemConverter.hpp"
#include "SpaceObject.hpp"									// made changes by TUAN NGUYEN
#include "MessageInterface.hpp"
#include "EstimatorException.hpp"							// made changes by TUAN NGUYEN
#include "Spacecraft.hpp"									// made changes by TUAN NGUYEN
#include "GroundstationInterface.hpp"						// made changes by TUAN NGUYEN

#include <sstream>

//#define DEBUG_STATE_MACHINE
//#define DEBUG_ESTIMATOR_WRITE
//#define DEBUG_ESTIMATOR_INITIALIZATION

//------------------------------------------------------------------------------
// static data
//------------------------------------------------------------------------------

const std::string
Estimator::PARAMETER_TEXT[] =
{
   "Measurements",
   "AddSolveFor",
   "AbsoluteTol",
   "RelativeTol",
   "Propagator",
   "ShowAllResiduals",
   "AddResidualsPlot ",
//   "EpochFormat",							// made changes by TUAN NGUYEN	for time span filter
//   "StartEpoch",							// made changes by TUAN NGUYEN	for time span filter
//   "EndEpoch",								// made changes by TUAN NGUYEN	for time span filter
   "OLSEInitialRMSSigma",					// made changes by TUAN NGUYEN  for data sigma editting
   "OLSEMultiplicativeConstant",			// made changes by TUAN NGUYEN  for data sigma editting
   "OLSEAdditiveConstant",					// made changes by TUAN NGUYEN  for data sigma editting
};

const Gmat::ParameterType
Estimator::PARAMETER_TYPE[] =
{
   Gmat::OBJECTARRAY_TYPE,
   Gmat::STRINGARRAY_TYPE,
   Gmat::REAL_TYPE,
   Gmat::REAL_TYPE,
   Gmat::OBJECT_TYPE,
   Gmat::ON_OFF_TYPE,
   Gmat::STRINGARRAY_TYPE,
//   Gmat::STRING_TYPE,						// made changes by TUAN NGUYEN  for time span filter
//   Gmat::STRING_TYPE,						// made changes by TUAN NGUYEN  for time span filter
//   Gmat::STRING_TYPE,						// made changes by TUAN NGUYEN  for time span filter
   Gmat::REAL_TYPE,							// made changes by TUAN NGUYEN  for data sigma editting
   Gmat::REAL_TYPE,							// made changes by TUAN NGUYEN  for data sigma editting
   Gmat::REAL_TYPE,							// made changes by TUAN NGUYEN  for data sigma editting
};


//------------------------------------------------------------------------------
// public methods
//------------------------------------------------------------------------------

//------------------------------------------------------------------------------
// Estimator(const std::string &type, const std::string &name)
//------------------------------------------------------------------------------
/**
 * Default constructor
 *
 * @param type The estimator type
 * @param name The name of the new Estimator
 */
//------------------------------------------------------------------------------
Estimator::Estimator(const std::string &type, const std::string &name) :
   Solver               (type, name),
   absoluteTolerance    (1.0e-3),
   relativeTolerance    (1.0e-4),
   propagatorName       (""),
   resetState           (false),
   timeStep             (60.0),
   propagator           (NULL),
   estimationEpoch      (-1.0),
   currentEpoch         (-1.0),
   nextMeasurementEpoch (-1.0),
   stm                  (NULL),
   stateCovariance      (NULL),
   estimationState      (NULL),
   stateSize            (0),
   showAllResiduals     (true),
   showSpecificResiduals(false),
   showErrorBars        (false),
   locatingEvent        (false),
//   startEpoch           (DateUtil::EARLIEST_VALID_MJD),					// made changes by TUAN NGUYEN
//   endEpoch             (DateUtil::LATEST_VALID_MJD),					// made changes by TUAN NGUYEN
//   epochFormat          ("TAIModJulian"),								// made changes by TUAN NGUYEN
   maxResidualMult		(3000.0),										// made changes by TUAN NGUYEN
   constMult			(3.0),											// made changes by TUAN NGUYEN
   additiveConst        (0.0)											// made changes by TUAN NGUYEN
{

   objectTypeNames.push_back("Estimator");
   parameterCount = EstimatorParamCount;

//   // estimationStart and estimationEnd are in A1Mjd time format. Those specify timespan filer for observation data
//   estimationStart = ConvertToRealEpoch(startEpoch, epochFormat);		// made changes by TUAN NGUYEN
//   estimationEnd = ConvertToRealEpoch(endEpoch, epochFormat);			// made changes by TUAN NGUYEN

   // Default value for Estimation.MaximumIterations = 15
   maxIterations = 15;

   esm.SetMeasurementManager(&measManager);
}


//------------------------------------------------------------------------------
// ~Estimator()
//------------------------------------------------------------------------------
/**
 * Class destructor
 */
//------------------------------------------------------------------------------
Estimator::~Estimator()
{
   if (propagator)
      delete propagator;

   for (UnsignedInt i = 0; i < residualPlots.size(); ++i)
      delete residualPlots[i];
}


//------------------------------------------------------------------------------
// Estimator(const Estimator& est)
//------------------------------------------------------------------------------
/**
 * Copy constructor
 *
 * @param est The estimator that is being copied
 */
//------------------------------------------------------------------------------
Estimator::Estimator(const Estimator& est) :
   Solver               (est),
   measurementNames     (est.measurementNames),
   modelNames           (est.modelNames),
   solveForStrings      (est.solveForStrings),
   absoluteTolerance    (est.absoluteTolerance),
   relativeTolerance    (est.relativeTolerance),
   propagatorName       (est.propagatorName),
   resetState           (false),
   timeStep             (est.timeStep),
   refObjectList        (est.refObjectList),
   estimationEpoch      (est.estimationEpoch),
   currentEpoch         (est.currentEpoch),
   nextMeasurementEpoch (est.nextMeasurementEpoch),
   stm                  (NULL),
   stateCovariance      (est.stateCovariance),
   estimationState      (NULL),
   stateSize            (0),
   showAllResiduals     (est.showAllResiduals),
   showSpecificResiduals(est.showSpecificResiduals),
   showErrorBars        (est.showErrorBars),
   locatingEvent        (false),
//   estimationStart      (est.estimationStart),				// made changes by TUAN NGUYEN
//   estimationEnd        (est.estimationEnd),				// made changes by TUAN NGUYEN
//   epochFormat          (est.epochFormat),					// made changes by TUAN NGUYEN
//   startEpoch           (est.startEpoch),					// made changes by TUAN NGUYEN
//   endEpoch             (est.endEpoch),						// made changes by TUAN NGUYEN
   maxResidualMult		(est.maxResidualMult),				// made changes by TUAN NGUYEN
   constMult			(est.constMult),					// made changes by TUAN NGUYEN
   additiveConst		(est.additiveConst)					// made changes by TUAN NGUYEN
{
   if (est.propagator)
      propagator = (PropSetup*)est.propagator->Clone();
   else
      propagator = NULL;

   measManager = est.measManager;
   esm         = est.esm;
   addedPlots  = est.addedPlots;

   esm.SetMeasurementManager(&measManager);
}


//------------------------------------------------------------------------------
// Estimator& operator=(const Estimator& est)
//------------------------------------------------------------------------------
/**
 * Assignment operator
 *
 * @param est The Estimator supplying the configuration data for this instance
 *
 * @return This instance, configured to match est
 */
//------------------------------------------------------------------------------
Estimator& Estimator::operator=(const Estimator& est)
{
   if (this != &est)
   {
      Solver::operator=(est);

      measurementNames = est.measurementNames;
      modelNames       = est.modelNames;
      solveForStrings  = est.solveForStrings;

      absoluteTolerance = est.absoluteTolerance;
      relativeTolerance = est.relativeTolerance;
      propagatorName    = est.propagatorName;

      if (est.propagator)
         propagator = (PropSetup*)est.propagator->Clone();
      else
         propagator = NULL;

      measManager = est.measManager;

      estimationEpoch      = est.estimationEpoch;
      currentEpoch         = est.currentEpoch;
      nextMeasurementEpoch = est.nextMeasurementEpoch;
      stm                  = NULL;
      covariance           = NULL;
      estimationState      = NULL;
      stateSize            = 0;
      showAllResiduals     = est.showAllResiduals;
      showSpecificResiduals= est.showSpecificResiduals;
      showErrorBars        = est.showErrorBars;
      addedPlots           = est.addedPlots;

      locatingEvent        = false;

//	  estimationStart      = est.estimationStart;			// made changes by TUAN NGUYEN
//	  estimationEnd        = est.estimationEnd;				// made changes by TUAN NGUYEN
//	  epochFormat          = est.epochFormat;				// made changes by TUAN NGUYEN
//	  startEpoch           = est.startEpoch;				// made changes by TUAN NGUYEN
//	  endEpoch             = est.endEpoch;					// made changes by TUAN NGUYEN
	  maxResidualMult      = est.maxResidualMult;			// made changes by TUAN NGUYEN
	  constMult            = est.constMult;					// made changes by TUAN NGUYEN
	  additiveConst        = est.additiveConst;				// made changes by TUAN NGUYEN
   }

   return *this;
}


//------------------------------------------------------------------------------
//  bool Initialize()
//------------------------------------------------------------------------------
/**
 * Initializes the estimator - checks for unset references and does some
 * validation checking.
 *
 * @return true on success, false on failure
 */
//------------------------------------------------------------------------------
bool Estimator::Initialize()
{
   bool retval = Solver::Initialize();

   if (retval)
   {
//	  // check the validity of the input start and end times
//      if (estimationEnd < estimationStart)
//         throw SolverException(
//            "Estimator error - estimation end time is before estimation start time.\n");
      // Check to make sure required objects have been set
      if (!propagator)
         throw SolverException(
               "Estimator error - no propagator set for the estimator object"
               /*" named %s.", GetName().c_str()*/);

      if (measurementNames.empty())
         throw SolverException("Estimator error - no measurements set.\n");
   }
   
   return retval;
}


//------------------------------------------------------------------------------
// void CompleteInitialization()
//------------------------------------------------------------------------------
/**
 * Completes the initialization process.
 *
 * This method is called in the INITIALIZING state of the estimator's finite
 * state machine.
 */
//------------------------------------------------------------------------------
void Estimator::CompleteInitialization()
{
   stm = esm.GetSTM();
   stateCovariance = esm.GetCovariance();
}


//------------------------------------------------------------------------------
//  bool Finalize()
//------------------------------------------------------------------------------
/**
 * Finalizes the estimator.
 *
 * @return true on success, false on failure
 */
//------------------------------------------------------------------------------
bool Estimator::Finalize()
{
   bool retval = Solver::Finalize();
   return retval;
}

//------------------------------------------------------------------------------
//  std::string  GetParameterText(const Integer id) const
//------------------------------------------------------------------------------
/**
 * This method returns the parameter text, given the input parameter ID.
 *
 * @param id Id for the requested parameter text.
 *
 * @return parameter text for the requested parameter.
 *
 */
//------------------------------------------------------------------------------
std::string Estimator::GetParameterText(const Integer id) const
{
   if (id >= SolverParamCount && id < EstimatorParamCount)
      return PARAMETER_TEXT[id - SolverParamCount];
   return Solver::GetParameterText(id);
}

//---------------------------------------------------------------------------
//  std::string GetParameterUnit(const Integer id) const
//---------------------------------------------------------------------------
/**
 * Retrieve the unit for the parameter.
 *
 * @param id The integer ID for the parameter.
 *
 * @return unit for the requested parameter.
 */
//------------------------------------------------------------------------------
std::string Estimator::GetParameterUnit(const Integer id) const
{
   return Solver::GetParameterUnit(id); // TBD
}

//------------------------------------------------------------------------------
//  Integer GetParameterID(const std::string &str) const
//------------------------------------------------------------------------------
/**
 * This method returns the parameter ID, given the input parameter string.
 *
 * @param str string for the requested parameter.
 *
 * @return ID for the requested parameter.
 *
 */
//------------------------------------------------------------------------------
Integer     Estimator::GetParameterID(const std::string &str) const
{
   for (Integer i = SolverParamCount; i < EstimatorParamCount; i++)
   {
      if (str == PARAMETER_TEXT[i - SolverParamCount])
         return i;
   }

   return Solver::GetParameterID(str);
}

//------------------------------------------------------------------------------
//  Gmat::ParameterType GetParameterType(const Integer id) const
//------------------------------------------------------------------------------
/**
 * This method returns the parameter type, given the input parameter ID.
 *
 * @param id ID for the requested parameter.
 *
 * @return parameter type of the requested parameter.
 *
 */
//------------------------------------------------------------------------------
Gmat::ParameterType Estimator::GetParameterType(const Integer id) const
{
   if (id >= SolverParamCount && id < EstimatorParamCount)
      return PARAMETER_TYPE[id - SolverParamCount];

   return Solver::GetParameterType(id);
}

//------------------------------------------------------------------------------
//  std::string GetParameterTypeString(const Integer id) const
//------------------------------------------------------------------------------
/**
 * This method returns the parameter type string, given the input parameter ID.
 *
 * @param id ID for the requested parameter.
 *
 * @return parameter type string of the requested parameter.
 *
 */
//------------------------------------------------------------------------------
std::string Estimator::GetParameterTypeString(const Integer id) const
{
   return Solver::PARAM_TYPE_STRING[GetParameterType(id)];
}

//------------------------------------------------------------------------------
//  Real GetRealParameter(const Integer id) const
//------------------------------------------------------------------------------
/**
 * This method returns the Real parameter value, given the input parameter ID.
 *
 * @param id ID for the requested parameter value.
 *
 * @return  Real value of the requested parameter.
 *
 */
//------------------------------------------------------------------------------
Real Estimator::GetRealParameter(const Integer id) const
{
   if (id == ABSOLUTETOLERANCE)
      return absoluteTolerance;
   if (id == RELATIVETOLERANCE)
      return relativeTolerance;
   if (id == MAX_RESIDUAL_MULTIPLIER)
      return maxResidualMult;
   if (id == CONSTANT_MULTIPLIER)
      return constMult;
   if (id == ADDITIVE_CONSTANT)
      return additiveConst;

   return Solver::GetRealParameter(id);
}

//------------------------------------------------------------------------------
//  Real SetRealParameter(const Integer id, const Real value)
//------------------------------------------------------------------------------
/**
 * This method sets the Real parameter value, given the input parameter ID.
 *
 * @param id ID for the parameter whose value to change.
 * @param value Value for the parameter.
 *
 * @return  Real value of the requested parameter.
 */
//------------------------------------------------------------------------------
Real Estimator::SetRealParameter(const Integer id, const Real value)
{
   if (id == ABSOLUTETOLERANCE)
   {
      if (value > 0.0)
         absoluteTolerance = value;
	  else
	     throw EstimatorException("Error: "+ GetName() +"."+ GetParameterText(id) +" parameter is not a positive number\n");

      return absoluteTolerance;
   }

   if (id == RELATIVETOLERANCE)
   {
      if ((value > 0.0) && (value <= 1.0))
         relativeTolerance = value;
	  else
	     throw EstimatorException("Error: "+ GetName() +"."+ GetParameterText(id) +" parameter is not in range (0,1]\n");

	  return relativeTolerance;
   }

   if (id == MAX_RESIDUAL_MULTIPLIER)
   {
	   if (value > 0.0)
		   maxResidualMult = value;
	  else
	     throw EstimatorException("Error: "+ GetName() +"."+ GetParameterText(id) +" parameter is not a positive number\n");

	   return maxResidualMult;
   }

   if (id == CONSTANT_MULTIPLIER)
   {
	  if (value > 0.0)
		   constMult = value;
	  else
	     throw EstimatorException("Error: "+ GetName() +"."+ GetParameterText(id) +" parameter is not a positive number\n");

	  return constMult;
   }

   if (id == ADDITIVE_CONSTANT)
   {
      additiveConst = value;
      return additiveConst;
   }


   return Solver::SetRealParameter(id, value);
}

//------------------------------------------------------------------------------
//  std::string GetStringParameter(const Integer id) const
//------------------------------------------------------------------------------
/**
 * This method returns the string parameter value, given the input
 * parameter ID.
 *
 * @param id ID for the requested parameter.
 *
 * @return  string value of the requested parameter.
 */
//------------------------------------------------------------------------------
std::string Estimator::GetStringParameter(const Integer id) const
{
   if (id == PROPAGATOR)
      return propagatorName;
//   if (id == EPOCH_FORMAT)								// made changes by TUAN NGUYEN
//      return epochFormat;								// made changes by TUAN NGUYEN
//   if (id == START_EPOCH)								// made changes by TUAN NGUYEN
//      return startEpoch;								// made changes by TUAN NGUYEN
//   if (id == END_EPOCH)									// made changes by TUAN NGUYEN
//      return endEpoch;									// made changes by TUAN NGUYEN

   return Solver::GetStringParameter(id);
}

//------------------------------------------------------------------------------
// std::string GetStringParameter(const Integer id, const Integer index) const
//------------------------------------------------------------------------------
/**
 * This method returns the string parameter value stored in a StringArray, given
 * the input parameter ID and location in the array.
 *
 * @param id ID for the requested parameter.
 * @param index Location of the requested parameter in the array.
 *
 * @return  string value of the requested parameter.
 */
//------------------------------------------------------------------------------
std::string Estimator::GetStringParameter(const Integer id,
                                          const Integer index) const
{
   if (id == MEASUREMENTS)
      return measurementNames.at(index);
   if (id == SOLVEFORS)
      return solveForStrings.at(index);
   if (id == ADD_RESIDUAL_PLOT)
      return addedPlots.at(index);

   return Solver::GetStringParameter(id, index);
}


//------------------------------------------------------------------------------
//  bool SetStringParameter(const Integer id, const std::string &value)
//------------------------------------------------------------------------------
/**
 * This method sets the string parameter value, given the input
 * parameter ID.
 *
 * @param id ID for the requested parameter.
 * @param value string value for the requested parameter.
 *
 * @return  success flag.
 *
 */
//------------------------------------------------------------------------------
bool Estimator::SetStringParameter(const Integer id,
                                   const std::string &value) // const?
{
   if (id == PROPAGATOR)
   {
      propagatorName = value;
      return true;
   }
//   if (id == EPOCH_FORMAT)												// made changes by TUAN NGUYEN
//   {																	// made changes by TUAN NGUYEN
//      epochFormat = value;												// made changes by TUAN NGUYEN
//      return true;														// made changes by TUAN NGUYEN
//   }																	// made changes by TUAN NGUYEN
//   if (id == START_EPOCH)												// made changes by TUAN NGUYEN
//   {																	// made changes by TUAN NGUYEN
//      startEpoch = value;												// made changes by TUAN NGUYEN
//      // Convert to a.1 time for internal processing					// made changes by TUAN NGUYEN
//      estimationStart = ConvertToRealEpoch(startEpoch, epochFormat);	// made changes by TUAN NGUYEN
//      return true;														// made changes by TUAN NGUYEN
//   }																	// made changes by TUAN NGUYEN
//   if (id == END_EPOCH)													// made changes by TUAN NGUYEN
//   {																	// made changes by TUAN NGUYEN
//      endEpoch = value;													// made changes by TUAN NGUYEN
//      // Convert to a.1 time for internal processing					// made changes by TUAN NGUYEN
//      estimationEnd = ConvertToRealEpoch(endEpoch, epochFormat);		// made changes by TUAN NGUYEN
//      return true;														// made changes by TUAN NGUYEN
//   }																	// made changes by TUAN NGUYEN
   return Solver::SetStringParameter(id, value);
}


//------------------------------------------------------------------------------
//  bool SetStringParameter(const Integer id, const std::string &value,
//                           const Integer index)
//------------------------------------------------------------------------------
/**
 * This method sets the string parameter value, given the input
 * parameter ID and the index.
 *
 * @param id ID for the requested parameter.
 * @param value string value for the requested parameter.
 * @param index index into the StringArray.
 *
 * @exception <SolverException> thrown if value is out of range
 *
 * @return  success flag.
 *
 */
//------------------------------------------------------------------------------
bool Estimator::SetStringParameter(const Integer id, const std::string &value,
                                   const Integer index)
{
   if (id == MEASUREMENTS)
   {
      Integer sz = (Integer) measurementNames.size();
      if (index == sz) // needs to be added to the end of the list
      {
         measurementNames.push_back(value);
         measManager.AddMeasurementName(value);
      }
      else if ((index) < 0 || (index > sz)) // out of bounds
      {
         std::string errmsg = "Estimator::SetStringParameter error - index "
               "into measurement array is out of bounds.\n";
         throw SolverException(errmsg);
      }
      else // is in bounds
      {
         measurementNames.at(index) = value;
         measManager.AddMeasurementName(value);
      }
      return true;
   }

   if (id == SOLVEFORS)
   {
      Integer sz = (Integer) solveForStrings.size();
      if (index == sz) // needs to be added to the end of the list
         solveForStrings.push_back(value);
      else if ((index) < 0 || (index > sz)) // out of bounds
      {
         std::string errmsg = "Estimator::SetStringParameter error - index "
               "into measurement array is out of bounds.\n";
         throw SolverException(errmsg);
      }
      else // is in bounds
         solveForStrings.at(index) = value;

      // Load the string into the ESM so that the object list can be built
      esm.SetProperty(value, index);

      return true;
   }

   if (id == ADD_RESIDUAL_PLOT)
   {
      Integer sz = (Integer)addedPlots.size();
      if (index == sz) // needs to be added to the end of the list
         addedPlots.push_back(value);
      else if ((index) < 0 || (index > sz)) // out of bounds
      {
         std::string errmsg = "Estimator::SetStringParameter error - index "
               "into residual plot array is out of bounds.\n";
         throw SolverException(errmsg);
      }
      else // is in bounds
         addedPlots.at(index) = value;

      return true;
   }

   return Solver::SetStringParameter(id, value, index);
}


//------------------------------------------------------------------------------
//  const StringArray& GetStringArrayParameter((const Integer id) const
//------------------------------------------------------------------------------
/**
 * This method returns the StringArray parameter value, given the input
 * parameter ID.
 *
 * @param id ID for the requested parameter.
 *
 * @return  StringArray value of the requested parameter.
 *
 */
//------------------------------------------------------------------------------
const StringArray& Estimator::GetStringArrayParameter(const Integer id) const
{
   if (id == MEASUREMENTS)
      return measurementNames; // temporary

   if (id == SOLVEFORS)
      return solveForStrings;

   if (id == ADD_RESIDUAL_PLOT)
      return addedPlots;

   return Solver::GetStringArrayParameter(id);
}


//------------------------------------------------------------------------------
// std::string GetOnOffParameter(const Integer id) const
//------------------------------------------------------------------------------
/**
 * Retrieves boolean parameters that are scripted using the words On and Off
 *
 * @param id The ID of the parameter
 *
 * @return the word "On" or "Off"
 */
//------------------------------------------------------------------------------
std::string Estimator::GetOnOffParameter(const Integer id) const
{
   if (id == SHOW_RESIDUALS)
      return (showAllResiduals ? "On" : "Off");

   return Solver::GetOnOffParameter(id);
}


//------------------------------------------------------------------------------
// bool SetOnOffParameter(const Integer id, const std::string &value)
//------------------------------------------------------------------------------
/**
 * Sets boolean parameters that are scripted using the words On and Off
 *
 * @param id The ID of the parameter
 * @param value The new setting, "On" or "Off"
 *
 * @return true on success, false if the parameter was not set
 */
//------------------------------------------------------------------------------
bool Estimator::SetOnOffParameter(const Integer id, const std::string &value)
{
   if (id == SHOW_RESIDUALS)
   {
      if (value == "On")
      {
         showAllResiduals = true;
         return true;
      }
      else if (value == "Off")
      {
         showAllResiduals = false;
         return true;
      }

      return false;
   }

   return Solver::SetOnOffParameter(id, value);
}

//------------------------------------------------------------------------------
// std::string GetOnOffParameter(const std::string &label) const
//------------------------------------------------------------------------------
/**
 * Retrieves boolean parameters that are scripted using the words On and Off
 *
 * @param label The string used to script the parameter
 *
 * @return The word "On" or "Off"
 */
//------------------------------------------------------------------------------
std::string Estimator::GetOnOffParameter(const std::string &label) const
{
   return GetOnOffParameter(GetParameterID(label));
}


//------------------------------------------------------------------------------
// bool SetOnOffParameter(const std::string &label, const std::string &value)
//------------------------------------------------------------------------------
/**
 * Sets boolean parameters that are scripted using the words On and Off
 *
 * @param label The string used to script the parameter
 * @param value The new setting, "On" or "Off"
 *
 * @return true on success, false if the parameter was not set
 */
//------------------------------------------------------------------------------
bool Estimator::SetOnOffParameter(const std::string &label,
      const std::string &value)
{
   return SetOnOffParameter(GetParameterID(label), value);
}


//---------------------------------------------------------------------------
// Gmat::ObjectType GetPropertyObjectType(const Integer id) const
//---------------------------------------------------------------------------
/**
 * Retrieves object type of parameter of given id.
 *
 * @param id ID for the parameter.
 *
 * @return parameter ObjectType
 */
//---------------------------------------------------------------------------
Gmat::ObjectType Estimator::GetPropertyObjectType(const Integer id) const
{
   if (id == MEASUREMENTS)
      return Gmat::MEASUREMENT_MODEL;

   if (id == PROPAGATOR)
      return Gmat::PROP_SETUP;

   return Solver::GetPropertyObjectType(id);
}



//------------------------------------------------------------------------------
// void UpdateCurrentEpoch(GmatEpoch newEpoch)
//------------------------------------------------------------------------------
/**
 * Sets the current epoch to a new value
 *
 * @param newEpoch The new epoch
 */
//------------------------------------------------------------------------------
void Estimator::UpdateCurrentEpoch(GmatEpoch newEpoch)
{
   currentEpoch = newEpoch;
}


//------------------------------------------------------------------------------
// GmatEpoch GetCurrentEpoch()
//------------------------------------------------------------------------------
/**
 * Retrieves the current epoch
 *
 * @return the current a.1 modified Julian epoch
 */
//------------------------------------------------------------------------------
GmatEpoch Estimator::GetCurrentEpoch()
{
   return currentEpoch;
}


//------------------------------------------------------------------------------
// bool RenameRefObject(const Gmat::ObjectType type,
//------------------------------------------------------------------------------
/**
 * Renames references objects
 *
 * @param type The type of object that is renamed
 * @param oldName The name of the object that is changing
 * @param newName the new object name
 *
 * @return true on success, false on failure
 */
//------------------------------------------------------------------------------
bool Estimator::RenameRefObject(const Gmat::ObjectType type,
      const std::string & oldName, const std::string & newName)
{
   /// @todo Estimator rename code needs to be implemented
   return Solver::RenameRefObject(type, oldName, newName);
}


//------------------------------------------------------------------------------
// bool SetRefObjectName(const Gmat::ObjectType type, const std::string & name)
//------------------------------------------------------------------------------
/**
 * This method sets a reference object's name
 *
 * @param type The type of the object
 * @param name The name of the object
 *
 * @return true on success, false on failure
 */
//------------------------------------------------------------------------------
bool Estimator::SetRefObjectName(const Gmat::ObjectType type,
      const std::string & name)
{
   return Solver::SetRefObjectName(type, name);
}


//------------------------------------------------------------------------------
// const ObjectTypeArray& GetRefObjectTypeArray()
//------------------------------------------------------------------------------
/**
 * This method retrieves am array of reference object types
 *
 * @return The array
 */
//------------------------------------------------------------------------------
const ObjectTypeArray& Estimator::GetRefObjectTypeArray()
{
   return Solver::GetRefObjectTypeArray();
}

//------------------------------------------------------------------------------
// const StringArray& GetRefObjectNameArray(const Gmat::ObjectType type)
//------------------------------------------------------------------------------
/**
 * Initialization method that identifies the reference objects needed
 *
 * @param type The ObjectType for the references; UNKNOWN_OBJECT retrieves all
 *
 * @return A StringArray with all of the object names.
 */
//------------------------------------------------------------------------------
const StringArray& Estimator::GetRefObjectNameArray(const Gmat::ObjectType type)
{
   #ifdef DEBUG_ESTIMATOR_INITIALIZATION
      MessageInterface::ShowMessage(
            "Estimator::GetRefObjectNameArray(%d) entered\n", type);
   #endif

   refObjectList.clear();

   if ((type == Gmat::UNKNOWN_OBJECT) || (type == Gmat::PROP_SETUP) ||
       (type == Gmat::MEASUREMENT_MODEL))
   {
      if ((type == Gmat::UNKNOWN_OBJECT) || (type == Gmat::PROP_SETUP))
      {
         #ifdef DEBUG_ESTIMATOR_INITIALIZATION
            MessageInterface::ShowMessage(
                  "   Adding propagator: %s\n", propagatorName.c_str());
         #endif
            if (find(refObjectList.begin(), refObjectList.end(),
                  propagatorName) == refObjectList.end())
               refObjectList.push_back(propagatorName);
      }

      if ((type == Gmat::UNKNOWN_OBJECT) || (type == Gmat::MEASUREMENT_MODEL))
      {
         // Add the measurements this simulator needs

         for (StringArray::iterator i = measurementNames.begin();
               i != measurementNames.end(); ++i)
         {
            #ifdef DEBUG_ESTIMATOR_INITIALIZATION
               MessageInterface::ShowMessage(
                     "   Adding measurement: %s\n", i->c_str());
            #endif
            if (find(refObjectList.begin(), refObjectList.end(), *i) ==
                  refObjectList.end())
               refObjectList.push_back(*i);
         }
      }
   }
   else
   {
      // Fill in any base class needs
      refObjectList = Solver::GetRefObjectNameArray(type);
   }

   return refObjectList;
}


//------------------------------------------------------------------------------
// std::string GetRefObjectName(const Gmat::ObjectType type) const
//------------------------------------------------------------------------------
/**
 * Retrieves the name of a referenced object of a given type
 *
 * @param type The object's type
 *
 * @return The name of the associated object
 */
//------------------------------------------------------------------------------
std::string Estimator::GetRefObjectName(const Gmat::ObjectType type) const
{
   return Solver::GetRefObjectName(type);
}


//------------------------------------------------------------------------------
// GmatBase* GetRefObject(const Gmat::ObjectType type, const std::string & name)
//------------------------------------------------------------------------------
/**
 * Retrieves a pointer to a referenced object of a given type and name
 *
 * @param type The object's type
 * @param name The object's name
 *
 * @return The pointer to the associated object
 */
//------------------------------------------------------------------------------
GmatBase* Estimator::GetRefObject(const Gmat::ObjectType type,
      const std::string & name)
{
   return Solver::GetRefObject(type, name);
}


//------------------------------------------------------------------------------
// GmatBase* GetRefObject(const Gmat::ObjectType type, const std::string & name,
//       const Integer index)
//------------------------------------------------------------------------------
/**
 * Retrieves a pointer to a referenced object of a given type and name from an
 * array of reference objects
 *
 * @param type The object's type
 * @param name The object's name
 * @param index The index to the object
 *
 * @return The pointer to the associated object
 */
//------------------------------------------------------------------------------
GmatBase* Estimator::GetRefObject(const Gmat::ObjectType type,
      const std::string & name, const Integer index)
{
   return Solver::GetRefObject(type, name, index);
}


//------------------------------------------------------------------------------
// bool SetRefObject(GmatBase *obj, const Gmat::ObjectType type,
//       const std::string & name)
//------------------------------------------------------------------------------
/**
 * Sets a pointer to a referenced object of a given type and name
 *
 * @param obj  The object
 * @param type The object's type
 * @param name The object's name
 *
 * @return true on success, false on failure
 */
//------------------------------------------------------------------------------
bool Estimator::SetRefObject(GmatBase *obj, const Gmat::ObjectType type,
      const std::string & name)
{
   #ifdef DEBUG_ESTIMATOR_INITIALIZATION
      MessageInterface::ShowMessage("Setting ref object %s with type %s\n",
            name.c_str(), obj->GetTypeName().c_str());
   #endif

   if (name == propagatorName)
   {
      if (type == Gmat::PROP_SETUP)
      {
         if (propagator != NULL)
            delete propagator;
         propagator = (PropSetup*)obj->Clone();
         measManager.SetPropagator(propagator);
         return true;
      }
   }

   StringArray measList = measManager.GetMeasurementNames();

   if (find(measList.begin(), measList.end(), name) != measList.end())
   {
      if (obj->IsOfType(Gmat::MEASUREMENT_MODEL) &&
          !(obj->IsOfType(Gmat::TRACKING_SYSTEM)))
      {
         modelNames.push_back(obj->GetName());
         measManager.AddMeasurement((MeasurementModel *)obj);
         return true;
      }
      if (obj->IsOfType(Gmat::TRACKING_SYSTEM))
      {
         #ifdef DEBUG_ESTIMATOR_INITIALIZATION
            MessageInterface::ShowMessage("Loading the measurement manager\n");
         #endif

         MeasurementModel *meas;
         // Retrieve each measurement model from the tracking system ...
         for (UnsignedInt i = 0;
                  i < ((TrackingSystem*)obj)->GetMeasurementCount(); ++i)
         {
            #ifdef DEBUG_ESTIMATOR_INITIALIZATION
               MessageInterface::ShowMessage("   Measurement %d\n", i);
            #endif

            // ...and pass them to the measurement manager
            meas = ((TrackingSystem*)obj)->GetMeasurement(i);
            if (meas == NULL)
            {
               MessageInterface::ShowMessage("Estimator cannot initialize "
                        "because an expected MeasurementModel is NULL\n");
               throw SolverException("In Estimator::SetRefObject, a "
                        "measurement in the tracking system " + obj->GetName() +
                        " is NULL\n");
            }

            modelNames.push_back(meas->GetName());
            measManager.AddMeasurement(meas);
         }
         return true;
      }
   }

   return Solver::SetRefObject(obj, type, name);
}

//------------------------------------------------------------------------------
// ObjectArray& GetRefObjectArray(const std::string & typeString)
//------------------------------------------------------------------------------
/**
 * This method retrieves an array of reference objects of a given type
 *
 * @param typeString The type of object requested
 *
 * @return The array of objects
 */
//------------------------------------------------------------------------------
ObjectArray& Estimator::GetRefObjectArray(const std::string & typeString)
{
   return Solver::GetRefObjectArray(typeString);
}


//------------------------------------------------------------------------------
// bool SetRefObject(GmatBase *obj, const Gmat::ObjectType type,
//       const std::string &name, const Integer index)
//------------------------------------------------------------------------------
/**
 * Sets a pointer to a referenced object of a given type and name in an array of
 * objects of that type
 *
 * @param obj  The object
 * @param type The object's type
 * @param name The object's name
 * @param index The index into the object array
 *
 * @return true on success, false on failure
 */
//------------------------------------------------------------------------------
bool Estimator::SetRefObject(GmatBase *obj, const Gmat::ObjectType type,
      const std::string & name, const Integer index)
{
   #ifdef DEBUG_ESTIMATOR_INITIALIZATION
      MessageInterface::ShowMessage(""
            "Setting indexed ref object %s with type %s\n", name.c_str(),
            obj->GetTypeName().c_str());
   #endif

   return Solver::SetRefObject(obj, type, name, index);
}


//------------------------------------------------------------------------------
// ObjectArray & GetRefObjectArray(const Gmat::ObjectType type)
//------------------------------------------------------------------------------
/**
 * This method retrieves an array of reference objects of a given type
 *
 * @param type The type of object requested
 *
 * @return The array of objects
 */
//------------------------------------------------------------------------------
ObjectArray & Estimator::GetRefObjectArray(const Gmat::ObjectType type)
{
   if (type == Gmat::EVENT)
   {
      activeEvents.clear();
      // Get all active events from the measurements
      activeEvents = measManager.GetActiveEvents();
      return activeEvents;
   }

   return Solver::GetRefObjectArray(type);
}


//------------------------------------------------------------------------------
// bool TakeAction(const std::string & action, const std::string & actionData)
//------------------------------------------------------------------------------
/**
 * This method performs a custom action
 *
 * @param action The string defining the action
 * @param actionData Data associated with that action
 *
 * @return true on success, false on failure
 */
//------------------------------------------------------------------------------
bool Estimator::TakeAction(const std::string & action,
      const std::string & actionData)
{
   bool retval = false;

   if (action == "ResetInstanceCount")
   {
      instanceNumber = 0;
      retval = true;
   }
   else if (action == "IncrementInstanceCount")
   {
      ++instanceNumber;
      retval = true;
   }
   else
      retval = Solver::TakeAction(action, actionData);

   return retval;
}


//------------------------------------------------------------------------------
//  Real GetPropagator()
//------------------------------------------------------------------------------
/**
 * Returns a pointer to the PropSetup object.
 *
 * @return The PropSetup pointer
 */
//------------------------------------------------------------------------------
PropSetup* Estimator::GetPropagator()
{
   return propagator;
}


//------------------------------------------------------------------------------
//  MeasurementManager* GetMeasurementManager()
//------------------------------------------------------------------------------
/**
 * Returns a pointer to the MeasurmentManager object.
 *
 * @return The MeasurementManager pointer
 */
//------------------------------------------------------------------------------
MeasurementManager* Estimator::GetMeasurementManager()
{
   return &measManager;
}


//------------------------------------------------------------------------------
// EstimationStateManager* GetEstimationStateManager()
//------------------------------------------------------------------------------
/**
 * Returns a pointer to the EstimationStateManager object.
 *
 * @return The EstimationStateManager pointer
 */
//------------------------------------------------------------------------------
EstimationStateManager* Estimator::GetEstimationStateManager()
{
   return &esm;
}


//------------------------------------------------------------------------------
//  Real GetTimeStep()
//------------------------------------------------------------------------------
/**
 * Returns the time step of the estimator.
 *
 * @return The time step
 */
//------------------------------------------------------------------------------
Real Estimator::GetTimeStep()
{
   return timeStep;
}


//------------------------------------------------------------------------------
// bool ResetState()
//------------------------------------------------------------------------------
/**
 * This method returns the resetState flag, turning it off in the process
 *
 * @return The resetState flag
 */
//------------------------------------------------------------------------------
bool Estimator::ResetState()
{
   bool retval = resetState;

   if (resetState == true)
      resetState = false;

   return retval;
}




//------------------------------------------------------------------------------
// bool HasLocalClones()
//------------------------------------------------------------------------------
/**
 * Method to check for the presence of local clones
 *
 * @return true if there are local clones, false if not
 */
//------------------------------------------------------------------------------
bool Estimator::HasLocalClones()
{
   return true;
}


//------------------------------------------------------------------------------
// void UpdateClonedObject(GmatBase *obj)
//------------------------------------------------------------------------------
/**
 * Updates cloned objects that are copies of the object passed in
 *
 * @param obj The object with setting updates
 */
//------------------------------------------------------------------------------
void Estimator::UpdateClonedObject(GmatBase *obj)
{
   if (obj->IsOfType("Spacecraft"))
      return;
   throw SolverException("To do: implement Estimator::UpdateClonedObject "
         "for " + obj->GetTypeName() + " objects");
}


//------------------------------------------------------------------------------
// bool TestForConvergence(std::string &reason)
//------------------------------------------------------------------------------
/**
 * Method that tests an estimation to see if the process has converged.  Derived
 * classes implement this method to provide convergence tests.  This default
 * version always returns false.
 *
 * @param reason String indicating the condition(s) that indicate convergence
 *
 * @return return an integer to tell status of estimation
 */
//------------------------------------------------------------------------------
// made changes by TUAN NGUYEN
Integer Estimator::TestForConvergence(std::string &reason)
{
	return UNKNOWN;
}

//------------------------------------------------------------------------------
// Real ConvertToRealEpoch(const std::string &theEpoch,
//                         const std::string &theFormat)
//------------------------------------------------------------------------------
/**
 * Converts an epoch string is a specified format into
 *
 * @param theEpoch The input epoch
 * @param theFormat The format of the input epoch
 *
 * @return The converted epoch
 */
//------------------------------------------------------------------------------
Real Estimator::ConvertToRealEpoch(const std::string &theEpoch,
                                   const std::string &theFormat)
{
   Real fromMjd = -999.999;
   Real retval = -999.999;
   std::string outStr;

   TimeConverterUtil::Convert(theFormat, fromMjd, theEpoch, "A1ModJulian",
         retval, outStr);

   if (retval == -999.999)
      throw SolverException("Error converting the time string \"" + theEpoch +
            "\"; please check the format for the input string.");
   return retval;
}


//------------------------------------------------------------------------------
// void BuildResidualPlot(const std::string &plotName,
//       const StringArray &measurementNames)
//------------------------------------------------------------------------------
/**
 * Creates an OwnedPlot instance that is used for plotting residuals
 *
 * @param plotName The name of the plot.  This name needs to ne unique in the
 *                 Sandbox
 * @param measurementNames The names of the measurement models that are sources
 *                         for the residuals being plotted
 */
//------------------------------------------------------------------------------
void Estimator::BuildResidualPlot(const std::string &plotName,
      const StringArray &measurementNames)
{
   OwnedPlot *rPlot = new OwnedPlot(plotName);

   rPlot->SetStringParameter("PlotTitle", plotName);
   rPlot->SetBooleanParameter("UseLines", false);
   rPlot->SetBooleanParameter("UseHiLow", showErrorBars);

   for (UnsignedInt i = 0; i < measurementNames.size(); ++i)
   {
      std::string curveName = measurementNames[i] + " Residuals";
      rPlot->SetStringParameter("Add", curveName);
      // Register measurement ID for this curve
      Integer id = measManager.GetMeasurementId(measurementNames[i]);

      rPlot->SetUsedDataID(id);

      // todo: Register participants for this curve
      //rPlot->SetUsedObjectID(Integer id);
   }

   rPlot->Initialize();
   residualPlots.push_back(rPlot);
}


//------------------------------------------------------------------------------
// void PlotResiduals()
//------------------------------------------------------------------------------
/**
 * Plots residuals by passing the residual data to the OwnedPlot objects that
 * display the data.
 */
//------------------------------------------------------------------------------
void Estimator::PlotResiduals()
{
   #ifdef DEBUG_RESIDUAL_PLOTS
      MessageInterface::ShowMessage("Entered PlotResiduals\n");
      MessageInterface::ShowMessage("Processing plot with %d Residuals\n",
            measurementResiduals.size());
   #endif

   std::vector<RealArray*> dataBlast;
   RealArray epochs;
   RealArray values;
   RealArray hiErrors;
   RealArray lowErrors;

   RealArray *hi = NULL, *low = NULL;

   for (UnsignedInt i = 0; i < residualPlots.size(); ++i)
   {
      dataBlast.clear();
      epochs.clear();
      values.clear();

      if (showErrorBars)
      {
         hiErrors.clear();
         lowErrors.clear();
         if (hiLowData.size() > 0)
         {
            hi = hiLowData[0];
            if (hiLowData.size() > 1)
            {
               low = hiLowData[1];
            }
         }
      }

      // Collect residuals by plot
      for (UnsignedInt j = 0; j < measurementResiduals.size(); ++j)
      {
         if (residualPlots[i]->UsesData(measurementResidualID[j]) >= 0)
         {
            epochs.push_back(measurementEpochs[j]);
            values.push_back(measurementResiduals[j]);
            if (hi && showErrorBars)
            {
               hiErrors.push_back((*hi)[j]);
            }
            if (low && showErrorBars)
               lowErrors.push_back((*low)[j]);
         }
      }

      if (epochs.size() > 0)
      {
         dataBlast.push_back(&epochs);
         dataBlast.push_back(&values);

         residualPlots[i]->TakeAction("ClearData");
         residualPlots[i]->Deactivate();
         residualPlots[i]->SetData(dataBlast, hiErrors, lowErrors);
         residualPlots[i]->TakeAction("Rescale");
         residualPlots[i]->Activate();
      }

      #ifdef DEBUG_RESIDUALS
         // Dump the data to screen
         MessageInterface::ShowMessage("DataDump for residuals plot %d:\n", i);
         for (UnsignedInt k = 0; k < epochs.size(); ++k)
         {
            MessageInterface::ShowMessage("   %.12lf  %.12lf", epochs[k], values[k]);

            if (hi)
               if (hi->size() > k)
                  if (low)
                     MessageInterface::ShowMessage("   + %.12lf", (*hi)[k]);
                  else
                     MessageInterface::ShowMessage("   +/- %.12lf", (*hi)[k]);
            if (low)
               if (low->size() > k)
                  MessageInterface::ShowMessage(" - %.12lf", (*low)[k]);
            MessageInterface::ShowMessage("\n");
         }
      #endif
   }
}

//------------------------------------------------------------------------------
// void EnhancePlot()
//------------------------------------------------------------------------------
/**
 * Adds decorations to residuals plots
 *
 * This method is used to add new information to the residuals plots, like
 * deviation curves, notations, and so on.
 *
 * This default method provides no enhancements
 */
//------------------------------------------------------------------------------
void Estimator::EnhancePlot()
{
}


//------------------------------------------------------------------------------
// unused methods
//------------------------------------------------------------------------------

// Methods required by base classes
// Not needed for simulation

//------------------------------------------------------------------------------
// Integer SetSolverResults(Real*, const std::string&, const std::string&)
//------------------------------------------------------------------------------
/**
 * Method used to report values generated in a SolverControlSequence.
 *
 * This method is not used in GMAT's current estimators; it is required to
 * satisfy Solver abstract method requirements.
 */
//------------------------------------------------------------------------------
Integer Estimator::SetSolverResults(Real*, const std::string&,
      const std::string&)
{
   return -1;
}


//------------------------------------------------------------------------------
// void SetResultValue(Integer, Real, const std::string&)
//------------------------------------------------------------------------------
/**
 * Method used to register contributors to that provide generated data.
 *
 * This method is not used in GMAT's current estimators; it is required to
 * satisfy Solver abstract method requirements.
 */
//------------------------------------------------------------------------------
void Estimator::SetResultValue(Integer, Real, const std::string&)
{
}
<<<<<<< HEAD


// made changes by TUAN NGUYEN
//------------------------------------------------------------------------------
// bool Estimator::ConvertToParticipantCoordSystem(ListItem* infor, Real epoch, 
//                    Real inputStateElement, Real* outputStateElement)
//------------------------------------------------------------------------------
/**
 * Method used to convert result of a state's element in A1mjd to participant's 
 * coordinate system
 *
 * @param infor					information about state's element
 * @param epoch					the epoch at which the state is converted it's 
 *                              coordinate system
 * @param inputStateElement		state's element in GMAT internal coordinate system
 *                              (A1Mjd)
 * @param outputStateElemnet	state's element in participant's coordinate system
 *
*/
//------------------------------------------------------------------------------
bool Estimator::ConvertToParticipantCoordSystem(ListItem* infor, Real epoch, Real inputStateElement, Real* outputStateElement)
{

   (*outputStateElement) = inputStateElement;

   if (infor->object->IsOfType(Gmat::SPACEOBJECT))
   {
      if ((infor->elementName == "CartesianState")||(infor->elementName == "Position")||(infor->elementName == "Velocity"))
	  {
         SpaceObject* obj = (SpaceObject*) (infor->object);
         std::string csName = obj->GetRefObjectName(Gmat::COORDINATE_SYSTEM);
         CoordinateSystem* cs = (CoordinateSystem*) obj->GetRefObject(Gmat::COORDINATE_SYSTEM, csName);
         if (cs == NULL)
            throw EstimatorException("Coordinate system for "+obj->GetName()+" is not set\n");

         SpacePoint* sp = obj->GetJ2000Body();
         CoordinateSystem* gmatcs = CoordinateSystem::CreateLocalCoordinateSystem("bodyInertial",
			"MJ2000Eq", sp, NULL, NULL, sp, cs->GetSolarSystem());
		
         CoordinateConverter* cv = new CoordinateConverter();
         Rvector6 inState(0.0,0.0,0.0,0.0,0.0,0.0);
		 Integer index;
		 if ((infor->elementName == "CartesianState")||(infor->elementName == "Position"))
            index = infor->subelement-1;
		 else if (infor->elementName == "Velocity")
			index = infor->subelement+2;
		 else
            throw EstimatorException("Error in Estimator object: Parameter %s has not defined in GMAT\n");

         inState.SetElement(index, inputStateElement);
         Rvector6 outState;
		
         cv->Convert(A1Mjd(epoch), inState, gmatcs, outState, cs);

         (*outputStateElement) = outState[index]; 
         delete cv;
	  }
   }

   return true;
}


// made changes by TUAN NGUYEN
//-------------------------------------------------------------------------
// void Estimator::GetEstimationState(GmatState& outputState)
//-------------------------------------------------------------------------
/**
 * This Method used to convert result of estimation state to participants'
 * coordinate system
 *
 * @param outState		estimation state in participants' coordinate systems
 *
*/
//-------------------------------------------------------------------------
void Estimator::GetEstimationState(GmatState& outputState)
{
	const std::vector<ListItem*> *map = esm.GetStateMap();

	Real outputStateElement;
	outputState.SetSize(map->size());

=======

// made changes by TUAN NGUYEN
//------------------------------------------------------------------------------
// bool Estimator::ConvertToParticipantCoordSystem(ListItem* infor, Real epoch, 
//                    Real inputStateElement, Real* outputStateElement)
//------------------------------------------------------------------------------
/**
 * Method used to convert result of a state's element in A1mjd to participant's 
 * coordinate system
 *
 * @param infor					information about state's element
 * @param epoch					the epoch at which the state is converted it's 
 *                              coordinate system
 * @param inputStateElement		state's element in GMAT internal coordinate system
 *                              (A1Mjd)
 * @param outputStateElemnet	state's element in participant's coordinate system
 *
*/
//------------------------------------------------------------------------------
bool Estimator::ConvertToParticipantCoordSystem(ListItem* infor, Real epoch, Real inputStateElement, Real* outputStateElement)
{

   (*outputStateElement) = inputStateElement;

   if (infor->object->IsOfType(Gmat::SPACEOBJECT))
   {
      if ((infor->elementName == "CartesianState")||(infor->elementName == "Position")||(infor->elementName == "Velocity"))
	  {
         SpaceObject* obj = (SpaceObject*) (infor->object);
         std::string csName = obj->GetRefObjectName(Gmat::COORDINATE_SYSTEM);
         CoordinateSystem* cs = (CoordinateSystem*) obj->GetRefObject(Gmat::COORDINATE_SYSTEM, csName);
         if (cs == NULL)
            throw GmatBaseException("Coordinate system for "+obj->GetName()+" is not set\n");

         SpacePoint* sp = obj->GetJ2000Body();
         CoordinateSystem* gmatcs = CoordinateSystem::CreateLocalCoordinateSystem("bodyInertial",
			"MJ2000Eq", sp, NULL, NULL, sp, cs->GetSolarSystem());
		
         CoordinateConverter* cv = new CoordinateConverter();
         Rvector6 inState(0.0,0.0,0.0,0.0,0.0,0.0);
		 Integer index;
		 if ((infor->elementName == "CartesianState")||(infor->elementName == "Position"))
            index = infor->subelement-1;
		 else if (infor->elementName == "Velocity")
			index = infor->subelement+2;
		 else
            throw EstimatorException("Error in Estimator object: Parameter %s has not defined in GMAT\n");

         inState.SetElement(index, inputStateElement);
         Rvector6 outState;
		
         cv->Convert(A1Mjd(epoch), inState, gmatcs, outState, cs);

         (*outputStateElement) = outState[index]; 
         delete cv;
	  }
   }

   return true;
}


// made changes by TUAN NGUYEN
//-------------------------------------------------------------------------
// void Estimator::GetEstimationState(GmatState& outputState)
//-------------------------------------------------------------------------
/**
 * This Method used to convert result of estimation state to participants'
 * coordinate system
 *
 * @param outState		estimation state in participants' coordinate systems
 *
*/
//-------------------------------------------------------------------------
void Estimator::GetEstimationState(GmatState& outputState)
{
	const std::vector<ListItem*> *map = esm.GetStateMap();

	Real outputStateElement;
	outputState.SetSize(map->size());
>>>>>>> 5ad405ab
	for (UnsignedInt i = 0; i < map->size(); ++i)
	{
		ConvertToParticipantCoordSystem((*map)[i], estimationEpoch, (*estimationState)[i], &outputStateElement);
		outputState[i] = outputStateElement;
	}
}



/*
// made changes by TUAN NGUYEN
void Estimator::ValidateModelToAccess()
{
   const ObservationData *currentObs =  measManager.GetObsData();

   // Throw an exception when no measurement model is associated with the current observation data
   if (modelsToAccess.size() == 0)
   {
      MessageInterface::ShowMessage("Current observation data: %.12lf   %s  %d  ", currentObs->epoch, currentObs->typeName.c_str(), currentObs->type);
	  for(UnsignedInt i=0; i < currentObs->participantIDs.size(); ++i)
	     MessageInterface::ShowMessage("%s  ", currentObs->participantIDs[i].c_str());
	  MessageInterface::ShowMessage("%.12lf\n", currentObs->value[0]);

	  MessageInterface::ShowMessage("List of measurement models used in '%s' estimator:\n", GetName().c_str());
	  MeasurementModel* mm;
	  for (UnsignedInt i=0; (mm = measManager.GetMeasurementObject(i)) != NULL; ++i)
	  {
		 ObjectArray participants = mm->GetRefObjectArray("SpaceObject");
		 MessageInterface::ShowMessage("  Measurement model '%s' has %d participants:\n", mm->GetName().c_str(), participants.size());
		 
		 for (UnsignedInt j=0; j < participants.size(); ++j)
		 {
			if (participants[j]->IsOfType(Gmat::SPACECRAFT))
			   MessageInterface::ShowMessage("     .Participant %d: Name:'%s', Id:'%s'\n", j, participants[j]->GetName().c_str(), ((Spacecraft*)participants[j])->GetStringParameter("Id").c_str());
			else if (participants[j]->IsOfType(Gmat::GROUND_STATION))
			   MessageInterface::ShowMessage("     .Participant %d: Name:'%s', Id:'%s'\n", j, participants[j]->GetName().c_str(), ((GroundstationInterface*)participants[j])->GetStringParameter("Id").c_str());
			else
			   throw EstimatorException("Error: participant '" + participants[j]->GetName() + "' is neither spacecraft nor ground station\n");
		 }
	  }
	  throw EstimatorException("Error: No measurement model used in estimator is associated with current observation data:\n");

   }
}
*/<|MERGE_RESOLUTION|>--- conflicted
+++ resolved
@@ -283,6 +283,7 @@
 //      if (estimationEnd < estimationStart)
 //         throw SolverException(
 //            "Estimator error - estimation end time is before estimation start time.\n");
+
       // Check to make sure required objects have been set
       if (!propagator)
          throw SolverException(
@@ -610,6 +611,7 @@
 //      estimationEnd = ConvertToRealEpoch(endEpoch, epochFormat);		// made changes by TUAN NGUYEN
 //      return true;														// made changes by TUAN NGUYEN
 //   }																	// made changes by TUAN NGUYEN
+
    return Solver::SetStringParameter(id, value);
 }
 
@@ -1580,7 +1582,6 @@
 void Estimator::SetResultValue(Integer, Real, const std::string&)
 {
 }
-<<<<<<< HEAD
 
 
 // made changes by TUAN NGUYEN
@@ -1663,88 +1664,6 @@
 	Real outputStateElement;
 	outputState.SetSize(map->size());
 
-=======
-
-// made changes by TUAN NGUYEN
-//------------------------------------------------------------------------------
-// bool Estimator::ConvertToParticipantCoordSystem(ListItem* infor, Real epoch, 
-//                    Real inputStateElement, Real* outputStateElement)
-//------------------------------------------------------------------------------
-/**
- * Method used to convert result of a state's element in A1mjd to participant's 
- * coordinate system
- *
- * @param infor					information about state's element
- * @param epoch					the epoch at which the state is converted it's 
- *                              coordinate system
- * @param inputStateElement		state's element in GMAT internal coordinate system
- *                              (A1Mjd)
- * @param outputStateElemnet	state's element in participant's coordinate system
- *
-*/
-//------------------------------------------------------------------------------
-bool Estimator::ConvertToParticipantCoordSystem(ListItem* infor, Real epoch, Real inputStateElement, Real* outputStateElement)
-{
-
-   (*outputStateElement) = inputStateElement;
-
-   if (infor->object->IsOfType(Gmat::SPACEOBJECT))
-   {
-      if ((infor->elementName == "CartesianState")||(infor->elementName == "Position")||(infor->elementName == "Velocity"))
-	  {
-         SpaceObject* obj = (SpaceObject*) (infor->object);
-         std::string csName = obj->GetRefObjectName(Gmat::COORDINATE_SYSTEM);
-         CoordinateSystem* cs = (CoordinateSystem*) obj->GetRefObject(Gmat::COORDINATE_SYSTEM, csName);
-         if (cs == NULL)
-            throw GmatBaseException("Coordinate system for "+obj->GetName()+" is not set\n");
-
-         SpacePoint* sp = obj->GetJ2000Body();
-         CoordinateSystem* gmatcs = CoordinateSystem::CreateLocalCoordinateSystem("bodyInertial",
-			"MJ2000Eq", sp, NULL, NULL, sp, cs->GetSolarSystem());
-		
-         CoordinateConverter* cv = new CoordinateConverter();
-         Rvector6 inState(0.0,0.0,0.0,0.0,0.0,0.0);
-		 Integer index;
-		 if ((infor->elementName == "CartesianState")||(infor->elementName == "Position"))
-            index = infor->subelement-1;
-		 else if (infor->elementName == "Velocity")
-			index = infor->subelement+2;
-		 else
-            throw EstimatorException("Error in Estimator object: Parameter %s has not defined in GMAT\n");
-
-         inState.SetElement(index, inputStateElement);
-         Rvector6 outState;
-		
-         cv->Convert(A1Mjd(epoch), inState, gmatcs, outState, cs);
-
-         (*outputStateElement) = outState[index]; 
-         delete cv;
-	  }
-   }
-
-   return true;
-}
-
-
-// made changes by TUAN NGUYEN
-//-------------------------------------------------------------------------
-// void Estimator::GetEstimationState(GmatState& outputState)
-//-------------------------------------------------------------------------
-/**
- * This Method used to convert result of estimation state to participants'
- * coordinate system
- *
- * @param outState		estimation state in participants' coordinate systems
- *
-*/
-//-------------------------------------------------------------------------
-void Estimator::GetEstimationState(GmatState& outputState)
-{
-	const std::vector<ListItem*> *map = esm.GetStateMap();
-
-	Real outputStateElement;
-	outputState.SetSize(map->size());
->>>>>>> 5ad405ab
 	for (UnsignedInt i = 0; i < map->size(); ++i)
 	{
 		ConvertToParticipantCoordSystem((*map)[i], estimationEpoch, (*estimationState)[i], &outputStateElement);
