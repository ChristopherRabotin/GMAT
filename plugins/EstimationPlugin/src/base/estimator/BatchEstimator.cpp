//$Id: BatchEstimator.cpp 1398 2011-04-21 20:39:37Z ljun@NDC $
//------------------------------------------------------------------------------
//                         BatchEstimator
//------------------------------------------------------------------------------
// GMAT: General Mission Analysis Tool
//
// Copyright (c) 2002-2014 United States Government as represented by the
// Administrator of The National Aeronautics and Space Administration.
// All Other Rights Reserved.
//
// Developed jointly by NASA/GSFC and Thinking Systems, Inc. under contract
// number NNG06CA54C
//
// Author: Darrel J. Conway, Thinking Systems, Inc.
// Created: 2009/08/04
//
/**
 * Implementation of the BatchEstimator class
 */
//------------------------------------------------------------------------------


#include "BatchEstimator.hpp"
#include "GmatState.hpp"
#include "PropagationStateManager.hpp"
#include "EstimatorException.hpp"
#include "GmatConstants.hpp"
#include "RealUtilities.hpp"
#include "TimeTypes.hpp"
#include "TimeSystemConverter.hpp"
#include "MessageInterface.hpp"
#include <sstream>
#include "SpaceObject.hpp"    // To access epoch data
#include "Spacecraft.hpp"
#include "StringUtil.hpp"
#include "StateConversionUtil.hpp"              // made changes by TUAN NGUYEN
#include "GroundstationInterface.hpp"           // made changes by TUAN NGUYEN

//#define DEBUG_STATE_MACHINE
//#define DEBUG_SIMULATOR_WRITE
//#define DEBUG_INITIALIZATION
//#define DEBUG_EXECUTION
//#define DEBUG_EVENT
//#define DEBUG_ACCUMULATION_RESULTS
//#define DEBUG_PROPAGATION

// Macros for debugging of the state machine
//#define WALK_STATE_MACHINE
//#define DEBUG_VERBOSE
//#define RUN_SINGLE_PASS
//#define DUMP_FINAL_RESIDUALS


//------------------------------------------------------------------------------
// static data
//------------------------------------------------------------------------------

const std::string
BatchEstimator::PARAMETER_TEXT[] =
{
   "EstimationEpochFormat",         // The epoch of the solution
   "EstimationEpoch",               // The epoch of the solution
//   "UsePrioriEstimate",
   "InversionAlgorithm",
   "MaxConsecutiveDivergences",
   // todo Add useApriori here
};

const Gmat::ParameterType
BatchEstimator::PARAMETER_TYPE[] =
{
   Gmat::STRING_TYPE,
   Gmat::STRING_TYPE,
//   Gmat::ON_OFF_TYPE,        // "UsePrioriEstimate"
   Gmat::STRING_TYPE,
   Gmat::INTEGER_TYPE,
};


//------------------------------------------------------------------------------
// BatchEstimator(const std::string &type, const std::string &name)
//------------------------------------------------------------------------------
/**
 * Default constructor
 *
 * @param type The subclass type name
 * @param name The name of the instance that is being created
 */
//------------------------------------------------------------------------------
BatchEstimator::BatchEstimator(const std::string &type,
      const std::string &name) :
   Estimator                  (type, name),
   estEpochFormat             ("FromParticipants"),
   estEpoch                   (""),
   oldResidualRMS             (0.0),
   newResidualRMS             (1.0e12),
   useApriori                 (false),                  // second term of Equation Eq8-184 in GTDS MathSpec is not used   
   advanceToEstimationEpoch   (false),
//   converged                  (false),
//   estimationStatus           (UNKNOWN),
   chooseRMSP                 (true),
   maxConsDivergences         (3),
   inversionType              ("Internal")
{
   objectTypeNames.push_back("BatchEstimator");
   parameterCount = BatchEstimatorParamCount;
}


//------------------------------------------------------------------------------
// ~BatchEstimator()
//------------------------------------------------------------------------------
/**
 * BatchEstimator destructor
 */
//------------------------------------------------------------------------------
BatchEstimator::~BatchEstimator()
{
   for (UnsignedInt i = 0; i < outerLoopBuffer.size(); ++i)
      delete outerLoopBuffer[i];
   outerLoopBuffer.clear();
}


//------------------------------------------------------------------------------
// BatchEstimator(const BatchEstimator& est)
//------------------------------------------------------------------------------
/**
 * Copy constructor
 *
 * @param est The BatchEstimator that is being copied
 */
//------------------------------------------------------------------------------
BatchEstimator::BatchEstimator(const BatchEstimator& est) :
   Estimator                  (est),
   estEpochFormat             (est.estEpochFormat),
   estEpoch                   (est.estEpoch),
   oldResidualRMS             (0.0),
   newResidualRMS             (1.0e12),
   useApriori                 (est.useApriori),
   advanceToEstimationEpoch   (false),
//   converged                  (false),
//   estimationStatus           (UNKNOWN),
   chooseRMSP                 (est.chooseRMSP),
   maxConsDivergences         (est.maxConsDivergences),
   inversionType              (est.inversionType)
{
   // Clear the loop buffer
   for (UnsignedInt i = 0; i < outerLoopBuffer.size(); ++i)
      delete outerLoopBuffer[i];
   outerLoopBuffer.clear();
}


//------------------------------------------------------------------------------
// BatchEstimator& operator=(const BatchEstimator& est)
//------------------------------------------------------------------------------
/**
 * Assignment operator
 *
 * @param est The BatchEstimator that is being copied
 *
 * @return This BatchEstimator, configured to match est
 */
//------------------------------------------------------------------------------
BatchEstimator& BatchEstimator::operator=(const BatchEstimator& est)
{
   if (this != &est)
   {
      Estimator::operator=(est);

      maxIterations  = est.maxIterations;
      estEpochFormat = est.estEpochFormat;
      estEpoch       = est.estEpoch;
      oldResidualRMS = 0.0;
      newResidualRMS = 0.0;
      useApriori     = est.useApriori;

      advanceToEstimationEpoch = false;
//      converged                = false;
//      estimationStatus         = UNKNOWN;

      chooseRMSP               = est.chooseRMSP;
      maxConsDivergences       = est.maxConsDivergences;

      // Clear the loop buffer
      for (UnsignedInt i = 0; i < outerLoopBuffer.size(); ++i)
         delete outerLoopBuffer[i];
      outerLoopBuffer.clear();

      inversionType = est.inversionType;
   }

   return *this;
}


//------------------------------------------------------------------------------
//  std::string GetParameterText(const Integer id) const
//------------------------------------------------------------------------------
/**
 * This method returns the parameter text, given the input parameter ID.
 *
 * @param id Id for the requested parameter text.
 *
 * @return parameter text for the requested parameter.
 */
//------------------------------------------------------------------------------
std::string BatchEstimator::GetParameterText(const Integer id) const
{
   if (id >= EstimatorParamCount && id < BatchEstimatorParamCount)
      return PARAMETER_TEXT[id - EstimatorParamCount];
   return Estimator::GetParameterText(id);
}


//---------------------------------------------------------------------------
//  std::string GetParameterUnit(const Integer id) const
//---------------------------------------------------------------------------
/**
 * Retrieve the unit for the parameter.
 *
 * @param id The integer ID for the parameter.
 *
 * @return unit for the requested parameter.
 */
//------------------------------------------------------------------------------
std::string BatchEstimator::GetParameterUnit(const Integer id) const
{
   return Estimator::GetParameterUnit(id); // TBD
}


//------------------------------------------------------------------------------
//  Integer GetParameterID(const std::string &str) const
//------------------------------------------------------------------------------
/**
 * This method returns the parameter ID, given the input parameter string.
 *
 * @param str String for the requested parameter.
 *
 * @return ID for the requested parameter.
 */
//------------------------------------------------------------------------------
Integer BatchEstimator::GetParameterID(const std::string &str) const
{
   for (Integer i = EstimatorParamCount; i < BatchEstimatorParamCount; i++)
   {
      if (str == PARAMETER_TEXT[i - EstimatorParamCount])
         return i;
   }

   return Estimator::GetParameterID(str);
}


//------------------------------------------------------------------------------
//  Gmat::ParameterType GetParameterType(const Integer id) const
//------------------------------------------------------------------------------
/**
 * This method returns the parameter type, given the input parameter ID.
 *
 * @param id ID for the requested parameter.
 *
 * @return parameter type of the requested parameter.
 */
//------------------------------------------------------------------------------
Gmat::ParameterType BatchEstimator::GetParameterType(const Integer id) const
{
   if (id >= EstimatorParamCount && id < BatchEstimatorParamCount)
      return PARAMETER_TYPE[id - EstimatorParamCount];

   return Estimator::GetParameterType(id);
}



//------------------------------------------------------------------------------
//  std::string GetParameterTypeString(const Integer id) const
//------------------------------------------------------------------------------
/**
 * This method returns the parameter type string, given the input parameter ID.
 *
 * @param id ID for the requested parameter.
 *
 * @return parameter type string of the requested parameter.
 */
//------------------------------------------------------------------------------
std::string BatchEstimator::GetParameterTypeString(const Integer id) const
{
   return Estimator::PARAM_TYPE_STRING[GetParameterType(id)];
}


//------------------------------------------------------------------------------
//  Integer GetIntegerParameter(const Integer id) const
//------------------------------------------------------------------------------
/**
 * This method returns value of an integer parameter given the input parameter ID.
 *
 * @param id ID for the requested parameter.
 *
 * @return value of the requested parameter.
 */
//------------------------------------------------------------------------------
Integer BatchEstimator::GetIntegerParameter(const Integer id) const
{
   if (id == MAX_CONSECUTIVE_DIVERGENCES)
      return maxConsDivergences;

   return Estimator::GetIntegerParameter(id);
}


//------------------------------------------------------------------------------
//  Integer SetIntegerParameter(const Integer id, const Integer value)
//------------------------------------------------------------------------------
/**
 * This method sets value to an integer parameter specified by the input parameter ID.
 *
 * @param id       ID for the requested parameter.
 * @param value    integer value used to set to the request parameter. 
 *
 * @return value set to the requested parameter.
 */
//------------------------------------------------------------------------------
Integer BatchEstimator::SetIntegerParameter(const Integer id, const Integer value)
{
   if (id == MAX_CONSECUTIVE_DIVERGENCES)
   {
      if (value < 1)
      {
         std::stringstream ss;
         ss << "Error: " << GetName() << ".MaxConsecutiveDivergences has invalid value (" << value << "). It has to be a positive integer greater than 0.\n";
         throw EstimatorException(ss.str());
         return value;
      }

      maxConsDivergences = value;
      return value;
   }

   return Estimator::SetIntegerParameter(id, value);
}


//------------------------------------------------------------------------------
// std::string GetStringParameter(const Integer id) const
//------------------------------------------------------------------------------
/**
 * Retrieves a string parameter
 *
 * @param id The integer ID for the parameter
 *
 * @return The string assigned to the parameter
 */
//------------------------------------------------------------------------------
std::string BatchEstimator::GetStringParameter(const Integer id) const
{
   if (id == ESTIMATION_EPOCH_FORMAT)
   {
      return estEpochFormat;
   }

   if (id == ESTIMATION_EPOCH)
   {
      return estEpoch;
   }

   if (id == INVERSION_ALGORITHM)
   {
      return inversionType;
   }

   return Estimator::GetStringParameter(id);
}


//------------------------------------------------------------------------------
// bool SetStringParameter(const Integer id, const std::string &value)
//------------------------------------------------------------------------------
/**
 * Sets the value for a parameter
 *
 * @param id The integer ID for the parameter
 * @param value The new parameter value
 *
 * @return true on success, false on failure
 */
//------------------------------------------------------------------------------
bool BatchEstimator::SetStringParameter(const Integer id,
         const std::string &value)
{
   if (id == ESTIMATION_EPOCH_FORMAT)
   {
      bool retVal = false;
      StringArray sa = GetPropertyEnumStrings(id);
      for (UnsignedInt i=0; i < sa.size(); ++i)
      {
         if (value == sa[i])
         {
            estEpochFormat = value;
            retVal = true;
            break;
         }
      }

      if (value == "FromParticipants")
      {
         estimationEpoch = 0.0;
         estEpoch = "";
      }

      return retVal;
   }

   if (id == INVERSION_ALGORITHM)
   {
      if ((value == "Internal") || (value == "Schur") || (value == "Cholesky"))
      {
         inversionType = value;
         return true;
      }
      else
         throw SolverException("The requested inversion routine is not an "
               "allowed value for the field \"InversionAlgorithm\"; allowed "
               "values are \"Internal\", \"Schur\" and \"Cholesky\"");
   }

   if (id == ESTIMATION_EPOCH)
   {
      if ((estEpochFormat == "FromParticipants") && (value != ""))
      {
         MessageInterface::ShowMessage("Setting value for %s.EstimationEpoch has no "
               "effect due to %s.EstimationEpochFormat to be \"%s\"\n", 
               GetName().c_str(), GetName().c_str(), estEpochFormat.c_str());
      }
      if (estEpochFormat != "FromParticipants")
      {
         estEpoch = value;
         // Convert to a.1 time for internal processing
         estimationEpoch = ConvertToRealEpoch(estEpoch, estEpochFormat);
      }

      return true;
   }

   return Estimator::SetStringParameter(id, value);
}


//------------------------------------------------------------------------------
// std::string GetStringParameter(const Integer id, const Integer index) const
//------------------------------------------------------------------------------
/**
 * This method retrieves a string parameter from a StringArray
 *
 * @param id The integer ID for the parameter
 * @param index The index into the StringArray
 *
 * @return The value
 */
//------------------------------------------------------------------------------
std::string BatchEstimator::GetStringParameter(const Integer id,
      const Integer index) const
{
   return Estimator::GetStringParameter(id, index);
}


//------------------------------------------------------------------------------
// bool SetStringParameter(const Integer id, const std::string &value,
//       const Integer index)
//------------------------------------------------------------------------------
/**
 * This method sets a string parameter in a StringArray
 *
 * @param id The integer ID for the parameter
 * @param value The new value
 * @param index The index into the StringArray
 *
 * @return true on success, false on failure
 */
//------------------------------------------------------------------------------
bool BatchEstimator::SetStringParameter(const Integer id,
      const std::string &value, const Integer index)
{
   return Estimator::SetStringParameter(id, value, index);
}


//------------------------------------------------------------------------------
// std::string GetStringParameter(const std::string &label) const
//------------------------------------------------------------------------------
/**
 * Retrieves a string parameter
 *
 * @param label The text label for the parameter
 *
 * @return The string assigned to the parameter
 */
//------------------------------------------------------------------------------
std::string BatchEstimator::GetStringParameter(const std::string &label) const
{
   return GetStringParameter(GetParameterID(label));
}


//------------------------------------------------------------------------------
// bool SetStringParameter(const std::string &label, const std::string &value)
//------------------------------------------------------------------------------
/**
 * Sets the value for a parameter
 *
 * @param label The text label for the parameter
 * @param value The new parameter value
 *
 * @return true on success, false on failure
 */
//------------------------------------------------------------------------------
bool BatchEstimator::SetStringParameter(const std::string &label,
      const std::string &value)
{
   return SetStringParameter(GetParameterID(label), value);
}


//------------------------------------------------------------------------------
// std::string GetStringParameter(const std::string &label,
//       const Integer index) const
//------------------------------------------------------------------------------
/**
 * This method retrieves a string parameter from a StringArray
 *
 * @param label The text label for the parameter
 * @param index The index into the StringArray
 *
 * @return The value
 */
//------------------------------------------------------------------------------
std::string BatchEstimator::GetStringParameter(const std::string &label,
      const Integer index) const
{
   return GetStringParameter(GetParameterID(label), index);
}

//------------------------------------------------------------------------------
// bool SetStringParameter(const std::string &label, const std::string &value,
//       const Integer index)
//------------------------------------------------------------------------------
/**
 * This method sets a string parameter in a StringArray
 *
 * @param label The text label for the parameter
 * @param value The new value
 * @param index The index into the StringArray
 *
 * @return true on success, false on failure
 */
//------------------------------------------------------------------------------
bool BatchEstimator::SetStringParameter(const std::string &label,
                                        const std::string &value,
                                        const Integer index)
{
   return SetStringParameter(GetParameterID(label), value, index);
}


//------------------------------------------------------------------------------
// std::string BatchEstimator::GetOnOffParameter(const Integer id) const
//------------------------------------------------------------------------------
/**
 * This method gets "On" or "Off" value
 *
 * @param id   The id number of a parameter
 *
 * @return "On" or "Off" value
 */
//------------------------------------------------------------------------------
std::string BatchEstimator::GetOnOffParameter(const Integer id) const
{
//   if (id == USE_PRIORI_ESTIMATE)
//      return (useApriori ? "On" : "Off");

   return Estimator::GetOnOffParameter(id);
}


//------------------------------------------------------------------------------
// bool BatchEstimator::SetOnOffParameter(const Integer id) const
//------------------------------------------------------------------------------
/**
 * This method gets "On" or "Off" value
 *
 * @param id      The id number of a parameter
 * @param value      value "On" or "Off"
 *
 * @return true value when it successfully sets the value, false otherwise. 
 */
//------------------------------------------------------------------------------
bool BatchEstimator::SetOnOffParameter(const Integer id, const std::string &value)
{
//   if (id == USE_PRIORI_ESTIMATE)
//   {
//      if (value == "On")
//      {
//         useApriori = true;
//         return true;
//      }
//      if (value == "Off")
//      {
//         useApriori = false;
//        return true;
//      }
//
//      return false;
//   }

   return Estimator::SetOnOffParameter(id, value);
}


//------------------------------------------------------------------------------
// const StringArray& GetPropertyEnumStrings(const Integer id) const
//------------------------------------------------------------------------------
/**
 * Returns the list of allowable settings for the enumerated parameters
 *
 * @param id The ID of the parameter
 *
 * @return A const string array with the allowed settings.
 */
//------------------------------------------------------------------------------
const StringArray& BatchEstimator::GetPropertyEnumStrings(const Integer id) const
{
   static StringArray enumStrings;
   enumStrings.clear();

   if (id == ESTIMATION_EPOCH_FORMAT)
   {
      enumStrings.push_back("FromParticipants");

      // StringArray nameList = TimeConverterUtil::GetListOfTimeSystemTypes();     // made changes by TUAN NGUYEN
      StringArray nameList = TimeConverterUtil::GetValidTimeRepresentations();     // made changes by TUAN NGUYEN
      for (UnsignedInt i = 0; i < nameList.size(); ++i)
         enumStrings.push_back(nameList[i]);

      return enumStrings;
   }
   return Estimator::GetPropertyEnumStrings(id);

}





//------------------------------------------------------------------------------
//  bool TakeAction(const std::string &action, const std::string &actionData)
//------------------------------------------------------------------------------
/**
 * This method performs an action on the instance.
 *
 * TakeAction is a method overridden from GmatBase.  The only action defined for
 * a Simulator is "Reset" which resets the state to INITIALIZING
 *
 * @param <action>      Text label for the action.
 * @param <actionData>  Related action data, if needed.
 *
 * @return  flag indicating successful completion or not.
 */
//------------------------------------------------------------------------------
bool BatchEstimator::TakeAction(const std::string &action,
                           const std::string &actionData)
{
   // @todo  Complete Reset action (?) and add others if needed
   if (action == "Reset")
   {
      currentState = INITIALIZING;
      isInitialized = false;
      estimationStatus = UNKNOWN;

      return true;
   }

   return Estimator::TakeAction(action, actionData);
}


//------------------------------------------------------------------------------
//  bool Initialize()
//------------------------------------------------------------------------------
/**
 * Initializes the estimator - checks for unset references and does some
 * validation checking.
 *
 * @return true on success, false on failure
 */
//------------------------------------------------------------------------------
bool BatchEstimator::Initialize()
{
   bool retval = false;

   plotCount = 1;

   if (Estimator::Initialize())
   {
      //estimationStatus = UNKNOWN;          // This code is moved to Estimator::Initialize()      
      retval    = true;
   }

   return retval;
}


//------------------------------------------------------------------------------
//  Solver::SolverState AdvanceState()
//------------------------------------------------------------------------------
/**
 * Advances the simulator to the next state.
 *
 * @return The state machine's finite state at the end of the method.
 */
//------------------------------------------------------------------------------
Solver::SolverState BatchEstimator::AdvanceState()
{
#ifdef DEBUG_STATE_MACHINE
   MessageInterface::ShowMessage("BatchEstimator::AdvanceState():  entered: currentState = %d\n", currentState);
#endif

   switch (currentState)
   {
      case INITIALIZING:
         #ifdef DEBUG_STATE_MACHINE
            MessageInterface::ShowMessage("Entered Estimator state machine: "
                  "INITIALIZING\n");
         #endif
         // ReportProgress();
         CompleteInitialization();
         break;

      case PROPAGATING:
         #ifdef DEBUG_STATE_MACHINE
            MessageInterface::ShowMessage("Entered Estimator state machine: "
                  "PROPAGATING\n");
         #endif
         // ReportProgress();
         FindTimeStep();
         break;

      case CALCULATING:
         #ifdef DEBUG_STATE_MACHINE
            MessageInterface::ShowMessage("Entered Estimator state machine: "
                  "CALCULATING\n");
         #endif
         // ReportProgress();
         CalculateData();
         break;

      case LOCATING:
         #ifdef DEBUG_STATE_MACHINE
            MessageInterface::ShowMessage("Entered Estimator state machine: "
                  "LOCATING\n");
         #endif
         // ReportProgress();
         ProcessEvent();
         break;

      case ACCUMULATING:
         #ifdef DEBUG_STATE_MACHINE
            MessageInterface::ShowMessage("Entered Estimator state machine: "
                  "ACCUMULATING\n");
         #endif
         // ReportProgress();
         Accumulate();
         break;

      case ESTIMATING:
         #ifdef DEBUG_STATE_MACHINE
            MessageInterface::ShowMessage("Entered Estimator state machine: "
                  "ESTIMATING\n");
         #endif
         // ReportProgress();
         Estimate();
         break;

      case CHECKINGRUN:
         #ifdef DEBUG_STATE_MACHINE
            MessageInterface::ShowMessage("Entered Estimator state machine: "
                  "CHECKINGRUN\n");
         #endif
         // ReportProgress();
         CheckCompletion();
         break;

      case FINISHED:
         #ifdef DEBUG_STATE_MACHINE
            MessageInterface::ShowMessage("Entered Estimator state machine: "
                  "FINISHED\n");
         #endif
         RunComplete();
         // ReportProgress();
         break;

      default:
         #ifdef DEBUG_STATE_MACHINE
            MessageInterface::ShowMessage("Entered Estimator state machine: "
               "Bad state for an estimator.\n");
         #endif
         /* throw EstimatorException("Solver state not supported for the simulator")*/;
   }

#ifdef DEBUG_STATE_MACHINE
   MessageInterface::ShowMessage("BatchEstimator::AdvanceState():  exit\n");
#endif
   return currentState;
}

//------------------------------------------------------------------------------
//  bool Finalize()
//------------------------------------------------------------------------------
/**
 * Finalizes the simulator.
 *
 * @return true on success, false on failure
 */
//------------------------------------------------------------------------------
bool BatchEstimator::Finalize()
{
   bool retval = false;

   if (Estimator::Finalize())
   {
      retval = true;
      measManager.Finalize();
      esm.MapVectorToObjects();
   }

   return retval;
}


//------------------------------------------------------------------------------
// protected methods
//------------------------------------------------------------------------------

//------------------------------------------------------------------------------
// Methods used in the finite state machine
//------------------------------------------------------------------------------

//------------------------------------------------------------------------------
//  void CompleteInitialization()
//------------------------------------------------------------------------------
/**
 * This method completes initialization for the Simulator object, initializing
 * its MeasurementManager, retrieving the epoch and setting the state.
 */
//------------------------------------------------------------------------------
void BatchEstimator::CompleteInitialization()
{
   #ifdef WALK_STATE_MACHINE
      MessageInterface::ShowMessage("BatchEstimator state is INITIALIZING\n");
      MessageInterface::ShowMessage("advanceToEstimationEpoch = %s\n", (advanceToEstimationEpoch?"true":"false"));
   #endif

   if (advanceToEstimationEpoch == false)
   {
      PropagationStateManager *psm = propagator->GetPropStateManager();

      ObjectArray satArray;
      esm.GetStateObjects(satArray, Gmat::SPACECRAFT);

      estimationState              = esm.GetState();
      stateSize = estimationState->GetSize();
      
      #ifdef DEBUG_INITIALIZATION
         MessageInterface::ShowMessage("GmatState got from propagator: size = %d   epoch = %.12lf   [", gs->GetSize(), gs->GetEpoch());
         for (UnsignedInt k=0; k < gs->GetSize(); ++k)
            MessageInterface::ShowMessage("%.12lf,  ", (*gs)[k]);
         MessageInterface::ShowMessage("]\n");
      #endif

      Estimator::CompleteInitialization();
      
      // If estimation epoch not set, use the epoch from the prop state
      if ((estEpochFormat == "FromParticipants") || (estimationEpoch <= 0.0))
      {
         ObjectArray participants;
         esm.GetStateObjects(participants, Gmat::SPACEOBJECT);
         for (UnsignedInt i = 0; i < participants.size(); ++i)
            estimationEpoch   = ((SpaceObject *)(participants[i]))->GetEpoch();
      }

      // Set the current epoch based on the first spacecraft in the ESM
      if(satArray.size() == 0)
         throw EstimatorException("Cannot initialized the estimator: there are "
               "no Spacecraft in the estimation state manager");
      currentEpoch         = ((Spacecraft*)satArray[0])->GetEpoch();
      
      // This code was moved to Estimator::Reinitilaize()                              // made changes by TUAN NGUYEN
      //// Tell the measManager to complete its initialization                         // made changes by TUAN NGUYEN
      //bool measOK = measManager.SetPropagator(propagator);                           // made changes by TUAN NGUYEN
      //measOK = measOK && measManager.Initialize();                                   // made changes by TUAN NGUYEN
      //if (!measOK)                                                                   // made changes by TUAN NGUYEN
      //   throw SolverException(                                                      // made changes by TUAN NGUYEN
      //         "BatchEstimator::CompleteInitialization - error initializing "        // made changes by TUAN NGUYEN
      //         "MeasurementManager.\n");                                             // made changes by TUAN NGUYEN
      
      
      // Set all solve-for and consider objects to tracking data adapters
      // Note that: it only sets for tracking data adapters. For measurement models, 
      // it does not has this option due to old GMAT Nav syntax will be removed, 
      // so we do not need to implement this option.
      ObjectArray objects;                                                                     // made changes by TUAN NGUYEN
      esm.GetStateObjects(objects);                                                            // made changes by TUAN NGUYEN
      std::vector<TrackingDataAdapter*> adapters = measManager.GetAllTrackingDataAdapters();   // made changes by TUAN NGUYEN
      for (UnsignedInt i = 0; i < adapters.size(); ++i)                                        // made changes by TUAN NGUYEN
         adapters[i]->SetUsedForObjects(objects);                                              // made changes by TUAN NGUYEN


      // Now load up the observations
      measManager.PrepareForProcessing(false);
      
///// Check for more generic approach
      measManager.LoadRampTables();

      #ifdef DEBUG_INITIALIZATION
         MessageInterface::ShowMessage("GmatState got from propagator: size = %d [", gs->GetSize());
         for (UnsignedInt zz=0; zz < gs->GetSize(); ++zz)
            MessageInterface::ShowMessage("%lf,  ", (*gs)[zz]);
         MessageInterface::ShowMessage("]\n");

         MessageInterface::ShowMessage("currentEpoch = %.15lf  estimationEpoch = %.15lf\n", currentEpoch, estimationEpoch);
      #endif

      if (!GmatMathUtil::IsEqual(currentEpoch, estimationEpoch))
      {
         advanceToEstimationEpoch = true;
         nextMeasurementEpoch = estimationEpoch;
         currentState = PROPAGATING;
         return;
      }
   }
   
   // Show all residuals plots
   if (showAllResiduals)
   {
      StringArray plotMeasurements;
      for (UnsignedInt i = 0; i < modelNames.size(); ++i)
      {
         plotMeasurements.clear();
         plotMeasurements.push_back(modelNames[i]);
         std::string plotName = instanceName + "_" + modelNames[i] +
               "_Residuals";
         BuildResidualPlot(plotName, plotMeasurements);
      }
   }
   
   advanceToEstimationEpoch = false;

   // First measurement epoch is the epoch of the first measurement.  Duh.
   nextMeasurementEpoch = measManager.GetEpoch();
   #ifdef DEBUG_INITIALIZATION
      MessageInterface::ShowMessage(
            "Init complete!\n   STM = %s\n   Covariance = %s\n",
            stm->ToString().c_str(), stateCovariance->GetCovariance()->ToString().c_str());
   #endif

   hAccum.clear();
   if (useApriori)
   {
      information = stateCovariance->GetCovariance()->Inverse();
   }
   else
   {
      information.SetSize(stateSize, stateSize);
      for (UnsignedInt i = 0; i <  stateSize; ++i)
         for (UnsignedInt j = 0; j <  stateSize; ++j)
            information(i,j) = 0.0;
   }

   residuals.SetSize(stateSize);
   x0bar.SetSize(stateSize);

   measurementResiduals.clear();
   measurementEpochs.clear();
   
   for (Integer i = 0; i < information.GetNumRows(); ++i)
   {
      residuals[i] = 0.0;
//      if (useApriori)
//         x0bar[i] = (*estimationState)[i];
//      else                                               // Note that: x0bar is set to zero-vector as shown in  page 195 Statistical Orbit Determination
           x0bar[i] = 0.0;
   }

   if (useApriori)
   {
      for (Integer i = 0; i < information.GetNumRows(); ++i)
      {
         for (UnsignedInt j = 0; j < stateSize; ++j)
            residuals[i] += information(i,j) * x0bar[j];
      }
   }

   esm.BufferObjects(&outerLoopBuffer);
   esm.MapObjectsToVector();
   
<<<<<<< HEAD
   estimationStatus = UNKNOWN;
   // Convert estimation state from GMAT internal coordinate system to participants' coordinate system
   GetEstimationState(aprioriSolveForState);

=======
   estimationStatus = UNKNOWN;
   // Convert estimation state from GMAT internal coordinate system to participants' coordinate system
   GetEstimationStateForReport(aprioriSolveForState);

>>>>>>> b06f5247
   isInitialized = true;
   numDivIterations = 0;                       // It need to reset it's value when starting estimatimation calculation


   // Get list of signal paths and specify the lenght of participants' column           // made changes by TUAN NGUYEN
   pcolumnLen = 12;                                                                      // made changes by TUAN NGUYEN
   std::vector<StringArray> signalPaths = measManager.GetSignalPathList();              // made changes by TUAN NGUYEN
   for(UnsignedInt i = 0; i < signalPaths.size(); ++i)                                  // made changes by TUAN NGUYEN
   {                                                                                    // made changes by TUAN NGUYEN
      Integer len = 0;                                                                  // made changes by TUAN NGUYEN
      for (UnsignedInt j = 0; j < signalPaths[i].size(); ++j)                           // made changes by TUAN NGUYEN
      {                                                                                 // made changes by TUAN NGUYEN
         GmatBase* obj = GetConfiguredObject(signalPaths[i].at(j));                     // made changes by TUAN NGUYEN
         std::string id = "";                                                           // made changes by TUAN NGUYEN
         if (obj->IsOfType(Gmat::SPACECRAFT))                                           // made changes by TUAN NGUYEN
            id = ((Spacecraft*)obj)->GetStringParameter("Id");                          // made changes by TUAN NGUYEN
         else if (obj->IsOfType(Gmat::GROUND_STATION))                                  // made changes by TUAN NGUYEN
            id = ((GroundstationInterface*)obj)->GetStringParameter("Id");              // made changes by TUAN NGUYEN
         
         len = len + id.size() + 1;                                                     // made changes by TUAN NGUYEN
      }                                                                                 // made changes by TUAN NGUYEN
      if (pcolumnLen < len)                                                             // made changes by TUAN NGUYEN
         pcolumnLen = len;                                                              // made changes by TUAN NGUYEN
   }                                                                                    // made changes by TUAN NGUYEN
   pcolumnLen += 3;                                                                     // made changes by TUAN NGUYEN


   WriteToTextFile();
   ReportProgress();

   numRemovedRecords["U"] = 0;
   numRemovedRecords["R"] = 0;
   numRemovedRecords["B"] = 0;
   numRemovedRecords["OLSE"] = 0;
   numRemovedRecords["IRMS"] = 0;

   if (GmatMathUtil::IsEqual(currentEpoch, nextMeasurementEpoch))
      currentState = CALCULATING;
   else
   {
      timeStep = (nextMeasurementEpoch - currentEpoch) *
            GmatTimeConstants::SECS_PER_DAY;
      currentState = PROPAGATING;
   }


   #ifdef DEBUG_INITIALIZATION
      MessageInterface::ShowMessage("BatchEstimator::CompleteInitialization "
            "process complete\n");
      MessageInterface::ShowMessage("   Estimation state = [");
      for (UnsignedInt i = 0; i < stateSize; ++i)
         MessageInterface::ShowMessage(" %.12lf ", (*estimationState)[i]);
      MessageInterface::ShowMessage("]\n");
      MessageInterface::ShowMessage("   Information Matrix = \n");
      for (Integer i = 0; i < information.GetNumRows(); ++i)
      {
         MessageInterface::ShowMessage("      [");
         for (Integer j = 0; j < information.GetNumColumns(); ++j)
         {
            MessageInterface::ShowMessage(" %.12lf ", information(i, j));
         }
         MessageInterface::ShowMessage("]\n");
      }
      MessageInterface::ShowMessage("   Residuals = [");
      for (Integer i = 0; i < residuals.GetSize(); ++i)
         MessageInterface::ShowMessage(" %.12lf ", residuals[i]);
      MessageInterface::ShowMessage("]\n");
   #endif
}


//------------------------------------------------------------------------------
//  void FindTimeStep()
//------------------------------------------------------------------------------
/**
 * This method determines whether the simulation is finished or still
 * calculating, and if neither, computes the timeStep.
 */
//------------------------------------------------------------------------------
void BatchEstimator::FindTimeStep()
{
   #ifdef DEBUG_PROPAGATION
      MessageInterface::ShowMessage("BatchEstimator::FindTimeStep() "
            "current epoch = %.12lf, next epoch = %.12lf\n",
            currentEpoch, nextMeasurementEpoch);
   #endif

   #ifdef WALK_STATE_MACHINE
      MessageInterface::ShowMessage("BatchEstimator state is PROPAGATING\n");
   #endif

   if (advanceToEstimationEpoch == true)
   {
      if (GmatMathUtil::IsEqual(currentEpoch, estimationEpoch))
      {
         timeStep = 0.0;
         currentState = INITIALIZING;
         return;
      }
      timeStep = (estimationEpoch - currentEpoch) *
            GmatTimeConstants::SECS_PER_DAY;
      return;
   }

   if (nextMeasurementEpoch == 0.0)
   {
      // Estimate and check for convergence after processing measurements
      currentState = ESTIMATING;
      #ifdef WALK_STATE_MACHINE
         MessageInterface::ShowMessage("Next state will be ESTIMATING\n");
      #endif
   }
   //else if (GmatMathUtil::IsEqual(currentEpoch, nextMeasurementEpoch))       // value of accuray is set to 5.0e-12 due to the accuracy limit of double
   else if (fabs((currentEpoch - nextMeasurementEpoch)/currentEpoch) < GmatRealConstants::REAL_EPSILON)
   {
      // We're at the next measurement, so process it
      currentState = CALCULATING;
      #ifdef WALK_STATE_MACHINE
         MessageInterface::ShowMessage("Next state will be CALCULATING\n");
      #endif
   }
   else
   {
      // Calculate the time step in seconds and stay in the PROPAGATING state;
      // timeStep could be positive or negative
      timeStep = (nextMeasurementEpoch - currentEpoch) *
            GmatTimeConstants::SECS_PER_DAY;
      #ifdef DEBUG_EXECUTION
         MessageInterface::ShowMessage("   timestep = %.12lf; nextepoch = "
               "%.12lf; current = %.12lf\n", timeStep, nextMeasurementEpoch,
               currentEpoch);
      #endif
   }
}


//------------------------------------------------------------------------------
//  void CalculateData()
//------------------------------------------------------------------------------
/**
 * This method checks for valid measurements and changes state based on the
 * results.
 */
//------------------------------------------------------------------------------
void BatchEstimator::CalculateData()
{
   #ifdef WALK_STATE_MACHINE
      MessageInterface::ShowMessage("Entered BatchEstimator::CalculateData()\n");
   #endif

   // Update the STM
   esm.MapObjectsToSTM();
   
   if (measManager.CalculateMeasurements() == false)
   {
      currentState = ACCUMULATING;
   }
   else if (measManager.GetEventCount() > 0)
   {
      currentState = LOCATING;
      locatingEvent = true;
   }
   else
      currentState = ACCUMULATING;

   #ifdef WALK_STATE_MACHINE
      MessageInterface::ShowMessage("Exit BatchEstimator::CalculateData()\n");
   #endif

}


//------------------------------------------------------------------------------
//  void ProcessEvent()
//------------------------------------------------------------------------------
/**
 * This method manages the state machine operations while processing events.
 */
//------------------------------------------------------------------------------
void BatchEstimator::ProcessEvent()
{
   locatingEvent = false;

   for (UnsignedInt i = 0; i < activeEvents.size(); ++i)
   {
      #ifdef DEBUG_EVENT
         MessageInterface::ShowMessage("*** Checking event %d\n", i);
      #endif
      if (((Event*)activeEvents[i])->CheckStatus() != LOCATED)
      {
         locatingEvent = true;
         #ifdef DEBUG_EVENT
            MessageInterface::ShowMessage("   *** %d not yet located\n", i);
         #endif
      }
      else
      {
         if (measManager.ProcessEvent((Event*)activeEvents[i]) == false)
            MessageInterface::ShowMessage("Event %d located but not "
                  "processed!\n", i);
         #ifdef DEBUG_EVENT
            MessageInterface::ShowMessage("   *** %d located!\n", i);
         #endif
      }
   }

   // Check each active event.  If all located, move into the ACCUMULATING state
   if (!locatingEvent)
   {
      currentState = ACCUMULATING;
   }
}


//------------------------------------------------------------------------------
//  void CheckCompletion()
//------------------------------------------------------------------------------
/**
 * This method tests to see if the estimation algorithm has converged.
 */
//------------------------------------------------------------------------------
void BatchEstimator::CheckCompletion()
{
   #ifdef WALK_STATE_MACHINE
      MessageInterface::ShowMessage("BatchEstimator state is CHECKINGRUN\n");
   #endif

   #ifdef DEBUG_VERBOSE
      MessageInterface::ShowMessage("\nCompleted iteration %d\n\n",
            iterationsTaken+1);
   #endif

   convergenceReason = "";
   estimationStatus = TestForConvergence(convergenceReason);
   
   #ifdef RUN_SINGLE_PASS
      converged = true;
   #endif

   ++iterationsTaken;
   if ((estimationStatus == ABSOLUTETOL_CONVERGED) ||
      (estimationStatus == RELATIVETOL_CONVERGED) ||
      (estimationStatus == ABS_AND_REL_TOL_CONVERGED) ||
      (estimationStatus == MAX_CONSECUTIVE_DIVERGED) ||
      (estimationStatus == MAX_ITERATIONS_DIVERGED))
   {
      if ((estimationStatus == ABSOLUTETOL_CONVERGED) ||
         (estimationStatus == RELATIVETOL_CONVERGED) ||
         (estimationStatus == ABS_AND_REL_TOL_CONVERGED))
         status = CONVERGED;
      else
         status = EXCEEDED_ITERATIONS;
      
      currentState = FINISHED;
   }
   else
   {
      if (showAllResiduals)
         PlotResiduals();

      // Reset to the new initial state, clear the processed data, etc
      esm.RestoreObjects(&outerLoopBuffer);                           // Restore solver-object initial state 
      esm.MapVectorToObjects();                                       // update objects state to current state
      esm.MapObjectsToSTM();                                          // update object STM to current STM
      currentEpoch = estimationEpoch;
      measManager.Reset();                                            // set current observation data to be the first one in observation data table
      nextMeasurementEpoch = measManager.GetEpoch();

      // Need to reset STM and covariances
      hAccum.clear();
      if (useApriori)
         information = stateCovariance->GetCovariance()->Inverse();
      else
      {
         information.SetSize(stateSize, stateSize);
         for (UnsignedInt i = 0; i <  stateSize; ++i)
            for (UnsignedInt j = 0; j <  stateSize; ++j)
               information(i,j) = 0.0;
      }
      measurementResiduals.clear();
      measurementEpochs.clear();
      measurementResidualID.clear();

      for (UnsignedInt i = 0; i <  stateSize; ++i)
         for (UnsignedInt j = 0; j <  stateSize; ++j)
            if (i == j)
               (*stm)(i,j) = 1.0;
            else
               (*stm)(i,j) = 0.0;

      esm.MapSTMToObjects();

      for (UnsignedInt i = 0; i < information.GetNumRows(); ++i)
         residuals[i] = 0.0;
      
      for (UnsignedInt j = 0; j < stateSize; ++j)
         x0bar[j] -= dx[j];

      if (useApriori)
      {
         for (Integer i = 0; i < information.GetNumRows(); ++i)
         {
            for (UnsignedInt j = 0; j < stateSize; ++j)
            {
               residuals[i] += information(i,j) * x0bar[j];
            }
         }
      }
      #ifdef DEBUG_VERBOSE
         MessageInterface::ShowMessage("Starting iteration %d\n\n",
               iterationsTaken+1);
      #endif

      #ifdef DEBUG_ITERATIONS
         MessageInterface::ShowMessage(
               "Init complete!\n   STM = %s\n   Covariance = %s\n",
               stm->ToString().c_str(), covariance->ToString().c_str());
      #endif

      WriteToTextFile();
      ReportProgress();

      numRemovedRecords["U"] = 0;
      numRemovedRecords["R"] = 0;
      numRemovedRecords["B"] = 0;
      numRemovedRecords["OLSE"] = 0;
      numRemovedRecords["IRMS"] = 0;

      // reset value for statistics table                               // made changes by TUAN NGUYEN
      statisticsTable.clear();                                          // made changes by TUAN NGUYEN
      statisticsTable1.clear();                                         // made changes by TUAN NGUYEN

      if (GmatMathUtil::IsEqual(currentEpoch, nextMeasurementEpoch))
         currentState = CALCULATING;
      else
      {
         timeStep = (nextMeasurementEpoch - currentEpoch) *
               GmatTimeConstants::SECS_PER_DAY;
         currentState = PROPAGATING;
      }
   }
}


//------------------------------------------------------------------------------
//  void RunComplete()
//------------------------------------------------------------------------------
/**
 * This method updates the simulator text file at the end of a simulator run.
 */
//------------------------------------------------------------------------------
void BatchEstimator::RunComplete()
{
   #ifdef WALK_STATE_MACHINE
      MessageInterface::ShowMessage("BatchEstimator state is FINALIZING\n");
   #endif

   measManager.ProcessingComplete();

   // Report the results
   WriteToTextFile();
   ReportProgress();

   if (showAllResiduals)
      PlotResiduals();


   // Clean up memory
   for (UnsignedInt i = 0; i < hTilde.size(); ++i)
      hTilde[i].clear();
   hTilde.clear();
   
   for (UnsignedInt i = 0; i < hAccum.size(); ++i)
      hAccum[i].clear();
   hAccum.clear();

   Weight.clear();
   OData.clear();
   CData.clear();

   measurementResiduals.clear();
   measurementEpochs.clear();
   measurementResidualID.clear();

   statisticsTable.clear();                              // made changes by TUAN NGUYEN
   statisticsTable1.clear();                             // made changes by TUAN NGUYEN

}


//------------------------------------------------------------------------------
//  std::string GetProgressString()
//------------------------------------------------------------------------------
/**
 * Generates a string for reporting the current simulator state.
 */
//------------------------------------------------------------------------------
std::string BatchEstimator::GetProgressString()
{
   Real taiMjdEpoch, utcMjdEpoch;
   std::string utcEpoch;
   Rmatrix finalCovariance;

   StringArray::iterator current;

   std::stringstream progress;
   progress.str("");
   progress.precision(12);
   const std::vector<ListItem*> *map = esm.GetStateMap();

   GmatState outputEstimationState;

   if (isInitialized)
   {
      switch (currentState)
      {
         case INITIALIZING:
            // This state is basically a "paused state" used for the Target
            // command to finalize the initial data for the variables and
            // goals.  All that is written here is the header information.
            {
               progress << "************************************************"
                        << "********\n"
                        << "*** Performing Estimation "
                        << "(using \"" << instanceName << "\")\n";

               // Write out the setup data
               progress << "*** " ;
               progress << "\n****************************"
                        << "****************************\n\na priori state:\n";

               if (estEpochFormat != "FromParticipants")
                  progress << "   Estimation Epoch (" << estEpochFormat
                           << "): " << estEpoch << "\n";
               else
               {
                  char s[100];
                  sprintf(&s[0], "%22.12lf", estimationEpoch);
                  //progress << "   Estimation Epoch (A.1 modified Julian): " << s << "\n";
                  progress << "   Estimation Epoch:\n";
                  progress << "   " << s << " A.1 modified Julian\n";
                  taiMjdEpoch = TimeConverterUtil::Convert(estimationEpoch, TimeConverterUtil::A1MJD, TimeConverterUtil::TAIMJD);
                  utcMjdEpoch = TimeConverterUtil::Convert(estimationEpoch, TimeConverterUtil::A1MJD, TimeConverterUtil::UTCMJD);
                  sprintf(&s[0], "%22.12lf", taiMjdEpoch);
                  progress << "   " << s << " TAI modified Julian\n";
                  utcEpoch = TimeConverterUtil::ConvertMjdToGregorian(utcMjdEpoch);
                  progress << "   " << utcEpoch << " UTCG\n";
               }

               GetEstimationStateForReport(outputEstimationState);
               
               for (UnsignedInt i = 0; i < map->size(); ++i)
               {
                  progress << "   " << GetElementFullName((*map)[i], false) << " = "
                           //<< (*map)[i]->objectName << "."
                           //<< (*map)[i]->elementName << "."
                           //<< (*map)[i]->subelement << " = "
                           << outputEstimationState[i] << "\n";
               };

               //progress << "\n a priori covariance:\n\n";
               //Rmatrix aPrioriCovariance = *(stateCovariance->GetCovariance());
               //for (Integer i = 0; i < aPrioriCovariance.GetNumRows(); ++i)
               //{
               //   progress << "----- Row " << (i+1) << "\n";
               //   for (Integer j = 0; j < aPrioriCovariance.GetNumColumns(); ++j)
               //      progress << "   " << aPrioriCovariance(i, j);
               //   progress << "\n";
               //}
            }
            break;

         case CHECKINGRUN:
            progress << "\n   WeightedRMS residuals for this iteration : "
                     << newResidualRMS;
            progress << "\n   BestRMS residuals for this iteration     : "
                     << bestResidualRMS;
            progress << "\n   PredictedRMS residuals for next iteration: "
                     << predictedRMS << "\n";
         
            switch(estimationStatus)
            {
            case ABSOLUTETOL_CONVERGED:
               progress << "This iteration is converged due to absolute tolerance convergence criteria\n";
               break;
            case RELATIVETOL_CONVERGED:
               progress << "This iteration is converged due to relative convergence criteria \n";
               break;
            case ABS_AND_REL_TOL_CONVERGED:
               progress << "This iteration is converged due to boths: absolute and relative convergence criteria\n";
               break;
            case MAX_CONSECUTIVE_DIVERGED:
               progress << "This iteration is diverged due to maximum consecutive diverged criteria\n";
               break;
            case CONVERGING:
               progress << "This iteration is converging\n";
               break;
            case DIVERGING:
               progress << "This iteration is diverging\n";
               break;
            }
            progress << "\n";

            progress << "------------------------------"
                     << "------------------------\n"
                     << "Iteration " << iterationsTaken
                     << "\n\nCurrent estimated state:\n";
            char s[100];
            sprintf(&s[0], "%22.12lf", estimationEpoch);
            //progress << "   Estimation Epoch (A.1 modified Julian): " << s << "\n";
            taiMjdEpoch = TimeConverterUtil::Convert(estimationEpoch, TimeConverterUtil::A1MJD, TimeConverterUtil::TAIMJD);
            utcMjdEpoch = TimeConverterUtil::Convert(estimationEpoch, TimeConverterUtil::A1MJD, TimeConverterUtil::UTCMJD);
            utcEpoch = TimeConverterUtil::ConvertMjdToGregorian(utcMjdEpoch);
            progress << "   Estimation Epoch:\n";
            progress << "   " << s << " A.1 modified Julian\n";
            sprintf(&s[0], "%22.12lf", taiMjdEpoch);
            progress << "   " << s << " TAI modified Julian\n";
            progress << "   " << utcEpoch << " UTCG\n";


            GetEstimationStateForReport(outputEstimationState);

            for (UnsignedInt i = 0; i < map->size(); ++i)
            {
               progress << "   " << GetElementFullName((*map)[i], false) << " = "
                        //<< (*map)[i]->objectName << "."
                        //<< (*map)[i]->elementName << "."
                        //<< (*map)[i]->subelement << " = "
                        << outputEstimationState[i] << "\n";
            }

            break;

         case FINISHED:
            progress << "\n   WeightedRMS residuals for this iteration : "
                     << newResidualRMS;
            progress << "\n   BestRMS residuals for this iteration     : "
                     << bestResidualRMS;
            progress << "\n   PredictedRMS residuals for next iteration: "
                     << predictedRMS << "\n";

            switch(estimationStatus)
            {
            case ABSOLUTETOL_CONVERGED:
               progress << "This iteration is converged due to absolute tolerance convergence criteria\n";
               break;
            case RELATIVETOL_CONVERGED:
               progress << "This iteration is converged due to relative convergence criteria \n";
               break;
            case ABS_AND_REL_TOL_CONVERGED:
               progress << "This iteration is converged due to boths: absolute and relative convergence criteria\n";
               break;
            case MAX_CONSECUTIVE_DIVERGED:
               progress << "This iteration is diverged due to maximum consecutive diverged criteria\n";
               break;
            case MAX_ITERATIONS_DIVERGED:
               progress << "This iteration is diverged due to maximum iterations\n";
               break;
            case CONVERGING:
               progress << "This iteration is converging\n";
               break;
            case DIVERGING:
               progress << "This iteration is diverging\n";
               break;
            }
            progress << "\n";

            progress << "\n****************************"
                     << "****************************\n"
                     << "*** Estimating Completed in " << iterationsTaken
                     << " iterations"
                     << "\n****************************"
                     << "****************************\n\n"
                     << "Estimation ";
            switch(estimationStatus)
            {
            case ABSOLUTETOL_CONVERGED:
            case RELATIVETOL_CONVERGED:
            case ABS_AND_REL_TOL_CONVERGED:
               progress << "converged!\n";
               break;
            case MAX_CONSECUTIVE_DIVERGED:
            case MAX_ITERATIONS_DIVERGED:
            case CONVERGING:
            case DIVERGING:
               progress << "did not converge!\n";
               break;
            case UNKNOWN:
               break;
            };
            //         << (converged ? "converged!" : "did not converge") << "\n"
            progress   << "   " << convergenceReason << "\n"
                       << "Final Estimated State:\n\n";

            if (estEpochFormat != "FromParticipants")
               progress << "   Estimation Epoch (" << estEpochFormat
                        << "): " << estEpoch << "\n";
            else
            {
               char s[100];
               sprintf(&s[0],"%22.12lf", estimationEpoch);
               //progress << "   Estimation Epoch (A.1 modified Julian): " << s << "\n";
               progress << "   Estimation Epoch:\n";
               progress << "   " << s << " A.1 modified Julian\n";
               taiMjdEpoch = TimeConverterUtil::Convert(estimationEpoch, TimeConverterUtil::A1MJD, TimeConverterUtil::TAIMJD);
               utcMjdEpoch = TimeConverterUtil::Convert(estimationEpoch, TimeConverterUtil::A1MJD, TimeConverterUtil::UTCMJD);
               sprintf(&s[0], "%22.12lf", taiMjdEpoch);
               progress << "   " << s << " TAI modified Julian\n";
               utcEpoch = TimeConverterUtil::ConvertMjdToGregorian(utcMjdEpoch);
               progress << "   " << utcEpoch << " UTCG\n";
            }

            GetEstimationStateForReport(outputEstimationState);

            for (UnsignedInt i = 0; i < map->size(); ++i)
            {
               progress << "   " << GetElementFullName((*map)[i], false) << " = "
                        //<< (*map)[i]->objectName << "."
                        //<< (*map)[i]->elementName << "."
                        //<< (*map)[i]->subelement << " = "
                     << outputEstimationState[i] << "\n";
            }

            if (textFileMode == "Verbose")
            {
               progress << "\n   WeightedRMS residuals for previous iteration: "
                        << oldResidualRMS;
               progress << "\n   WeightedRMS residuals for this iteration    : "
                        << newResidualRMS;
               progress << "\n   BestRMS residuals for this iteration        : "
                     << bestResidualRMS << "\n\n";
            }

            finalCovariance = information.Inverse();

            //progress.precision(12);
            //progress.scientific;
            progress << "\nFinal Covariance Matrix:\n\n";
            for (Integer i = 0; i < finalCovariance.GetNumRows(); ++i)
            {
               for (Integer j = 0; j < finalCovariance.GetNumColumns(); ++j)
               {
                  char s[100];
                  sprintf(&s[0], "   %22.12le\0", finalCovariance(i, j));
                  std::string ss(s);
                  progress << "   " << ss.substr(ss.size()-24); //finalCovariance(i, j);
               }
               progress << "\n";
            }

            progress << "\nFinal Correlation Matrix:\n\n";
            for (Integer i = 0; i < finalCovariance.GetNumRows(); ++i)
            {
               for (Integer j = 0; j < finalCovariance.GetNumColumns(); ++j)
               {
                  char s[100];
                  sprintf(&s[0], "   %22.12lf\0", finalCovariance(i, j)/ sqrt(finalCovariance(i, i)*finalCovariance(j, j)));
                  std::string ss(s);
                  progress << "   " << ss.substr(ss.size()-24); //finalCovariance(i, j)/ sqrt(finalCovariance(i, i)*finalCovariance(j, j));
               }
               progress << "\n";
            }
            //progress.fixed;

            progress << "\n****************************"
                     << "****************************\n\n"
                     << std::endl;

            #ifdef DUMP_FINAL_RESIDUALS
            {
               std::fstream residFile;
               residFile.open("FinalResiduals.csv", std::ios::out);

               for (UnsignedInt i = 0; i < measurementResiduals.size(); ++i)
               {
                  residFile << i << "   " << measurementEpochs[i]
                            << "   " << measurementResiduals[i] << "\n";
               }

               residFile.close();
            }
            #endif

            break;

         default:
            throw SolverException(
               "Solver state not supported for the simulator");
      }
   }
   else
      return Estimator::GetProgressString();

   return progress.str();
}


std::string BatchEstimator::GetElementFullName(ListItem* infor, bool isInternalCS) const
{
   std::stringstream ss;
   
   //ss << infor->objectName << ".";                        // made changes by TUAN NGUYEN
   ss << infor->objectFullName << ".";                      // made changes by TUAN NGUYEN
   if (infor->elementName == "CartesianState")
   {
      if (isInternalCS)
         ss << "EarthMJ2000Eq" << ".";
      else
          ss << ((Spacecraft*)(infor->object))->GetRefObject(Gmat::COORDINATE_SYSTEM, "")->GetName() << ".";

      switch(infor->subelement)
      {
      case 1:
         ss << "X";
         break;
      case 2:
         ss << "Y";
         break;
      case 3:
         ss << "Z";
         break;
      case 4:
         ss << "VX";
         break;
      case 5:
         ss << "VY";
         break;
      case 6:
         ss << "VZ";
         break;
      }
   }
   else if (infor->elementName == "Position")
   {
      switch(infor->subelement)
      {
      case 1:
         ss << "X";
         break;
      case 2:
         ss << "Y";
         break;
      case 3:
         ss << "Z";
         break;
      }
   }
   else if (infor->elementName == "Velocity")
   {
      switch(infor->subelement)
      {
      case 1:
         ss << "VX";
         break;
      case 2:
         ss << "VY";
         break;
      case 3:
         ss << "VZ";
         break;
      }
   }
   else if (infor->elementName == "Cr_Epsilon")
      ss << "Cr";
   else if (infor->elementName == "Cd_Epsilon")
      ss << "Cd";
   else
      ss << infor->elementName << "." << infor->subelement;

   return ss.str();
}


//------------------------------------------------------------------------------
// Integer TestForConvergence(std::string &reason)
//------------------------------------------------------------------------------
/**
 * Provides the default convergence test for the BatchEstimators.
 *
 * GMAT's batch estimator report a converged solution when any of the following
 * criteria are met:
 *
 * 1. Aboslute Tolerance test: |RMS| <= Absolute Tol
 *
 * 2. Relative Tolerance test: |1 - RMSP/RMSB| <= Relative Tol
 *
 * 3. Maximum consecutive divergence test
 * 
 * 4. Converging and diverging tests
 *
 * Note that: tests 2, 3, and 4 only perform after iteration 0
 *
 * @param reason A string that is set to indicate the criterion that was met
 *               when convergence is detected.  The string contains text for all
 *               criteria that are satisfied.
 *
 * @return true if the estimator has converged, false if not
 */
//------------------------------------------------------------------------------
Integer BatchEstimator::TestForConvergence(std::string &reason)
{
   Integer retval = UNKNOWN;
   std::stringstream why;
   
   // AbsoluteTol test
   if (newResidualRMS <= absoluteTolerance)
   {
      why << "   WeightedRMS residual, " << newResidualRMS
          << " is within the AbsoluteTol, " << absoluteTolerance
          << "\n";

      reason = why.str();
      retval = ABSOLUTETOL_CONVERGED;
   }

   // RelativeTol test
   if (GmatMathUtil::Abs((predictedRMS - bestResidualRMS)/bestResidualRMS) <= relativeTolerance)
   {
      why << "   |1 - RMSP/RMSB| = | 1- " << predictedRMS << " / " << bestResidualRMS << "| = " 
          << GmatMathUtil::Abs(1 - predictedRMS/bestResidualRMS)
          << " is less than RelativeTol, "
          << relativeTolerance << "\n";

      reason = why.str();
      if (retval == ABSOLUTETOL_CONVERGED)
         retval = ABS_AND_REL_TOL_CONVERGED;
      else
         retval = RELATIVETOL_CONVERGED;
   }
   if (retval != UNKNOWN)
      return retval;

   if (iterationsTaken == (maxIterations-1))
   {
      retval = MAX_ITERATIONS_DIVERGED;
      why << "Number of iterations reaches it's maximum setting value (" << maxIterations << ")\n";
      reason = why.str();
      return retval;
   }

   if (iterationsTaken >= 1)
   {
      // Maximmum consecutive divergence test
      if (newResidualRMS > oldResidualRMS)
      {
         numDivIterations++;
         if (numDivIterations >= maxConsDivergences)
         {
            why << "Number of consecutive divergences reaches it's maximum setting value (" << maxConsDivergences << ")\n";
            reason = why.str();
            retval = MAX_CONSECUTIVE_DIVERGED;
         }
         else
            retval = DIVERGING;
      }
      else
      {
         numDivIterations = 0;
         retval = CONVERGING;
      }
   }

   return retval;
}


//------------------------------------------------------------------------------
// void WriteToTextFile(Solver::SolverState)
//------------------------------------------------------------------------------
/**
 * This method adds text to the estimator text file.
 *
 * @note The contents of the text file are TBD
 *
 * @param solverState The current state from the finite state machine
 */
//------------------------------------------------------------------------------
void BatchEstimator::WriteToTextFile(Solver::SolverState sState)
{
   // Only write to report file when ReportStyle is Normal or Verbose
//   if ((textFileMode != "Normal")&&(textFileMode != "Verbose"))
//      return;

   GmatState outputEstimationState;

   if (!showProgress)
      return;

   if (!textFile.is_open())
      OpenSolverTextFile();

   Solver::SolverState theState = sState;
   if (sState == Solver::UNDEFINED_STATE)
      theState = currentState;

   const std::vector<ListItem*> *map = esm.GetStateMap();

   textFile.setf(std::ios::fixed, std::ios::floatfield);

   switch (theState)
   {
      case INITIALIZING:
         WriteScript();
         WriteHeader();
         break;
      case ACCUMULATING:
         textFile << linesBuff;
         textFile.flush();
         break;
      case ESTIMATING:
         WriteSummary(theState);
         break;
      case CHECKINGRUN:
         WriteSummary(theState);
         WriteHeader();
         break;

      case FINISHED:
         WriteSummary(theState);
         WriteConclusion();
         break;

      default:
         break;
   }
}


#include "Moderator.hpp"
void BatchEstimator::WriteScript()
{
   textFile << "********************************************************\n";
   textFile << "***  GMAT Script\n";
   textFile << "********************************************************\n";
   std::string filename = Moderator::Instance()->GetScriptInterpreter()->GetScriptFileName();
   std::ifstream inFile;
   inFile.open(filename.c_str(),std::ios_base::out);

   char s[1000];
   while (!inFile.eof())
   {
      inFile.getline(s, 1000);
      std::string st(s);
      textFile << st << "\n";
   }
   textFile << "*** End of GMAT Script *********************************\n\n\n";
}


void BatchEstimator::WriteConclusion()
{
   Real taiMjdEpoch, utcMjdEpoch;
   std::string utcEpoch;

   GmatState outputEstimationState;
   const std::vector<ListItem*> *map = esm.GetStateMap();

   /// 1. Write estimation status
   textFile << "\n"
            << "********************************************************\n"
            << "*** Estimating Completed in " << iterationsTaken << " iterations\n"
            << "********************************************************\n\n"
            << "Estimation ";
   switch(estimationStatus)
   {
      case ABSOLUTETOL_CONVERGED:
      case RELATIVETOL_CONVERGED:
      case ABS_AND_REL_TOL_CONVERGED:
         textFile << "converged!\n";
         break;
      case MAX_CONSECUTIVE_DIVERGED:
      case MAX_ITERATIONS_DIVERGED:
      case CONVERGING:
      case DIVERGING:
         textFile << "did not converge!\n";
         break;
      case UNKNOWN:
         break;
   };

   /// 2. Write convergence reason
   textFile.precision(15);
   textFile << "   " << convergenceReason << "\n"
            << "Final Estimated State:\n";

   if (estEpochFormat != "FromParticipants")
      textFile << "   Estimation Epoch (" << estEpochFormat
               << "): " << estEpoch << "\n";
   else
   {
      //textFile << "   Estimation Epoch (A.1 Mod. Julian): "
      //         << estimationEpoch << "\n";
      char s[100];
      textFile << "   Estimation Epoch:\n"
               << "   " << estimationEpoch <<  " A.1 Mod. Julian\n";
      taiMjdEpoch = TimeConverterUtil::Convert(estimationEpoch, TimeConverterUtil::A1MJD, TimeConverterUtil::TAIMJD);
      utcMjdEpoch = TimeConverterUtil::Convert(estimationEpoch, TimeConverterUtil::A1MJD, TimeConverterUtil::UTCMJD);
      textFile << "   " << taiMjdEpoch << " TAI Mod. Julian\n";
      utcEpoch = TimeConverterUtil::ConvertMjdToGregorian(utcMjdEpoch);
      textFile << "   " << utcEpoch << " UTCG\n";
   }
   
   /// 3. Write final state
   GetEstimationStateForReport(outputEstimationState);
   textFile.precision(8);
   for (UnsignedInt i = 0; i < map->size(); ++i)
   {
      textFile << "   ";
      if (((*map)[i]->object->IsOfType(Gmat::MEASUREMENT_MODEL))&&
          ((*map)[i]->elementName == "Bias"))
      {
         MeasurementModel* mm = (MeasurementModel*)((*map)[i]->object);
         StringArray sa = mm->GetStringArrayParameter("Participants");
         textFile << mm->GetStringParameter("Type") << " ";
         for( UnsignedInt j=0; j < sa.size(); ++j)
            textFile << sa[j] << (((j+1) != sa.size())?",":" Bias.");
         textFile << (*map)[i]->subelement;
      }
      else
      {
         //textFile << (*map)[i]->objectName << "."
         //         << (*map)[i]->elementName << "."
         //         << (*map)[i]->subelement;
         textFile << GetElementFullName((*map)[i], false);
      }
      textFile << " = " << outputEstimationState[i] << "\n";
   }
   textFile << "\n";


   /// 5. Write previous RMS, current RMS, and the best RMS
   textFile.precision(12);
   textFile << "\n   WeightedRMS residuals for previous iteration: "
            << oldResidualRMS;
   textFile << "\n   WeightedRMS residuals for this iteration    : "
            << newResidualRMS ;
   textFile << "\n   BestRMS residuals for this iteration        : "
            << bestResidualRMS << "\n\n";

   /// 4. Write covariance matrix and correlation matrix
   /// 4.1. Write a table containing a list of solve-fors an their index
   // @todo: add code to do section 4.1. here
   textFile << "Solve-for variables and their index used in covariance and correlation matrixes in Cartesian coordinate system:\n";
   textFile << " Index      Solve-for's Name\n";
   Integer indexLen = 1;
   for (; GmatMathUtil::Pow(10,indexLen) < map->size(); ++indexLen);

      
   for (UnsignedInt i = 0; i < map->size(); ++i)
   {
      Integer index = i+1;
      textFile << "    " << GmatStringUtil::GetAlignmentString(GmatStringUtil::ToString(index), indexLen, GmatStringUtil::RIGHT) << "     ";
      //textFile << "    " << i+1 << "     ";
      if (((*map)[i]->object->IsOfType(Gmat::MEASUREMENT_MODEL))&&
          ((*map)[i]->elementName == "Bias"))
      {
         MeasurementModel* mm = (MeasurementModel*)((*map)[i]->object);
         StringArray sa = mm->GetStringArrayParameter("Participants");
         textFile << mm->GetStringParameter("Type") << " ";
         for( UnsignedInt j=0; j < sa.size(); ++j)
            textFile << sa[j] << (((j+1) != sa.size())?",":" Bias.");
         textFile << (*map)[i]->subelement;
      }
      else
      {
         //textFile << (*map)[i]->objectName << "."
         //         << (*map)[i]->elementName << "."
         //         << (*map)[i]->subelement;
         textFile << GetElementFullName((*map)[i], false);
      }
      textFile << "\n";
   }
   textFile << "\n\n";

   // Calculate current Cartesian state map:
   std::map<GmatBase*, Rvector6> currentCartesianStateMap = CalculateCartesianStateMap(map, currentSolveForState);
   //// Calculate Keplerian covariance matrix
   //Rmatrix convmatrix = CovarianceConvertionMatrix(currentCartesianStateMap);


   /// 4.2. Write final covariance and correlation matrix 
   // 4.2.1 Get covariance matrix w.r.t. Cr_Epsilon and Cd_Epsilon 
   Rmatrix finalCovariance = information.Inverse();

   // 4.2.2. Convert covariance matrix for Cr_Epsilon and Cd_Epsilon to covariance matrix for Cr and Cd
   for (UnsignedInt i = 0; i < map->size(); ++i)
   {
      if ((*map)[i]->elementName == "Cr_Epsilon")
      {
         // Get Cr0
         Real Cr0 = (*map)[i]->object->GetRealParameter("Cr") / (1 + (*map)[i]->object->GetRealParameter("Cr_Epsilon"));

         // multiply row and column i with Cr0
         for(UnsignedInt j = 0; j < finalCovariance.GetNumColumns(); ++j)
            finalCovariance(i,j) *= Cr0;
         for(UnsignedInt j = 0; j < finalCovariance.GetNumRows(); ++j)
            finalCovariance(j,i) *= Cr0;
      }
      if ((*map)[i]->elementName == "Cd_Epsilon")
      {
         // Get Cd0
         Real Cd0 = (*map)[i]->object->GetRealParameter("Cd") / (1 + (*map)[i]->object->GetRealParameter("Cd_Epsilon"));

         // multiply row and column i with Cd0
         for(UnsignedInt j = 0; j < finalCovariance.GetNumColumns(); ++j)
            finalCovariance(i,j) *= Cd0;
         for(UnsignedInt j = 0; j < finalCovariance.GetNumRows(); ++j)
            finalCovariance(j,i) *= Cd0;
      }
   }

   // 4.2.3. Write covariance matrix to report file 
   textFile << "Covariance Matrix in Cartesian Coordinate System:\n";
   textFile << "---------------------------------------------------------------------------------\n";
   textFile << " Row Index |                     Column Index\n";
   textFile << "           |---------------------------------------------------------------------\n";
   textFile << "           |  ";
   for (Integer i = 0; i < finalCovariance.GetNumRows(); ++i)
      textFile << i+1 << "                       ";
   textFile << "\n---------------------------------------------------------------------------------\n";
   for (Integer i = 0; i < finalCovariance.GetNumRows(); ++i)
   {
      //textFile << "  " << i+1 << "      ";
      textFile << "  " << GmatStringUtil::GetAlignmentString(GmatStringUtil::ToString(i+1), indexLen, GmatStringUtil::RIGHT) << "    ";
      for (Integer j = 0; j < finalCovariance.GetNumColumns(); ++j)
      {
         char s[100];
         sprintf(&s[0],"  %22.12le\0", finalCovariance(i, j)); 
         std::string ss(s);
         textFile << ss.substr(ss.size() - 24); //finalCovariance(i, j);
      }
      textFile << "\n";
   }

   // 4.2.4. Write correlation matrix to report file
   textFile << "\nCorrelation Matrix in Cartesian Coordinate System:\n";
   textFile << "---------------------------------------------------------------------------------\n";
   textFile << " Row Index |                     Column Index\n";
   textFile << "           |---------------------------------------------------------------------\n";
   textFile << "           |      ";
   for (Integer i = 0; i < finalCovariance.GetNumRows(); ++i)
      textFile << i+1 << "                       ";
   textFile << "\n---------------------------------------------------------------------------------\n";
   for (Integer i = 0; i < finalCovariance.GetNumRows(); ++i)
   {
      //textFile << "  " << i+1 << "      ";
      textFile << "  " << GmatStringUtil::GetAlignmentString(GmatStringUtil::ToString(i+1), indexLen, GmatStringUtil::RIGHT) << "    ";
      for (Integer j = 0; j < finalCovariance.GetNumColumns(); ++j)
      {
         char s[100];
         sprintf(&s[0],"  %22.12lf\0", finalCovariance(i, j)/ sqrt(finalCovariance(i, i)*finalCovariance(j, j))); 
         std::string ss(s);
         textFile << ss.substr(ss.size() - 24); //finalCovariance(i, j)/ sqrt(finalCovariance(i, i)*finalCovariance(j, j));
      }
      textFile << "\n";
   }
   textFile << "\n\n\n";

   // Calculate and display covariance and correlation matrix for Keplerian Coordinate
   // Calculate Keplerian covariance matrix
   Rmatrix convmatrix;
   bool valid = true;
   try
   {
      convmatrix = CovarianceConvertionMatrix(currentCartesianStateMap);
   }
   catch(...)
   {
      valid = false;
   }

   if (valid)
   {
      /// 4.3. Write final covariance and correlation matrix for Keplerian coordinate system 
      textFile << "Solve-for variables and their index used in covariance and correlation matrixes in Keplerian coordinate system:\n";
      textFile << "  Index      Solve-for's Name\n";
      for (UnsignedInt i = 0; i < map->size(); ++i)
      {
         Integer index = i+1;
         textFile << "    " << GmatStringUtil::GetAlignmentString(GmatStringUtil::ToString(index), indexLen, GmatStringUtil::RIGHT) << "a    ";
         if (((*map)[i]->object->IsOfType(Gmat::MEASUREMENT_MODEL))&&
             ((*map)[i]->elementName == "Bias"))
         {
            MeasurementModel* mm = (MeasurementModel*)((*map)[i]->object);
            StringArray sa = mm->GetStringArrayParameter("Participants");
            textFile << mm->GetStringParameter("Type") << " ";
            for( UnsignedInt j=0; j < sa.size(); ++j)
               textFile << sa[j] << (((j+1) != sa.size())?",":" Bias.");
            textFile << (*map)[i]->subelement;
         }
         else
         {
            std::string name = GetElementFullName((*map)[i], false);
            Integer pos = name.find_last_of('.');
            std::string paraName = name.substr(pos + 1);
            std::string paraPrefix = name.substr(0, pos);
            if (paraName == "X")
               name = paraPrefix + ".SMA";
            else if (paraName == "Y")
               name = paraPrefix + ".ECC";
            else if (paraName == "Z")
               name = paraPrefix + ".INC";
            else if (paraName == "VX")
               name = paraPrefix + ".RAAN";
            else if (paraName == "VY")
               name = paraPrefix + ".AOP";
            else if (paraName == "VZ")
               name = paraPrefix + ".MA";
            textFile << name;
         }
         textFile << "\n";
      }
      textFile << "\n\n";

      // 4.3.1. Calculate covariance matrix w.r.t. Cr_Epsilon and Cd_Epsilon
      Rmatrix finalKeplerCovariance = convmatrix * information.Inverse() * convmatrix.Transpose();          // Equation 8-49 GTDS MathSpec

      // 4.3.2. Convert covariance matrix for Cr_Epsilon and Cd_Epsilon to covariance matrix for Cr and Cd
      for (UnsignedInt i = 0; i < map->size(); ++i)
      {
         if ((*map)[i]->elementName == "Cr_Epsilon")
         {
            // Get Cr0
            Real Cr0 = (*map)[i]->object->GetRealParameter("Cr") / (1 + (*map)[i]->object->GetRealParameter("Cr_Epsilon"));

            // multiply row and column i with Cr0
            for(UnsignedInt j = 0; j < finalKeplerCovariance.GetNumColumns(); ++j)
               finalKeplerCovariance(i,j) *= Cr0;
            for(UnsignedInt j = 0; j < finalKeplerCovariance.GetNumRows(); ++j)
               finalKeplerCovariance(j,i) *= Cr0;
         }
         if ((*map)[i]->elementName == "Cd_Epsilon")
         {
            // Get Cd0
            Real Cd0 = (*map)[i]->object->GetRealParameter("Cd") / (1 + (*map)[i]->object->GetRealParameter("Cd_Epsilon"));

            // multiply row and column i with Cd0
            for(UnsignedInt j = 0; j < finalKeplerCovariance.GetNumColumns(); ++j)
               finalKeplerCovariance(i,j) *= Cd0;
            for(UnsignedInt j = 0; j < finalKeplerCovariance.GetNumRows(); ++j)
               finalKeplerCovariance(j,i) *= Cd0;
         }
      }

      textFile << "Covariance Matrix in Keplerian Coordinate System:\n";
      textFile << "---------------------------------------------------------------------------------\n";
      textFile << " Row Index |                     Column Index\n";
      textFile << "           |---------------------------------------------------------------------\n";
      textFile << "           |  ";
      for (Integer i = 0; i < finalKeplerCovariance.GetNumRows(); ++i)
         textFile << i+1 << "a                      ";
      textFile << "\n---------------------------------------------------------------------------------\n";
      for (Integer i = 0; i < finalKeplerCovariance.GetNumRows(); ++i)
      {
         textFile << "  " << GmatStringUtil::GetAlignmentString(GmatStringUtil::ToString(i+1), indexLen, GmatStringUtil::RIGHT) << "a   ";
         for (Integer j = 0; j < finalKeplerCovariance.GetNumColumns(); ++j)
         {
            char s[100];
            sprintf(&s[0],"  %22.12le\0", finalKeplerCovariance(i, j)); 
            std::string ss(s);
            textFile << ss.substr(ss.size() - 24);
         }
         textFile << "\n";
      }

      textFile << "\nCorrelation Matrix in Keplerian Coordinate System:\n";
      textFile << "---------------------------------------------------------------------------------\n";
      textFile << " Row Index |                     Column Index\n";
      textFile << "           |---------------------------------------------------------------------\n";
      textFile << "           |      ";
      for (Integer i = 0; i < finalKeplerCovariance.GetNumRows(); ++i)
         textFile << i+1 << "a                      ";
      textFile << "\n---------------------------------------------------------------------------------\n";
      for (Integer i = 0; i < finalKeplerCovariance.GetNumRows(); ++i)
      {
         textFile << "  " << GmatStringUtil::GetAlignmentString(GmatStringUtil::ToString(i+1), indexLen, GmatStringUtil::RIGHT) << "a   ";
         for (Integer j = 0; j < finalKeplerCovariance.GetNumColumns(); ++j)
         {
            char s[100];
            sprintf(&s[0],"  %22.12lf\0", finalKeplerCovariance(i, j)/ sqrt(finalKeplerCovariance(i, i)*finalKeplerCovariance(j, j))); 
            std::string ss(s);
            textFile << ss.substr(ss.size() - 24);
         }
         textFile << "\n";
      }
   }


   textFile << "\n********************************************************\n\n";
   textFile.flush();
}


void BatchEstimator::WriteHeader()
{
   Real taiMjdEpoch, utcMjdEpoch;
   std::string utcEpoch;

   GmatState outputEstimationState;
   const std::vector<ListItem*> *map = esm.GetStateMap();

   /// 1. Write iteration number
   textFile << "\n"
           << "********************************************************\n"
            << "*** Iteration " << iterationsTaken << "\n"
            << "********************************************************\n\n";


   /// 2. Write state at beginning iteration:
   textFile << "State at Beginning of Iteration:\n";
   textFile.precision(15);
   if (estEpochFormat != "FromParticipants")
      textFile << "   Estimation Epoch (" << estEpochFormat
               << "): " << estEpoch << "\n";
   else
   {
      //textFile << "   Estimation Epoch (A.1 Mod. Julian): "
      //         << estimationEpoch << "\n";
      char s[100];
      textFile << "   Estimation Epoch:\n"
               << "   " << estimationEpoch <<  " A.1 Mod. Julian\n";
      taiMjdEpoch = TimeConverterUtil::Convert(estimationEpoch, TimeConverterUtil::A1MJD, TimeConverterUtil::TAIMJD);
      utcMjdEpoch = TimeConverterUtil::Convert(estimationEpoch, TimeConverterUtil::A1MJD, TimeConverterUtil::UTCMJD);
      textFile << "   " << taiMjdEpoch << " TAI Mod. Julian\n";
      utcEpoch = TimeConverterUtil::ConvertMjdToGregorian(utcMjdEpoch);
      textFile << "   " << utcEpoch << " UTCG\n";
   }

   // Convert state to participants' coordinate system:
   GetEstimationStateForReport(outputEstimationState);
   // write out state
   textFile.precision(8);
   for (UnsignedInt i = 0; i < map->size(); ++i)
   {
      textFile << "   ";
      if (((*map)[i]->object->IsOfType(Gmat::MEASUREMENT_MODEL))&&
          ((*map)[i]->elementName == "Bias"))
      {
         MeasurementModel* mm = (MeasurementModel*)((*map)[i]->object);
         StringArray sa = mm->GetStringArrayParameter("Participants");
         textFile << mm->GetStringParameter("Type") << " ";
         for( UnsignedInt j=0; j < sa.size(); ++j)
            textFile << sa[j] << (((j+1) != sa.size())?",":" Bias.");
         textFile << (*map)[i]->subelement;
      }
      else
      {
         //textFile << (*map)[i]->objectName << "."
         //         << (*map)[i]->elementName << "."
         //         << (*map)[i]->subelement;
         textFile << GetElementFullName((*map)[i], false);
      }
      textFile << " = " << outputEstimationState[i] << "\n";
   }
   textFile << "\n";


   /// 3. Write data editing criteria:
   textFile.precision(2);
   textFile << "Data Editing Criteria:\n"
            << "   " << GetName() << ".OLSEInitialRMSSigma        = ";
   if ((maxResidualMult == 0.0)||((GmatMathUtil::Abs(maxResidualMult) < 1.0e6)&&(GmatMathUtil::Abs(maxResidualMult) > 1.0e-2)))
      textFile << maxResidualMult << "\n";
   else
      textFile << GmatStringUtil::ToString(maxResidualMult, false, true) << "\n";

   textFile << "   " << GetName() << ".OLSEMultiplicativeConstant = ";
   if ((constMult == 0.0)||((GmatMathUtil::Abs(constMult) < 1.0e6)&&(GmatMathUtil::Abs(constMult) > 1.0e-2)))
      textFile << constMult << "\n";
   else
      textFile << GmatStringUtil::ToString(constMult, false, true) << "\n";

   textFile << "   " << GetName() << ".OLSEAdditiveConstant       = ";
   if ((additiveConst == 0.0)||((GmatMathUtil::Abs(additiveConst) < 1.0e6)&&(GmatMathUtil::Abs(additiveConst) > 1.0e-2)))
      textFile << additiveConst << "\n";
   else
      textFile << GmatStringUtil::ToString(additiveConst, false, true) << "\n";

   /// 4. Write notations used in report file:
   textFile << "Notations Used In Report File: \n" 
            << "   N    : Not Edited \n"                                
            << "   U    : Unused Because No Computed Value Configuration Available \n"
            << "   R    : Out of Ramped Table Range \n"
            << "   BXY  : Blocked.  X = Path Index.  Y = Count Index (Doppler) \n"
            << "   IRMS : Edited by Initial RMS Sigma Filter \n"
            << "   OLSE : Edited by Outer-Loop Sigma Editor \n\n";

   /// 5. Write report header
   if (textFileMode == "Normal")
<<<<<<< HEAD
      textFile << "Iter      RecNum   UTCGregorian-Epoch       Obs Type           Units  Participants         Edit                     Obs (o)        Obs-Correction(O)                  Cal (C)       Residual (O-C)            Weight (W)             W*(O-C)^2         sqrt(W)*|O-C|      Elevation-Angle   \n";
   else
   {
      textFile << "Iter      RecNum   UTCGregorian-Epoch      TAIModJulian-Epoch        Obs Type           Units  Participants         Edit                     Obs (O)        Obs-Correction(O)                  Cal (C)       Residual (O-C)            Weight (W)             W*(O-C)^2         sqrt(W)*|O-C|      Elevation-Angle     Partial-Derivatives";
=======
      textFile << "Iter      RecNum   UTCGregorian-Epoch       Obs Type           Units  " << GmatStringUtil::GetAlignmentString("Participants         ", pcolumnLen) << "Edit                     Obs (o)        Obs-Correction(O)                  Cal (C)       Residual (O-C)            Weight (W)             W*(O-C)^2         sqrt(W)*|O-C|      Elevation-Angle   \n";
   else
   {
      textFile << "Iter      RecNum   UTCGregorian-Epoch      TAIModJulian-Epoch        Obs Type           Units  " << GmatStringUtil::GetAlignmentString("Participants         ", pcolumnLen) << "Edit                     Obs (O)        Obs-Correction(O)                  Cal (C)       Residual (O-C)            Weight (W)             W*(O-C)^2         sqrt(W)*|O-C|      Elevation-Angle     Partial-Derivatives";
>>>>>>> b06f5247
      // fill out N/A for partial derivative
      for (int i = 0; i < esm.GetStateMap()->size()-1; ++i)
         textFile << "                         ";
      textFile << "   Uplink-Band         Uplink-Frequency             Range-Modulo         Doppler-Interval\n";
   }
   textFile.flush();

}


void BatchEstimator::WriteSummary(Solver::SolverState sState)
{
   const std::vector<ListItem*> *map = esm.GetStateMap();
   GmatState outputEstimationState;


   if (sState == ESTIMATING)
   {
      /// 1. Write state summary
      // Convert state to participants' coordinate system:
      GetEstimationStateForReport(outputEstimationState);
      // Write state to report file
      Integer max_len = 15;
      for (int i = 0; i < map->size(); ++i) 
      {
         std::stringstream ss;
         if (((*map)[i]->object->IsOfType(Gmat::MEASUREMENT_MODEL))&&
             ((*map)[i]->elementName == "Bias"))
         {
            MeasurementModel* mm = (MeasurementModel*)((*map)[i]->object);
            StringArray sa = mm->GetStringArrayParameter("Participants");
            ss << mm->GetStringParameter("Type") << " ";
            for( UnsignedInt j=0; j < sa.size(); ++j)
               ss << sa[j] << (((j+1) != sa.size())?",":" Bias.");
            ss << (*map)[i]->subelement;
         }
         else
            ss << GetElementFullName((*map)[i], false);
         max_len = GmatMathUtil::Max(max_len, ss.str().length());
      }


      // Calculate Keplerian state for apriori, previous, current states:
      std::map<GmatBase*, Rvector6> aprioriKeplerianStateMap = CalculateKeplerianStateMap(map, aprioriSolveForState);
      std::map<GmatBase*, Rvector6> previousKeplerianStateMap = CalculateKeplerianStateMap(map, previousSolveForState);
      std::map<GmatBase*, Rvector6> currentKeplerianStateMap = CalculateKeplerianStateMap(map, currentSolveForState);

      std::map<GmatBase*, Rvector6> currentCartesianStateMap = CalculateCartesianStateMap(map, currentSolveForState);

      // Write state information
      textFile << "\n";
      textFile << "Iteration " << iterationsTaken << ": State Information \n"
               << "   " << GmatStringUtil::GetAlignmentString("State Component", max_len, GmatStringUtil::LEFT)                                                
               << "               Apriori State              Previous State               Current State             Current-Apriori            Current-Previous          Standard Deviation\n";

      textFile.precision(8);

      // covariance matrix w.r.t. Cr_Epsilon and Cd_Epsilon
      Rmatrix covar = information.Inverse();

      // covariance matrix w.r.t. Cr and Cd
      for (UnsignedInt i = 0; i < map->size(); ++i)
      {
         if ((*map)[i]->elementName == "Cr_Epsilon")
         {
            // Get Cr0
            Real Cr0 = (*map)[i]->object->GetRealParameter("Cr") / (1 + (*map)[i]->object->GetRealParameter("Cr_Epsilon"));

            // multiply row and column i with Cr0
            for(UnsignedInt j = 0; j < covar.GetNumColumns(); ++j)
               covar(i,j) *= Cr0;
            for(UnsignedInt j = 0; j < covar.GetNumRows(); ++j)
               covar(j,i) *= Cr0;
         }
         if ((*map)[i]->elementName == "Cd_Epsilon")
         {
            // Get Cd0
            Real Cd0 = (*map)[i]->object->GetRealParameter("Cd") / (1 + (*map)[i]->object->GetRealParameter("Cd_Epsilon"));

            // multiply row and column i with Cd0
            for(UnsignedInt j = 0; j < covar.GetNumColumns(); ++j)
               covar(i,j) *= Cd0;
            for(UnsignedInt j = 0; j < covar.GetNumRows(); ++j)
               covar(j,i) *= Cd0;
         }
      }


      for (int i = 0; i < map->size(); ++i) 
      {
         textFile << "   ";
         std::stringstream ss;
         if (((*map)[i]->object->IsOfType(Gmat::MEASUREMENT_MODEL))&&
             ((*map)[i]->elementName == "Bias"))
         {
            MeasurementModel* mm = (MeasurementModel*)((*map)[i]->object);
            StringArray sa = mm->GetStringArrayParameter("Participants");
            ss << mm->GetStringParameter("Type") << " ";
            for( UnsignedInt j=0; j < sa.size(); ++j)
               ss << sa[j] << (((j+1) != sa.size())?",":" Bias.");
            ss << (*map)[i]->subelement;
         }
         else
         {
            //textFile << (*map)[i]->objectName << "."
            //         << (*map)[i]->elementName << "."
            //         << (*map)[i]->subelement;
            ss << GetElementFullName((*map)[i], false);
         }
     
         textFile << GmatStringUtil::GetAlignmentString(ss.str(), max_len + 3, GmatStringUtil::LEFT);
<<<<<<< HEAD
         textFile << GmatStringUtil::GetAlignmentString(GmatStringUtil::ToString(aprioriSolveForState[i], false, false), 25, GmatStringUtil::RIGHT) << "   "             // Apriori state
                  << GmatStringUtil::GetAlignmentString(GmatStringUtil::ToString(previousSolveForState[i], false, false), 25, GmatStringUtil::RIGHT) << "   "            // initial state
                  << GmatStringUtil::GetAlignmentString(GmatStringUtil::ToString(currentSolveForState[i], false, false), 25, GmatStringUtil::RIGHT) << "   "            // updated state
                  << GmatStringUtil::GetAlignmentString(GmatStringUtil::ToString(currentSolveForState[i] - aprioriSolveForState[i], false, true), 25, GmatStringUtil::RIGHT)  << "   "   // Apriori - Current state
                  << GmatStringUtil::GetAlignmentString(GmatStringUtil::ToString(currentSolveForState[i] - previousSolveForState[i], false, true), 25, GmatStringUtil::RIGHT) << "   "
                  << GmatStringUtil::GetAlignmentString(GmatStringUtil::ToString(GmatMathUtil::Sqrt(covar(i,i)), false, true), 25, GmatStringUtil::RIGHT) << "\n";   // standard deviation
      }
      textFile << "\n";
      

      // Caluclate Keplerian covariance matrix
=======
         textFile << GmatStringUtil::GetAlignmentString(GmatStringUtil::Trim(GmatStringUtil::ToString(aprioriSolveForState[i], false, false, true, 12, 24)), 25, GmatStringUtil::RIGHT) << "   "             // Apriori state
                  << GmatStringUtil::GetAlignmentString(GmatStringUtil::Trim(GmatStringUtil::ToString(previousSolveForState[i], false, false, true, 12, 24)), 25, GmatStringUtil::RIGHT) << "   "            // initial state
                  << GmatStringUtil::GetAlignmentString(GmatStringUtil::Trim(GmatStringUtil::ToString(currentSolveForState[i], false, false, true, 12, 24)), 25, GmatStringUtil::RIGHT) << "   "            // updated state
                  << GmatStringUtil::GetAlignmentString(GmatStringUtil::Trim(GmatStringUtil::ToString(currentSolveForState[i] - aprioriSolveForState[i], false, true, true, 12, 24)), 25, GmatStringUtil::RIGHT)  << "   "   // Apriori - Current state
                  << GmatStringUtil::GetAlignmentString(GmatStringUtil::Trim(GmatStringUtil::ToString(currentSolveForState[i] - previousSolveForState[i], false, true, true, 12, 24)), 25, GmatStringUtil::RIGHT) << "   "
                  << GmatStringUtil::GetAlignmentString(GmatStringUtil::Trim(GmatStringUtil::ToString(GmatMathUtil::Sqrt(covar(i,i)), false, true, true, 12, 24)), 25, GmatStringUtil::RIGHT) << "\n";   // standard deviation
      }
      textFile << "\n";
      

      // Caluclate Keplerian covariance matrix
>>>>>>> b06f5247
      Rmatrix convmatrix;
      bool valid = true;
      try
      {
         convmatrix = CovarianceConvertionMatrix(currentCartesianStateMap);
      }
      catch(...)
      {
         valid = false;
      }
      
      if (valid)
      {
         Rmatrix keplerianCovar = convmatrix * covar * convmatrix.Transpose();                 // Equation 8-49 GTDS MathSpec
         
         // Display Keplerian apriori, previous, current states
         std::vector<std::string> nameList;
         RealArray aprioriArr, previousArr, currentArr, stdArr;
         for (std::map<GmatBase*,Rvector6>::iterator i = aprioriKeplerianStateMap.begin(); i != aprioriKeplerianStateMap.end(); ++i)
         {
            std::string csName = ((Spacecraft*)(i->first))->GetRefObject(Gmat::COORDINATE_SYSTEM,"")->GetName();
            nameList.push_back(i->first->GetName() + "." + csName + ".SMA");
            nameList.push_back(i->first->GetName() + "." + csName + ".ECC");
            nameList.push_back(i->first->GetName() + "." + csName + ".INC");
            nameList.push_back(i->first->GetName() + "." + csName + ".RAAN");
            nameList.push_back(i->first->GetName() + "." + csName + ".AOP");
            nameList.push_back(i->first->GetName() + "." + csName + ".MA");
            for (UnsignedInt j = 0; j < 6; ++j)
               aprioriArr.push_back(i->second[j]);
         }
         
         for (std::map<GmatBase*,Rvector6>::iterator i = previousKeplerianStateMap.begin(); i != previousKeplerianStateMap.end(); ++i)
         {
            for (UnsignedInt j = 0; j < 6; ++j)
               previousArr.push_back(i->second[j]);
         }
         
         for (std::map<GmatBase*,Rvector6>::iterator i = currentKeplerianStateMap.begin(); i != currentKeplerianStateMap.end(); ++i)
         {
            for (UnsignedInt j = 0; j < 6; ++j)
               currentArr.push_back(i->second[j]);

            UnsignedInt k = 0;
            for(; k < map->size(); ++k)
            {
               if (((*map)[k]->elementName == "CartesianState")&&((*map)[k]->object == i->first))
                  break;
            }

            for(UnsignedInt j = 0; j < 6; ++j)
            {
               stdArr.push_back(GmatMathUtil::Sqrt(keplerianCovar(k,k)));
               ++k;
            }
         }

         for(UnsignedInt i = 0; i < nameList.size(); ++i)
         {
            textFile << "   ";
            textFile << GmatStringUtil::GetAlignmentString(nameList[i], max_len + 3, GmatStringUtil::LEFT);
<<<<<<< HEAD
            textFile << GmatStringUtil::GetAlignmentString(GmatStringUtil::ToString(aprioriArr[i], false, false), 25, GmatStringUtil::RIGHT) << "   "             // Apriori state
                     << GmatStringUtil::GetAlignmentString(GmatStringUtil::ToString(previousArr[i], false, false), 25, GmatStringUtil::RIGHT) << "   "            // initial state
                     << GmatStringUtil::GetAlignmentString(GmatStringUtil::ToString(currentArr[i], false, false), 25, GmatStringUtil::RIGHT) << "   "            // updated state
                     << GmatStringUtil::GetAlignmentString(GmatStringUtil::ToString(currentArr[i] - aprioriArr[i], false, true), 25, GmatStringUtil::RIGHT)  << "   "   // Apriori - Current state
                     << GmatStringUtil::GetAlignmentString(GmatStringUtil::ToString(currentArr[i] - previousArr[i], false, true), 25, GmatStringUtil::RIGHT) << "   "
                     << GmatStringUtil::GetAlignmentString(GmatStringUtil::ToString(stdArr[i], false, true), 25, GmatStringUtil::RIGHT) << "\n";   // standard deviation
         }         
      }
      
      /// 2. Write statistics
      /// 2.1. Write statistics summary
      textFile << "\n\n";
      textFile << "Iteration " << iterationsTaken << ":  Statistics \n"
               << "   Total Number Of Records     : " << GetMeasurementManager()->GetObservationDataList()->size() << "\n"
               << "   Records Used For Estimation : " << measurementResiduals.size() << "\n"
               << "   Records Removed Due To      : \n"
               << "      No Computed Value Configuration Available : " << numRemovedRecords["U"] << "\n"
               << "      Out of Ramped Table Range                 : " << numRemovedRecords["R"] << "\n"
               << "      Signal Blocked                            : " << numRemovedRecords["B"] << "\n"
               << "      Sigma Editing                             : " << ((iterationsTaken == 0)?numRemovedRecords["IRMS"]:numRemovedRecords["OLSE"]) << "\n\n";
      
      /// 2.2. Write statistics table:
      if (statisticsTable["TOTAL NUM RECORDS"].size() > 0)
      {
         // Only write out statistics table when at least 1 measurement type is used for estimation
         // 2.2.1. Write statistics table for ground station and measuremnet type
         std::vector<Real> numberAllRec;                 // store number of all records for each groundstation and measurement type
         std::vector<Real> numberAcceptedRec;            // store number of accepted records for each groundstation and measurement type
         std::vector<Real> residual;                     // store residual for each groundstation and measurement type
         std::vector<Real> allRecSubTotal;               // store number of all records for each ground station
         std::vector<Real> acceptedRecSubTotal;          // store number of accepted records for each groundstation
         std::vector<Real> residualSubTotal;             // store residual for each groundstation

         ObjectMap objMap = GetConfiguredObjectMap();
         ObjectArray groundStations;
         for (std::map<std::string, GmatBase*>::iterator element = objMap.begin(); element != objMap.end(); ++element)
         {
            if (element->second->IsOfType(Gmat::GROUND_STATION))
               groundStations.push_back(element->second);
         }

         StringArray sa; 
         sa.push_back("TOTAL NUM RECORDS");
         sa.push_back("ACCEPTED RECORDS");
         sa.push_back("WEIGHTED RMS");
         sa.push_back("MEAN RESIDUAL");
         sa.push_back("STANDARD DEVIATION");

         Real sumWeightedResSquare = 0.0;                // sum weighted residual quare
         Real allNumRec = 0.0;                           // number of records
         Real numRec = 0.0;                              // number of accepted records 
         Real sumRes = 0.0;                              // sum of residual
         Real sumResSquare = 0.0;                        // sum of residual square

         for (UnsignedInt i = 0; i < sa.size(); ++i)
         {
            std::string gsName;

            if (i == 0)
            {
               // Step 1: write table header:
               textFile << "Observation Summary by Station\n";
               std::stringstream ss1, ss2, ss3;
               gsName = "";
               ss1 << "                    ";
               ss2 << "                    ";
               ss3 << "--------------------";
               for (std::map<std::string, Real>::iterator column = statisticsTable[sa[i]].begin(); column != statisticsTable[sa[i]].end(); ++column)
               {
                  std::string name = column->first;
                  std::string gs = name.substr(0, name.find_first_of(' '));          // ground station ID
                  std::string typeName = name.substr(name.find_first_of(' ')+1);     // measurment type

                  // Get groundstation' name
                  std::string strName = "";
                  for(UnsignedInt j = 0; j < groundStations.size(); ++j)
                  {
                     if (groundStations[j]->GetStringParameter("Id") == gs)
                     {
                        strName = groundStations[j]->GetName();
                        break;
                     }
                  }

                  if (gs != gsName)
                  {
                     ss1 << GmatStringUtil::GetAlignmentString(strName + "  " + gs, 20, GmatStringUtil::RIGHT);
                     ss2 << GmatStringUtil::GetAlignmentString("All", 20, GmatStringUtil::RIGHT);
                     ss3 << "--------------------";
                     gsName = gs;
                  }
                  ss1 << GmatStringUtil::GetAlignmentString(strName + "  " + gs, 20, GmatStringUtil::RIGHT);
                  ss2 << GmatStringUtil::GetAlignmentString(typeName, 20, GmatStringUtil::RIGHT);
                  ss3 << "--------------------";
               }
               textFile << ss1.str() << "\n";
               textFile << ss2.str() << "\n";
               textFile << ss3.str() << "\n";
            }
   
            // Step 2: Write table contents:
            gsName = statisticsTable[sa[i]].begin()->first;
            std::stringstream ss4;

            UnsignedInt index = 0;
            UnsignedInt index1 = 0;
            for (std::map<std::string, Real>::iterator column = statisticsTable[sa[i]].begin(); column != statisticsTable[sa[i]].end(); ++column)
            {
               std::string name = column->first;
               std::string gs = name.substr(0, name.find_first_of(' '));
               std::string typeName = name.substr(name.find_first_of(' ')+1);

               if (column == statisticsTable[sa[i]].begin())
                  textFile << GmatStringUtil::GetAlignmentString(sa[i],20);

               switch (i)
               {
               case 0:
                  {
                     numberAllRec.push_back(column->second);
                     allNumRec += column->second;                           // sum of all number of records
                     Integer value = column->second;                        // convert real to integer
                     ss4 << GmatStringUtil::GetAlignmentString(GmatStringUtil::ToString(value), 20, GmatStringUtil::RIGHT);
                  }
                  break;
               case 1:
                  {
                     numberAcceptedRec.push_back(column->second);
                     numRec += column->second;                               // sum of all number of accepted records
                     Integer value = column->second;                         // convert real to integer
                     Real percent = column->second*100/numberAllRec[index];   // calculate percentage
                     std::string sval = GmatStringUtil::ToString(percent, 2) + "% " + GmatStringUtil::ToString(value, 8);
                     ss4 << GmatStringUtil::GetAlignmentString(sval, 20, GmatStringUtil::RIGHT);
                  }
                  break;
               case 2:
                  {
                     sumWeightedResSquare += column->second;                 // sum of all weighted residual
                     ss4 << GmatStringUtil::GetAlignmentString(GmatStringUtil::ToString(GmatMathUtil::Sqrt(column->second/numberAcceptedRec[index]), 8), 20, GmatStringUtil::RIGHT);
                  }
                  break;
               case 3:
                  {
                     residual.push_back(column->second);
                     sumRes += column->second;                               // sum of all residual
                     ss4 << GmatStringUtil::GetAlignmentString(GmatStringUtil::ToString(column->second/numberAcceptedRec[index], 8), 20, GmatStringUtil::RIGHT);
                  }
                  break;
               case 4:
                  {
                     Real res_aver = residual[index]/ numberAcceptedRec[index];
                     sumResSquare += column->second;                         // sum of all residual square
                     Real value = GmatMathUtil::Sqrt(column->second/numberAcceptedRec[index] - res_aver*res_aver);
                     ss4 << GmatStringUtil::GetAlignmentString(GmatStringUtil::ToString(value, 8), 20, GmatStringUtil::RIGHT);
                  }
                  break;
               }


               if (gs != gsName)
               {
                  switch (i)
                  {
                  case 0:
                     {
                        allRecSubTotal.push_back(allNumRec);
                        Integer value = allNumRec;                           // change type from real to integer
                        textFile << GmatStringUtil::GetAlignmentString(GmatStringUtil::ToString(value), 20, GmatStringUtil::RIGHT);
                     }
                     break;
                  case 1:
                     {
                        acceptedRecSubTotal.push_back(numRec);
                        Integer value = numRec;                              // change type from real to integer
                        Real percent = numRec*100/allRecSubTotal[index1];    // calculate percentage
                        std::string sval = GmatStringUtil::ToString(percent, 2) + "% " + GmatStringUtil::ToString(value, 8);
                        textFile << GmatStringUtil::GetAlignmentString(sval, 20, GmatStringUtil::RIGHT);
                     }
                     break;
                  case 2:
                     textFile << GmatStringUtil::GetAlignmentString(GmatStringUtil::ToString(GmatMathUtil::Sqrt(sumWeightedResSquare/acceptedRecSubTotal[index1]), 8), 20, GmatStringUtil::RIGHT);
                     break;
                  case 3:
                     {
                        residualSubTotal.push_back(sumRes);
                        textFile << GmatStringUtil::GetAlignmentString(GmatStringUtil::ToString(sumRes/acceptedRecSubTotal[index1], 8), 20, GmatStringUtil::RIGHT);
                     }
                     break;
                  case 4:
                     {
                        Real res_aver = residualSubTotal[index1]/acceptedRecSubTotal[index1];
                        Real resSquare_aver = sumResSquare/acceptedRecSubTotal[index1];
                        Real value = GmatMathUtil::Sqrt(resSquare_aver - res_aver*res_aver);
                        textFile << GmatStringUtil::GetAlignmentString(GmatStringUtil::ToString(value, 8), 20, GmatStringUtil::RIGHT);
                     }
                     break;
                  }
                  ++index1;

                  textFile << ss4.str();
                  ss4.str(""); 
                  allNumRec = 0.0;
                  numRec = 0.0;
                  sumWeightedResSquare = 0.0;
                  sumRes = 0.0;
                  sumResSquare = 0.0;

                  gsName = gs;
               }

               ++index;
            }
            textFile << "\n";
         }
         textFile << "\n\n";


         // 2.2.2. Write statistics table for measuremnet type
         numberAllRec.clear();
         numberAcceptedRec.clear();
         residual.clear();

         sumWeightedResSquare = 0.0;          // sum of weighted residual square
         allNumRec = 0.0;                     // sum of number of all records
         numRec = 0.0;                        // sum of number of accepted records
         sumRes = 0.0;                        // sum of residual
         sumResSquare = 0.0;                  // sum of residual square
         for (UnsignedInt i = 0; i < sa.size(); ++i)
         {
            std::string typeName;

            if (i == 0)
            {
               // Step 1: write table header:
               textFile << "Observation Summary by Data Type\n";
               std::stringstream ss1, ss2;
               ss1 << "                         " << "            All";
               ss2 << "-------------------------" << "---------------";
               for (std::map<std::string, Real>::iterator column = statisticsTable1[sa[i]].begin(); column != statisticsTable1[sa[i]].end(); ++column)
               {
                  typeName = column->first;
                  ss1 << GmatStringUtil::GetAlignmentString(typeName, 20, GmatStringUtil::RIGHT);
                  ss2 << "--------------------";
               }
               textFile << ss1.str() << "\n";
               textFile << ss2.str() << "\n";
            }
   
            // Step 2: Write table contents:   
            std::stringstream ss5;
            UnsignedInt index = 0;
            for (std::map<std::string, Real>::iterator column = statisticsTable1[sa[i]].begin(); column != statisticsTable1[sa[i]].end(); ++column)
            {
               switch (i)
               {
               case 0:
                  {
                     numberAllRec.push_back(column->second);
                     allNumRec += column->second;                  // sum of all number of records
                     Integer value = column->second;               // convert real to integer
                     ss5 << GmatStringUtil::GetAlignmentString(GmatStringUtil::ToString(value), 20, GmatStringUtil::RIGHT);
                  }
                  break;
               case 1:
                  {
                     numberAcceptedRec.push_back(column->second);
                     numRec += column->second;                    // sum of all accepted records
                     Integer value = column->second;              // convert real to integer
                     Real percent = column->second*100/ numberAllRec[index];
                     std::string sval = GmatStringUtil::ToString(percent, 2) + "% " + GmatStringUtil::ToString(value, 8);
                     ss5 << GmatStringUtil::GetAlignmentString(sval, 20, GmatStringUtil::RIGHT);
                  }
                  break;
               case 2:
                  {
                     sumWeightedResSquare += column->second;      // sum of weighted residual square 
                     ss5 << GmatStringUtil::GetAlignmentString(GmatStringUtil::ToString(GmatMathUtil::Sqrt(column->second/numberAcceptedRec[index]), 8), 20, GmatStringUtil::RIGHT);
                  }
                  break;
               case 3:
                  {
                     residual.push_back(column->second);
                     sumRes += column->second;                    // sum of residuals
                     ss5 << GmatStringUtil::GetAlignmentString(GmatStringUtil::ToString(column->second/numberAcceptedRec[index], 8), 20, GmatStringUtil::RIGHT);
                  }
                  break;
               case 4:
                  {
                     sumResSquare += column->second;             // sum of residual square 
                     Real res_aver = residual[index]/ numberAcceptedRec[index];
                     Real resSquare_aver = column->second/numberAcceptedRec[index];
                     Real value = GmatMathUtil::Sqrt(resSquare_aver - res_aver*res_aver);
                     ss5 << GmatStringUtil::GetAlignmentString(GmatStringUtil::ToString(value, 8), 20, GmatStringUtil::RIGHT);
                  }
                  break;
               }

               ++index;
            }
            
            // Calculate total:
            textFile << GmatStringUtil::GetAlignmentString(sa[i], 20);

            switch(i)
            {
            case 0:
               {
                  Integer value = allNumRec;
                  textFile << GmatStringUtil::GetAlignmentString(GmatStringUtil::ToString(value), 20, GmatStringUtil::RIGHT);
               }
               break;
            case 1:
               {
                  Integer value = numRec;                            // convert real to integer
                  Real percent = numRec*100/allNumRec;
                  std::string sval = GmatStringUtil::ToString(percent, 2) + "% "+ GmatStringUtil::ToString(value, 8);
                  textFile << GmatStringUtil::GetAlignmentString(sval, 20, GmatStringUtil::RIGHT);
               }
               break;
            case 2:
               textFile << GmatStringUtil::GetAlignmentString(GmatStringUtil::ToString(GmatMathUtil::Sqrt(sumWeightedResSquare/numRec), 8), 20, GmatStringUtil::RIGHT);
               break;
            case 3:
               textFile << GmatStringUtil::GetAlignmentString(GmatStringUtil::ToString(sumRes/numRec, 8), 20, GmatStringUtil::RIGHT);
               break;
            case 4:
               {
                  Real res_aver = sumRes/numRec;
                  Real resSquare_aver = sumResSquare/numRec;
                  Real value = GmatMathUtil::Sqrt(resSquare_aver - res_aver*res_aver);
                  textFile << GmatStringUtil::GetAlignmentString(GmatStringUtil::ToString(value, 8), 20, GmatStringUtil::RIGHT);
               }
               break;
            }

            textFile << ss5.str() << "\n";
            ss5.str("");
         }


      }
      textFile << "\n\n";

      /// 2.3. Write WRMS and Predicted WRMS:
      textFile.precision(12);
      textFile << "   WeightedRMS Residuals  : " << newResidualRMS << "\n"
               << "   PredictedRMS Residuals : " << predictedRMS << "\n";
   }
   

   if ((sState == CHECKINGRUN)||(sState == FINISHED))
   {
      textFile << "   DC Status              : ";
      switch(estimationStatus)
      {
      case ABSOLUTETOL_CONVERGED:
         textFile << "Absolute Tolerance Converged\n";
         break;
      case RELATIVETOL_CONVERGED:
         textFile << "Relative Tolerance Converged\n";
         break;
      case ABS_AND_REL_TOL_CONVERGED:
         textFile << "Absolute and Relative Tolerance Converged\n";
         break;
      case MAX_CONSECUTIVE_DIVERGED:
         textFile << "Maximum Consecutive Diverged\n";
         break;
      case MAX_ITERATIONS_DIVERGED:
         textFile << "Maximum Iterations Diverged\n";
         break;
      case CONVERGING:
         textFile << "Converging\n";
         break;
      case DIVERGING:
         textFile << "Diverging\n";
         break;
      case UNKNOWN:
         textFile << "Unknown\n";
         break;
=======
            textFile << GmatStringUtil::GetAlignmentString(GmatStringUtil::Trim(GmatStringUtil::ToString(aprioriArr[i], false, false, true, 12, 24)), 25, GmatStringUtil::RIGHT) << "   "             // Apriori state
                     << GmatStringUtil::GetAlignmentString(GmatStringUtil::Trim(GmatStringUtil::ToString(previousArr[i], false, false, true, 12, 24)), 25, GmatStringUtil::RIGHT) << "   "            // initial state
                     << GmatStringUtil::GetAlignmentString(GmatStringUtil::Trim(GmatStringUtil::ToString(currentArr[i], false, false, true, 12, 24)), 25, GmatStringUtil::RIGHT) << "   "            // updated state
                     << GmatStringUtil::GetAlignmentString(GmatStringUtil::Trim(GmatStringUtil::ToString(currentArr[i] - aprioriArr[i], false, true, true, 12, 24)), 25, GmatStringUtil::RIGHT)  << "   "   // Apriori - Current state
                     << GmatStringUtil::GetAlignmentString(GmatStringUtil::Trim(GmatStringUtil::ToString(currentArr[i] - previousArr[i], false, true, true, 12, 24)), 25, GmatStringUtil::RIGHT) << "   "
                     << GmatStringUtil::GetAlignmentString(GmatStringUtil::Trim(GmatStringUtil::ToString(stdArr[i], false, true, true, 12, 24)), 25, GmatStringUtil::RIGHT) << "\n";   // standard deviation
         }         
      }
      
      /// 2. Write statistics
      /// 2.1. Write statistics summary
      textFile << "\n\n";
      textFile << "Iteration " << iterationsTaken << ":  Statistics \n"
               << "   Total Number Of Records     : " << GetMeasurementManager()->GetObservationDataList()->size() << "\n"
               << "   Records Used For Estimation : " << measurementResiduals.size() << "\n"
               << "   Records Removed Due To      : \n"
               << "      No Computed Value Configuration Available : " << numRemovedRecords["U"] << "\n"
               << "      Out of Ramped Table Range                 : " << numRemovedRecords["R"] << "\n"
               << "      Signal Blocked                            : " << numRemovedRecords["B"] << "\n"
               << "      Sigma Editing                             : " << ((iterationsTaken == 0)?numRemovedRecords["IRMS"]:numRemovedRecords["OLSE"]) << "\n\n";
      
      /// 2.2. Write statistics table:
      if (statisticsTable["TOTAL NUM RECORDS"].size() > 0)
      {
         // Only write out statistics table when at least 1 measurement type is used for estimation
         // 2.2.1. Write statistics table for ground station and measuremnet type
         std::vector<Real> numberAllRec;                 // store number of all records for each groundstation and measurement type
         std::vector<Real> numberAcceptedRec;            // store number of accepted records for each groundstation and measurement type
         std::vector<Real> residual;                     // store residual for each groundstation and measurement type
         std::vector<Real> allRecSubTotal;               // store number of all records for each ground station
         std::vector<Real> acceptedRecSubTotal;          // store number of accepted records for each groundstation
         std::vector<Real> residualSubTotal;             // store residual for each groundstation

         ObjectMap objMap = GetConfiguredObjectMap();
         ObjectArray groundStations;
         for (std::map<std::string, GmatBase*>::iterator element = objMap.begin(); element != objMap.end(); ++element)
         {
            if (element->second->IsOfType(Gmat::GROUND_STATION))
               groundStations.push_back(element->second);
         }

         StringArray sa; 
         sa.push_back("TOTAL NUM RECORDS");
         sa.push_back("ACCEPTED RECORDS");
         sa.push_back("WEIGHTED RMS");
         sa.push_back("MEAN RESIDUAL");
         sa.push_back("STANDARD DEVIATION");

         Real sumWeightedResSquare = 0.0;                // sum weighted residual quare
         Real allNumRec = 0.0;                           // number of records
         Real numRec = 0.0;                              // number of accepted records 
         Real sumRes = 0.0;                              // sum of residual
         Real sumResSquare = 0.0;                        // sum of residual square

         for (UnsignedInt i = 0; i < sa.size(); ++i)
         {
            std::string gsName;

            if (i == 0)
            {
               // Step 1: write table header:
               textFile << "Observation Summary by Station\n";
               std::stringstream ss1, ss2, ss3;
               gsName = "";
               ss1 << "                    ";
               ss2 << "                    ";
               ss3 << "--------------------";
               for (std::map<std::string, Real>::iterator column = statisticsTable[sa[i]].begin(); column != statisticsTable[sa[i]].end(); ++column)
               {
                  std::string name = column->first;
                  std::string gs = name.substr(0, name.find_first_of(' '));          // ground station ID
                  std::string typeName = name.substr(name.find_first_of(' ')+1);     // measurment type

                  // Get groundstation' name
                  std::string strName = "";
                  for(UnsignedInt j = 0; j < groundStations.size(); ++j)
                  {
                     if (groundStations[j]->GetStringParameter("Id") == gs)
                     {
                        strName = groundStations[j]->GetName();
                        break;
                     }
                  }

                  if (gs != gsName)
                  {
                     ss1 << GmatStringUtil::GetAlignmentString(strName + "  " + gs, 20, GmatStringUtil::RIGHT);
                     ss2 << GmatStringUtil::GetAlignmentString("All", 20, GmatStringUtil::RIGHT);
                     ss3 << "--------------------";
                     gsName = gs;
                  }
                  ss1 << GmatStringUtil::GetAlignmentString(strName + "  " + gs, 20, GmatStringUtil::RIGHT);
                  ss2 << GmatStringUtil::GetAlignmentString(typeName, 20, GmatStringUtil::RIGHT);
                  ss3 << "--------------------";
               }
               textFile << ss1.str() << "\n";
               textFile << ss2.str() << "\n";
               textFile << ss3.str() << "\n";
            }
   
            // Step 2: Write table contents:
            gsName = statisticsTable[sa[i]].begin()->first;
            std::stringstream ss4;

            UnsignedInt index = 0;
            UnsignedInt index1 = 0;
            for (std::map<std::string, Real>::iterator column = statisticsTable[sa[i]].begin(); column != statisticsTable[sa[i]].end(); ++column)
            {
               std::string name = column->first;
               std::string gs = name.substr(0, name.find_first_of(' '));
               std::string typeName = name.substr(name.find_first_of(' ')+1);

               if (column == statisticsTable[sa[i]].begin())
                  textFile << GmatStringUtil::GetAlignmentString(sa[i],20);

               switch (i)
               {
               case 0:
                  {
                     numberAllRec.push_back(column->second);
                     allNumRec += column->second;                           // sum of all number of records
                     Integer value = column->second;                        // convert real to integer
                     ss4 << GmatStringUtil::GetAlignmentString(GmatStringUtil::ToString(value), 20, GmatStringUtil::RIGHT);
                  }
                  break;
               case 1:
                  {
                     numberAcceptedRec.push_back(column->second);
                     numRec += column->second;                               // sum of all number of accepted records
                     Integer value = column->second;                         // convert real to integer
                     Real percent = column->second*100/numberAllRec[index];   // calculate percentage
                     std::string sval = GmatStringUtil::ToString(percent, 2) + "% " + GmatStringUtil::ToString(value, 8);
                     ss4 << GmatStringUtil::GetAlignmentString(sval, 20, GmatStringUtil::RIGHT);
                  }
                  break;
               case 2:
                  {
                     sumWeightedResSquare += column->second;                 // sum of all weighted residual
                     ss4 << GmatStringUtil::GetAlignmentString(GmatStringUtil::ToString(GmatMathUtil::Sqrt(column->second/numberAcceptedRec[index]), 8), 20, GmatStringUtil::RIGHT);
                  }
                  break;
               case 3:
                  {
                     residual.push_back(column->second);
                     sumRes += column->second;                               // sum of all residual
                     ss4 << GmatStringUtil::GetAlignmentString(GmatStringUtil::ToString(column->second/numberAcceptedRec[index], 8), 20, GmatStringUtil::RIGHT);
                  }
                  break;
               case 4:
                  {
                     Real res_aver = residual[index]/ numberAcceptedRec[index];
                     sumResSquare += column->second;                         // sum of all residual square
                     Real value = GmatMathUtil::Sqrt(column->second/numberAcceptedRec[index] - res_aver*res_aver);
                     ss4 << GmatStringUtil::GetAlignmentString(GmatStringUtil::ToString(value, 8), 20, GmatStringUtil::RIGHT);
                  }
                  break;
               }


               if (gs != gsName)
               {
                  switch (i)
                  {
                  case 0:
                     {
                        allRecSubTotal.push_back(allNumRec);
                        Integer value = allNumRec;                           // change type from real to integer
                        textFile << GmatStringUtil::GetAlignmentString(GmatStringUtil::ToString(value), 20, GmatStringUtil::RIGHT);
                     }
                     break;
                  case 1:
                     {
                        acceptedRecSubTotal.push_back(numRec);
                        Integer value = numRec;                              // change type from real to integer
                        Real percent = numRec*100/allRecSubTotal[index1];    // calculate percentage
                        std::string sval = GmatStringUtil::ToString(percent, 2) + "% " + GmatStringUtil::ToString(value, 8);
                        textFile << GmatStringUtil::GetAlignmentString(sval, 20, GmatStringUtil::RIGHT);
                     }
                     break;
                  case 2:
                     textFile << GmatStringUtil::GetAlignmentString(GmatStringUtil::ToString(GmatMathUtil::Sqrt(sumWeightedResSquare/acceptedRecSubTotal[index1]), 8), 20, GmatStringUtil::RIGHT);
                     break;
                  case 3:
                     {
                        residualSubTotal.push_back(sumRes);
                        textFile << GmatStringUtil::GetAlignmentString(GmatStringUtil::ToString(sumRes/acceptedRecSubTotal[index1], 8), 20, GmatStringUtil::RIGHT);
                     }
                     break;
                  case 4:
                     {
                        Real res_aver = residualSubTotal[index1]/acceptedRecSubTotal[index1];
                        Real resSquare_aver = sumResSquare/acceptedRecSubTotal[index1];
                        Real value = GmatMathUtil::Sqrt(resSquare_aver - res_aver*res_aver);
                        textFile << GmatStringUtil::GetAlignmentString(GmatStringUtil::ToString(value, 8), 20, GmatStringUtil::RIGHT);
                     }
                     break;
                  }
                  ++index1;

                  textFile << ss4.str();
                  ss4.str(""); 
                  allNumRec = 0.0;
                  numRec = 0.0;
                  sumWeightedResSquare = 0.0;
                  sumRes = 0.0;
                  sumResSquare = 0.0;

                  gsName = gs;
               }

               ++index;
            }
            textFile << "\n";
         }
         textFile << "\n\n";


         // 2.2.2. Write statistics table for measuremnet type
         numberAllRec.clear();
         numberAcceptedRec.clear();
         residual.clear();

         sumWeightedResSquare = 0.0;          // sum of weighted residual square
         allNumRec = 0.0;                     // sum of number of all records
         numRec = 0.0;                        // sum of number of accepted records
         sumRes = 0.0;                        // sum of residual
         sumResSquare = 0.0;                  // sum of residual square
         for (UnsignedInt i = 0; i < sa.size(); ++i)
         {
            std::string typeName;

            if (i == 0)
            {
               // Step 1: write table header:
               textFile << "Observation Summary by Data Type\n";
               std::stringstream ss1, ss2;
               ss1 << "                         " << "            All";
               ss2 << "-------------------------" << "---------------";
               for (std::map<std::string, Real>::iterator column = statisticsTable1[sa[i]].begin(); column != statisticsTable1[sa[i]].end(); ++column)
               {
                  typeName = column->first;
                  ss1 << GmatStringUtil::GetAlignmentString(typeName, 20, GmatStringUtil::RIGHT);
                  ss2 << "--------------------";
               }
               textFile << ss1.str() << "\n";
               textFile << ss2.str() << "\n";
            }
   
            // Step 2: Write table contents:   
            std::stringstream ss5;
            UnsignedInt index = 0;
            for (std::map<std::string, Real>::iterator column = statisticsTable1[sa[i]].begin(); column != statisticsTable1[sa[i]].end(); ++column)
            {
               switch (i)
               {
               case 0:
                  {
                     numberAllRec.push_back(column->second);
                     allNumRec += column->second;                  // sum of all number of records
                     Integer value = column->second;               // convert real to integer
                     ss5 << GmatStringUtil::GetAlignmentString(GmatStringUtil::ToString(value), 20, GmatStringUtil::RIGHT);
                  }
                  break;
               case 1:
                  {
                     numberAcceptedRec.push_back(column->second);
                     numRec += column->second;                    // sum of all accepted records
                     Integer value = column->second;              // convert real to integer
                     Real percent = column->second*100/ numberAllRec[index];
                     std::string sval = GmatStringUtil::ToString(percent, 2) + "% " + GmatStringUtil::ToString(value, 8);
                     ss5 << GmatStringUtil::GetAlignmentString(sval, 20, GmatStringUtil::RIGHT);
                  }
                  break;
               case 2:
                  {
                     sumWeightedResSquare += column->second;      // sum of weighted residual square 
                     ss5 << GmatStringUtil::GetAlignmentString(GmatStringUtil::ToString(GmatMathUtil::Sqrt(column->second/numberAcceptedRec[index]), 8), 20, GmatStringUtil::RIGHT);
                  }
                  break;
               case 3:
                  {
                     residual.push_back(column->second);
                     sumRes += column->second;                    // sum of residuals
                     ss5 << GmatStringUtil::GetAlignmentString(GmatStringUtil::ToString(column->second/numberAcceptedRec[index], 8), 20, GmatStringUtil::RIGHT);
                  }
                  break;
               case 4:
                  {
                     sumResSquare += column->second;             // sum of residual square 
                     Real res_aver = residual[index]/ numberAcceptedRec[index];
                     Real resSquare_aver = column->second/numberAcceptedRec[index];
                     Real value = GmatMathUtil::Sqrt(resSquare_aver - res_aver*res_aver);
                     ss5 << GmatStringUtil::GetAlignmentString(GmatStringUtil::ToString(value, 8), 20, GmatStringUtil::RIGHT);
                  }
                  break;
               }

               ++index;
            }
            
            // Calculate total:
            textFile << GmatStringUtil::GetAlignmentString(sa[i], 20);

            switch(i)
            {
            case 0:
               {
                  Integer value = allNumRec;
                  textFile << GmatStringUtil::GetAlignmentString(GmatStringUtil::ToString(value), 20, GmatStringUtil::RIGHT);
               }
               break;
            case 1:
               {
                  Integer value = numRec;                            // convert real to integer
                  Real percent = numRec*100/allNumRec;
                  std::string sval = GmatStringUtil::ToString(percent, 2) + "% "+ GmatStringUtil::ToString(value, 8);
                  textFile << GmatStringUtil::GetAlignmentString(sval, 20, GmatStringUtil::RIGHT);
               }
               break;
            case 2:
               textFile << GmatStringUtil::GetAlignmentString(GmatStringUtil::ToString(GmatMathUtil::Sqrt(sumWeightedResSquare/numRec), 8), 20, GmatStringUtil::RIGHT);
               break;
            case 3:
               textFile << GmatStringUtil::GetAlignmentString(GmatStringUtil::ToString(sumRes/numRec, 8), 20, GmatStringUtil::RIGHT);
               break;
            case 4:
               {
                  Real res_aver = sumRes/numRec;
                  Real resSquare_aver = sumResSquare/numRec;
                  Real value = GmatMathUtil::Sqrt(resSquare_aver - res_aver*res_aver);
                  textFile << GmatStringUtil::GetAlignmentString(GmatStringUtil::ToString(value, 8), 20, GmatStringUtil::RIGHT);
               }
               break;
            }

            textFile << ss5.str() << "\n";
            ss5.str("");
         }


      }
      textFile << "\n\n";

      /// 2.3. Write WRMS and Predicted WRMS:
      textFile.precision(12);
      textFile << "   WeightedRMS Residuals  : " << newResidualRMS << "\n"
               << "   PredictedRMS Residuals : " << predictedRMS << "\n";
   }
   

   if ((sState == CHECKINGRUN)||(sState == FINISHED))
   {
      textFile << "   DC Status              : ";
      switch(estimationStatus)
      {
      case ABSOLUTETOL_CONVERGED:
         textFile << "Absolute Tolerance Converged\n";
         break;
      case RELATIVETOL_CONVERGED:
         textFile << "Relative Tolerance Converged\n";
         break;
      case ABS_AND_REL_TOL_CONVERGED:
         textFile << "Absolute and Relative Tolerance Converged\n";
         break;
      case MAX_CONSECUTIVE_DIVERGED:
         textFile << "Maximum Consecutive Diverged\n";
         break;
      case MAX_ITERATIONS_DIVERGED:
         textFile << "Maximum Iterations Diverged\n";
         break;
      case CONVERGING:
         textFile << "Converging\n";
         break;
      case DIVERGING:
         textFile << "Diverging\n";
         break;
      case UNKNOWN:
         textFile << "Unknown\n";
         break;
>>>>>>> b06f5247
      }
   }

   textFile.flush();
}


std::map<GmatBase*, Rvector6> BatchEstimator::CalculateCartesianStateMap(const std::vector<ListItem*> *map, GmatState state)
{
   static std::map<GmatBase*, Rvector6> stateMap;
   stateMap.clear();

   for (UnsignedInt i = 0; i < map->size(); ++i)
   {
      if ((*map)[i]->elementName == "CartesianState")
      {
         Rvector6 cState;
         cState.Set(state[i], state[i+1], state[i+2], state[i+3], state[i+4], state[i+5]);
         stateMap[(*map)[i]->object] = cState;
         i = i + 5;
      }
   }
   return stateMap;
}


std::map<GmatBase*, Rvector6> BatchEstimator::CalculateKeplerianStateMap(const std::vector<ListItem*> *map, GmatState state)
{
   static std::map<GmatBase*, Rvector6> stateMap;
   stateMap.clear();

   for (UnsignedInt i = 0; i < map->size(); ++i)
   {
      if ((*map)[i]->elementName == "CartesianState")
      {
         Rvector6 cState,kState;

         cState.Set(state[i], state[i+1], state[i+2], state[i+3], state[i+4], state[i+5]);
         GmatBase* cs = ((Spacecraft*)((*map)[i]->object))->GetRefObject(Gmat::COORDINATE_SYSTEM, "");
         CelestialBody * body = (CelestialBody*)(((CoordinateSystem*)cs)->GetOrigin());
         Real mu = body->GetRealParameter(body->GetParameterID("Mu"));
         kState = StateConversionUtil::CartesianToKeplerian(mu, cState, "MA");

         if ((kState[1] <= 0)||(kState[1] >= 1.0))
            MessageInterface::ShowMessage("Warning: eccentricity (%lf) is out of range (0,1) when convert Cartesian state (%lf, %lf, %lf, %lf, %lf, %lf) to Keplerian state.\n", kState[1], state[i], state[i+1], state[i+2], state[i+3], state[i+4], state[i+5]);

         stateMap[(*map)[i]->object] = kState;
         i = i + 5;
      }
   }
   return stateMap;
}


//--------------------------------------------------------------------------------------------
// Rmatrix66 CartesianToKeplerianCoverianceConvertionMatrix(GmatBase* obj, const Rvector6 state)
//--------------------------------------------------------------------------------------------
/**
* This function is use to calculate derivative state conversion matrix for a spacecraft state. 
* It converts from Cartesian to Keplerian (with mean anomaly) coordiate system.
*
* @param obj      it is a spacecraft object
* @param state    Cartesian state of the spacecraft 
*
* return          6x6 derivative state conversion matrix
*/
//--------------------------------------------------------------------------------------------
Rmatrix66 BatchEstimator::CartesianToKeplerianCoverianceConvertionMatrix(GmatBase* obj, const Rvector6 state)
{
   // 1. Get mu value 
   Spacecraft* spacecraft = (Spacecraft*)obj;
   CoordinateSystem* cs = (CoordinateSystem*)(spacecraft->GetRefObject(Gmat::COORDINATE_SYSTEM, ""));
   CelestialBody* body = (CelestialBody*)(cs->GetOrigin());
   Real mu = body->GetRealParameter(body->GetParameterID("Mu"));
   
   // 2. Specify conversion matrix
   Rmatrix66 convMatrix = StateConversionUtil::CartesianToKeplerianDerivativeConversion(mu, state);
   
   return convMatrix;
}


//--------------------------------------------------------------------------------------------
// Rmatrix BatchEstimator::CovarianceConvertionMatrix(std::map<GmatBase*, Rvector6> stateMap)
//--------------------------------------------------------------------------------------------
/**
* This function is use to calculate derivative state conversion matrix for all solve-for variables. 
* It converts from Cartesian to Keplerian (with mean anomaly) coordiate system.
*
* @param stateMap a map of spacecrafts and their Cartisian state
*
* return          derivative state conversion matrix
*/
//--------------------------------------------------------------------------------------------
Rmatrix BatchEstimator::CovarianceConvertionMatrix(std::map<GmatBase*, Rvector6> stateMap)
{
   const std::vector<ListItem*> *map = esm.GetStateMap();

   // 1. Specify conversion sub matrixes for all spacecrafts
   std::map<GmatBase*, Rmatrix66> matrixMap;
   for (std::map<GmatBase*, Rvector6>::iterator i = stateMap.begin(); i != stateMap.end(); ++i)
      matrixMap[i->first] = CartesianToKeplerianCoverianceConvertionMatrix(i->first, i->second);

   // 2. Assemly whole conversion matrix
   Rmatrix conversionMatrix(map->size(),map->size());        // It is a zero matrix
   for(UnsignedInt i = 0; i < map->size(); )
   {
      if ((*map)[i]->elementName == "CartesianState")
      {
         // fill in conversion submatrix
         Rmatrix66 m = matrixMap[(*map)[i]->object];
         for(UnsignedInt row = 0; row < 6; ++row)
         {
            for(UnsignedInt col = 0; col < 6; ++col)
            {
               conversionMatrix.SetElement(i+row, i+col, m(row,col));
            }
         }
         // skip to next
         i = i + 6;
      }
      else
      {
         conversionMatrix(i,i) = 1.0;
         ++i;
      }
   }
   
   return conversionMatrix;
}


//-------------------------------------------------------------------------
// void DataFilter()
//-------------------------------------------------------------------------
/**
* This function is used to filter bad observation data records. It has
*   1. Measurement model's maximum residual filter
*   2. Data filter based on time span
*   3. Sigma editting
*/
//-------------------------------------------------------------------------
bool BatchEstimator::DataFilter()
{
   const ObservationData *currentObs =  measManager.GetObsData();                        // Get observation measurement data O
   const MeasurementData *calculatedMeas = measManager.GetMeasurement(modelsToAccess[0]);      // Get calculated measurement data C

   bool retVal = false;
   if (iterationsTaken == 0)
   {
      for (Integer i=0; i < currentObs->value.size(); ++i)
     {
         // 2.Data filtered based on sigma editting
         // 2.1. Specify Weight
         Real weight = 1.0;
         if (currentObs->noiseCovariance == NULL)
         {
            if ((*(calculatedMeas->covariance))(i,i) != 0.0)
               weight = 1.0 / (*(calculatedMeas->covariance))(i,i);
            else
               weight = 1.0;
         }
         else
               weight = 1.0 / (*(currentObs->noiseCovariance))(i,i);
         
         // 2.2. Filter based on maximum residual multiplier
         if (sqrt(weight)*abs(currentObs->value[i] - calculatedMeas->value[i]) > maxResidualMult)   // if (Wii*abs(O-C) > maximum residual multiplier) then throw away this data record
         {
            measManager.GetObsDataObject()->inUsed = false;
            measManager.GetObsDataObject()->removedReason = "IRMS";            // "IRMS": represent for OLSEInitialRMSSigma
            std::string filterName = "IRMS";

            retVal = true;
            break;
         }
      }
   }
   else
   {
     for (Integer i=0; i < currentObs->value.size(); ++i)
     {
         // Data filtered based on sigma editting
         // 1. Specify Weight
         Real weight = 1.0;
         if (currentObs->noiseCovariance == NULL)
         {
            if ((*(calculatedMeas->covariance))(i,i) != 0.0)
               weight = 1.0 / (*(calculatedMeas->covariance))(i,i);
            else
               weight = 1.0;
         }
         else
            weight = 1.0 / (*(currentObs->noiseCovariance))(i,i);
         
         // 2. Filter based on n-sigma
         Real sigmaVal = (chooseRMSP ? predictedRMS : newResidualRMS);
         if (sqrt(weight)*abs(currentObs->value[i] - calculatedMeas->value[i]) > (constMult*sigmaVal + additiveConst))   // if (Wii*abs(O-C) > k*sigma+ K) then throw away this data record
         {
            measManager.GetObsDataObject()->inUsed = false;
            measManager.GetObsDataObject()->removedReason = "OLSE";                     // "OLSE": represent for outer-loop sigma filter

            retVal = true;
            break;
         }
      }
   }

   return retVal;
}


//------------------------------------------------------------------------------
// Integer SchurInvert(Real *sum1, Integer array_size)
//------------------------------------------------------------------------------
/**
 * Matrix inversion routine using the Schur identity
 *
 * This method is a port of the inversion code from GTDS, as ported by Angel
 * Wang of Thinking Systems and then integrated into GMAT by D. Conway.
 *
 * @param sum1 The matrix to be inverted, packed in upper triangular form
 * @param array_size The size of the sum1 array
 *
 * @return 0 on success, anything else indicates a problem
 */
//------------------------------------------------------------------------------
Integer BatchEstimator::SchurInvert(Real *sum1, Integer array_size)
{
   #ifdef DEBUG_SCHUR
      MessageInterface::ShowMessage("Performing Schur inversion\n   ");
      MessageInterface::ShowMessage("array_size = %d\n", array_size);
      MessageInterface::ShowMessage("Packed array:   [");
      for (UnsignedInt i = 0; i < array_size; ++i)
      {
         if (i > 0)
            MessageInterface::ShowMessage(", ");
         MessageInterface::ShowMessage("%.15le", sum1[i]);
      }
      MessageInterface::ShowMessage("]\n");
   #endif

   Integer retval = -1;

   // Check to see if the upper left element is invertible
   if ((array_size > 0) && (sum1[0] != 0.0))
   {
      Real *delta = new Real[array_size];
      Integer ij = 0, now = ij + 1;
      Integer rowCount = (Integer)((GmatMathUtil::Sqrt(1 + array_size*8)-1)/2);

      sum1[0] = 1.0/ sum1[0];
      if (rowCount > 1)
      {
         Integer i, i1, j, j1, jl, jn, l, l1, lPlus1, n, nn, nMinus1;
         Integer rowCountMinus1 = rowCount - 1;

         // Recursively invert the n X n matrix knowing the inverse of the
         // (n-1) X (n-1) matrix until the inverted matrix is found
         for (n = 2; n <=rowCount; ++n)
         {
            nMinus1 = n-1;
            l1 = 0;

            // Compute delta working arrays
            for (l = 1; l <= nMinus1; ++l)
            {
               j1 = 0;
               delta[l-1] = 0.0;

               for (j = 1; j <= l; ++j)
               {
                  jl = j1 + l-1;
                  jn = j1 + n-1;
                  delta[l-1] = delta[l-1] + (sum1[jl] * sum1[jn]);
                  j1 +=  rowCount - j;
               }

               if (l != nMinus1)
               {
                  lPlus1 = l + 1;

                  for (j = lPlus1; j <= nMinus1; ++j)
                  {
                     jn = j1 + n-1;
                     jl = l1 + j-1;
                     delta[l-1] += (sum1[jl] * sum1[jn]);
                     j1 += rowCount - j;
                  }
                  l1 += rowCount - l;
               }
            }
            j1 = n;
            nn = rowCountMinus1 + n;

            // Compute W
            for (j = 1; j <= nMinus1; ++j)
            {
               sum1[nn-1] -= (delta[j-1] * sum1[j1-1]);
               j1 += rowCount - j;
            }

            // Check if observation is '0'; if so, throw an exception
            now = n + ij;
            if (now > rowCount)
               if (ij != 0)
                  break;

            if (sum1[nn-1] == 0.0)
               continue;

            sum1[nn-1] = 1.0 / sum1[nn-1];
            j1 = n;

            // Compute Y
            for (j=1; j <= nMinus1; ++j)
            {
               sum1[j1-1] = -delta[j-1] * sum1[nn-1];          // Calculate [H12];   GTDS MatSpec  Eq 8-162b
               j1 += rowCount - j;
            }

            // Compute X
            i1 = n;
            for (i=1; i <= nMinus1; ++i)
            {
               j1 = i;
               for (j=1; j <= i; ++j)
               {
                  sum1[j1-1] -= (sum1[i1-1] * delta[j-1]);       // Calculate [H22];   GTDS MatSpec Eq
                  j1 += rowCount - j;
               }
               i1 += rowCount - i;
            }
            rowCountMinus1 += rowCount - n;
         }
      }
      delete [] delta;
      retval = 0;
   }
   else
   {
      if (array_size == 0)
         throw SolverException("Schur inversion cannot proceed; the size of "
               "the array being inverted is zero");

      if (sum1[0] == 0.0)
         throw SolverException("Schur inversion cannot proceed; the upper "
               "left element of the array being inverted is zero");
   }

   return retval;
}

//------------------------------------------------------------------------------
// Integer CholeskyInvert(Real* SUM1, Integer array_size)
//------------------------------------------------------------------------------
/**
 * Matrix inversion routine using Cholesky decomposition
 *
 * This method is a port of the inversion code from GEODYN, as ported by Angel
 * Wang of Thinking Systems and then integrated into GMAT by D. Conway.
 *
 * @param sum1 The matrix to be inverted, packed in upper triangular form
 * @param array_size The size of the sum1 array
 *
 * @return 0 on success, anything else indicates a problem
 */
//------------------------------------------------------------------------------
Integer BatchEstimator::CholeskyInvert(Real* sum1, Integer array_size)
{
   Integer retval = -1;

   Integer rowCount = (Integer)((GmatMathUtil::Sqrt(1 + array_size*8) - 1) / 2);
   Integer i, i1, i2, i3, ist, iERowCount, iError = 0, il, il1, il2;
   Integer j, k, k1, kl, iLeRowCount, rowCountIf, iPivot;
   Real dPivot, din, dsum, tolerance;
   Real work;

   const Real epsilon = 1.0e-8;

   rowCountIf = 0;
   j = 1;

   for (k = 1; k <= rowCount; ++k)
   {
      iLeRowCount = k - 1;
      tolerance = abs(epsilon * sum1[j-1]);
      for (i = k; i <= rowCount; ++i)
      {
         dsum = 0.0;
         if(k != 1)
         {
            for (il = 1; il <= iLeRowCount; ++il)
            {
               kl = k-il;
               il1 = (kl-1) * rowCount - (kl-1) * kl / 2;
               dsum = dsum + sum1[il1 + k - 1] * sum1[il1 + i - 1];
            }
         }
         dsum = sum1[j-1] - dsum;
         if (i > k)
            sum1[j -1] = dsum * dPivot;
         else if (dsum > tolerance)
         {
            dPivot = sqrt(dsum);
            sum1[j-1] = dPivot;
            dPivot = 1.0/dPivot;
         }
         else if (iError < 0)
         {
            iError = k-1;
            dPivot = GmatMathUtil::Sqrt(dsum);
            sum1[j-1] = dPivot;
            dPivot = 1.0 / dPivot;
         }
         else if (dsum < 0.0)
         {
            retval = 1;
            break;            // Throw here?
         }

         j = j + 1;
      }
      j = j + rowCountIf;
   }

   if (retval == -1)
   {
      // Invert R
      j = (rowCount - 1) * rowCount + (3 - rowCount) * rowCount/2;

      sum1[j-1] = 1.0 / sum1[j-1];
      iPivot = j;

      for (i = 2; i <= rowCount; ++i)
      {
         j = iPivot - rowCountIf;
         iPivot = j - i;
         din = 1.0 / sum1[iPivot-1];
         sum1[iPivot-1] = din;

         i1 = rowCount + 2 - i;
         i2 = i - 1;
         i3 = i1 - 1;
         il1 = (i3 - 1) * rowCount - (i3 - 1) * i3/2;
         for (k1 = 1; k1 <= i2; ++k1)
         {
            k = rowCount + 1 - k1;
            j = j - 1;
            work = 0.0;
            for (il = i1; il <= k; ++il)
            {
               il2 = (il - 1) * rowCount - (il - 1) * il/2 + k;
               work = work + sum1[il1+il-1] * sum1[il2-1];
            }
            sum1[j-1] = -din * work;
         }
      }

      // Inverse(A) = INV(R) * TRN(INV(R));
      il = 1;
      for (i = 1; i <= rowCount; ++i)
      {
         il1 = (i - 1) * rowCount - (i - 1) * i/2;
         for (j = i; j <= rowCount; ++j)
         {
            il2 = (j - 1) * rowCount - (j - 1) * j/2;
            work = 0.0;
            for (k = j; k <= rowCount; ++k)
               work = work + sum1[il1+k-1] * sum1[il2+k-1];

            sum1[il-1] = work;
            il = il + 1;
         }
         il = il + rowCountIf;
      }
      retval = 0;
   }

   return retval;
}<|MERGE_RESOLUTION|>--- conflicted
+++ resolved
@@ -1006,22 +1006,15 @@
    esm.BufferObjects(&outerLoopBuffer);
    esm.MapObjectsToVector();
    
-<<<<<<< HEAD
-   estimationStatus = UNKNOWN;
-   // Convert estimation state from GMAT internal coordinate system to participants' coordinate system
-   GetEstimationState(aprioriSolveForState);
-
-=======
    estimationStatus = UNKNOWN;
    // Convert estimation state from GMAT internal coordinate system to participants' coordinate system
    GetEstimationStateForReport(aprioriSolveForState);
 
->>>>>>> b06f5247
    isInitialized = true;
    numDivIterations = 0;                       // It need to reset it's value when starting estimatimation calculation
 
 
-   // Get list of signal paths and specify the lenght of participants' column           // made changes by TUAN NGUYEN
+   // Get list of signal paths and specify the length of participants' column           // made changes by TUAN NGUYEN
    pcolumnLen = 12;                                                                      // made changes by TUAN NGUYEN
    std::vector<StringArray> signalPaths = measManager.GetSignalPathList();              // made changes by TUAN NGUYEN
    for(UnsignedInt i = 0; i < signalPaths.size(); ++i)                                  // made changes by TUAN NGUYEN
@@ -2406,17 +2399,10 @@
 
    /// 5. Write report header
    if (textFileMode == "Normal")
-<<<<<<< HEAD
-      textFile << "Iter      RecNum   UTCGregorian-Epoch       Obs Type           Units  Participants         Edit                     Obs (o)        Obs-Correction(O)                  Cal (C)       Residual (O-C)            Weight (W)             W*(O-C)^2         sqrt(W)*|O-C|      Elevation-Angle   \n";
-   else
-   {
-      textFile << "Iter      RecNum   UTCGregorian-Epoch      TAIModJulian-Epoch        Obs Type           Units  Participants         Edit                     Obs (O)        Obs-Correction(O)                  Cal (C)       Residual (O-C)            Weight (W)             W*(O-C)^2         sqrt(W)*|O-C|      Elevation-Angle     Partial-Derivatives";
-=======
       textFile << "Iter      RecNum   UTCGregorian-Epoch       Obs Type           Units  " << GmatStringUtil::GetAlignmentString("Participants         ", pcolumnLen) << "Edit                     Obs (o)        Obs-Correction(O)                  Cal (C)       Residual (O-C)            Weight (W)             W*(O-C)^2         sqrt(W)*|O-C|      Elevation-Angle   \n";
    else
    {
       textFile << "Iter      RecNum   UTCGregorian-Epoch      TAIModJulian-Epoch        Obs Type           Units  " << GmatStringUtil::GetAlignmentString("Participants         ", pcolumnLen) << "Edit                     Obs (O)        Obs-Correction(O)                  Cal (C)       Residual (O-C)            Weight (W)             W*(O-C)^2         sqrt(W)*|O-C|      Elevation-Angle     Partial-Derivatives";
->>>>>>> b06f5247
       // fill out N/A for partial derivative
       for (int i = 0; i < esm.GetStateMap()->size()-1; ++i)
          textFile << "                         ";
@@ -2528,19 +2514,6 @@
          }
      
          textFile << GmatStringUtil::GetAlignmentString(ss.str(), max_len + 3, GmatStringUtil::LEFT);
-<<<<<<< HEAD
-         textFile << GmatStringUtil::GetAlignmentString(GmatStringUtil::ToString(aprioriSolveForState[i], false, false), 25, GmatStringUtil::RIGHT) << "   "             // Apriori state
-                  << GmatStringUtil::GetAlignmentString(GmatStringUtil::ToString(previousSolveForState[i], false, false), 25, GmatStringUtil::RIGHT) << "   "            // initial state
-                  << GmatStringUtil::GetAlignmentString(GmatStringUtil::ToString(currentSolveForState[i], false, false), 25, GmatStringUtil::RIGHT) << "   "            // updated state
-                  << GmatStringUtil::GetAlignmentString(GmatStringUtil::ToString(currentSolveForState[i] - aprioriSolveForState[i], false, true), 25, GmatStringUtil::RIGHT)  << "   "   // Apriori - Current state
-                  << GmatStringUtil::GetAlignmentString(GmatStringUtil::ToString(currentSolveForState[i] - previousSolveForState[i], false, true), 25, GmatStringUtil::RIGHT) << "   "
-                  << GmatStringUtil::GetAlignmentString(GmatStringUtil::ToString(GmatMathUtil::Sqrt(covar(i,i)), false, true), 25, GmatStringUtil::RIGHT) << "\n";   // standard deviation
-      }
-      textFile << "\n";
-      
-
-      // Caluclate Keplerian covariance matrix
-=======
          textFile << GmatStringUtil::GetAlignmentString(GmatStringUtil::Trim(GmatStringUtil::ToString(aprioriSolveForState[i], false, false, true, 12, 24)), 25, GmatStringUtil::RIGHT) << "   "             // Apriori state
                   << GmatStringUtil::GetAlignmentString(GmatStringUtil::Trim(GmatStringUtil::ToString(previousSolveForState[i], false, false, true, 12, 24)), 25, GmatStringUtil::RIGHT) << "   "            // initial state
                   << GmatStringUtil::GetAlignmentString(GmatStringUtil::Trim(GmatStringUtil::ToString(currentSolveForState[i], false, false, true, 12, 24)), 25, GmatStringUtil::RIGHT) << "   "            // updated state
@@ -2552,7 +2525,6 @@
       
 
       // Caluclate Keplerian covariance matrix
->>>>>>> b06f5247
       Rmatrix convmatrix;
       bool valid = true;
       try
@@ -2613,13 +2585,12 @@
          {
             textFile << "   ";
             textFile << GmatStringUtil::GetAlignmentString(nameList[i], max_len + 3, GmatStringUtil::LEFT);
-<<<<<<< HEAD
-            textFile << GmatStringUtil::GetAlignmentString(GmatStringUtil::ToString(aprioriArr[i], false, false), 25, GmatStringUtil::RIGHT) << "   "             // Apriori state
-                     << GmatStringUtil::GetAlignmentString(GmatStringUtil::ToString(previousArr[i], false, false), 25, GmatStringUtil::RIGHT) << "   "            // initial state
-                     << GmatStringUtil::GetAlignmentString(GmatStringUtil::ToString(currentArr[i], false, false), 25, GmatStringUtil::RIGHT) << "   "            // updated state
-                     << GmatStringUtil::GetAlignmentString(GmatStringUtil::ToString(currentArr[i] - aprioriArr[i], false, true), 25, GmatStringUtil::RIGHT)  << "   "   // Apriori - Current state
-                     << GmatStringUtil::GetAlignmentString(GmatStringUtil::ToString(currentArr[i] - previousArr[i], false, true), 25, GmatStringUtil::RIGHT) << "   "
-                     << GmatStringUtil::GetAlignmentString(GmatStringUtil::ToString(stdArr[i], false, true), 25, GmatStringUtil::RIGHT) << "\n";   // standard deviation
+            textFile << GmatStringUtil::GetAlignmentString(GmatStringUtil::Trim(GmatStringUtil::ToString(aprioriArr[i], false, false, true, 12, 24)), 25, GmatStringUtil::RIGHT) << "   "             // Apriori state
+                     << GmatStringUtil::GetAlignmentString(GmatStringUtil::Trim(GmatStringUtil::ToString(previousArr[i], false, false, true, 12, 24)), 25, GmatStringUtil::RIGHT) << "   "            // initial state
+                     << GmatStringUtil::GetAlignmentString(GmatStringUtil::Trim(GmatStringUtil::ToString(currentArr[i], false, false, true, 12, 24)), 25, GmatStringUtil::RIGHT) << "   "            // updated state
+                     << GmatStringUtil::GetAlignmentString(GmatStringUtil::Trim(GmatStringUtil::ToString(currentArr[i] - aprioriArr[i], false, true, true, 12, 24)), 25, GmatStringUtil::RIGHT)  << "   "   // Apriori - Current state
+                     << GmatStringUtil::GetAlignmentString(GmatStringUtil::Trim(GmatStringUtil::ToString(currentArr[i] - previousArr[i], false, true, true, 12, 24)), 25, GmatStringUtil::RIGHT) << "   "
+                     << GmatStringUtil::GetAlignmentString(GmatStringUtil::Trim(GmatStringUtil::ToString(stdArr[i], false, true, true, 12, 24)), 25, GmatStringUtil::RIGHT) << "\n";   // standard deviation
          }         
       }
       
@@ -2993,387 +2964,6 @@
       case UNKNOWN:
          textFile << "Unknown\n";
          break;
-=======
-            textFile << GmatStringUtil::GetAlignmentString(GmatStringUtil::Trim(GmatStringUtil::ToString(aprioriArr[i], false, false, true, 12, 24)), 25, GmatStringUtil::RIGHT) << "   "             // Apriori state
-                     << GmatStringUtil::GetAlignmentString(GmatStringUtil::Trim(GmatStringUtil::ToString(previousArr[i], false, false, true, 12, 24)), 25, GmatStringUtil::RIGHT) << "   "            // initial state
-                     << GmatStringUtil::GetAlignmentString(GmatStringUtil::Trim(GmatStringUtil::ToString(currentArr[i], false, false, true, 12, 24)), 25, GmatStringUtil::RIGHT) << "   "            // updated state
-                     << GmatStringUtil::GetAlignmentString(GmatStringUtil::Trim(GmatStringUtil::ToString(currentArr[i] - aprioriArr[i], false, true, true, 12, 24)), 25, GmatStringUtil::RIGHT)  << "   "   // Apriori - Current state
-                     << GmatStringUtil::GetAlignmentString(GmatStringUtil::Trim(GmatStringUtil::ToString(currentArr[i] - previousArr[i], false, true, true, 12, 24)), 25, GmatStringUtil::RIGHT) << "   "
-                     << GmatStringUtil::GetAlignmentString(GmatStringUtil::Trim(GmatStringUtil::ToString(stdArr[i], false, true, true, 12, 24)), 25, GmatStringUtil::RIGHT) << "\n";   // standard deviation
-         }         
-      }
-      
-      /// 2. Write statistics
-      /// 2.1. Write statistics summary
-      textFile << "\n\n";
-      textFile << "Iteration " << iterationsTaken << ":  Statistics \n"
-               << "   Total Number Of Records     : " << GetMeasurementManager()->GetObservationDataList()->size() << "\n"
-               << "   Records Used For Estimation : " << measurementResiduals.size() << "\n"
-               << "   Records Removed Due To      : \n"
-               << "      No Computed Value Configuration Available : " << numRemovedRecords["U"] << "\n"
-               << "      Out of Ramped Table Range                 : " << numRemovedRecords["R"] << "\n"
-               << "      Signal Blocked                            : " << numRemovedRecords["B"] << "\n"
-               << "      Sigma Editing                             : " << ((iterationsTaken == 0)?numRemovedRecords["IRMS"]:numRemovedRecords["OLSE"]) << "\n\n";
-      
-      /// 2.2. Write statistics table:
-      if (statisticsTable["TOTAL NUM RECORDS"].size() > 0)
-      {
-         // Only write out statistics table when at least 1 measurement type is used for estimation
-         // 2.2.1. Write statistics table for ground station and measuremnet type
-         std::vector<Real> numberAllRec;                 // store number of all records for each groundstation and measurement type
-         std::vector<Real> numberAcceptedRec;            // store number of accepted records for each groundstation and measurement type
-         std::vector<Real> residual;                     // store residual for each groundstation and measurement type
-         std::vector<Real> allRecSubTotal;               // store number of all records for each ground station
-         std::vector<Real> acceptedRecSubTotal;          // store number of accepted records for each groundstation
-         std::vector<Real> residualSubTotal;             // store residual for each groundstation
-
-         ObjectMap objMap = GetConfiguredObjectMap();
-         ObjectArray groundStations;
-         for (std::map<std::string, GmatBase*>::iterator element = objMap.begin(); element != objMap.end(); ++element)
-         {
-            if (element->second->IsOfType(Gmat::GROUND_STATION))
-               groundStations.push_back(element->second);
-         }
-
-         StringArray sa; 
-         sa.push_back("TOTAL NUM RECORDS");
-         sa.push_back("ACCEPTED RECORDS");
-         sa.push_back("WEIGHTED RMS");
-         sa.push_back("MEAN RESIDUAL");
-         sa.push_back("STANDARD DEVIATION");
-
-         Real sumWeightedResSquare = 0.0;                // sum weighted residual quare
-         Real allNumRec = 0.0;                           // number of records
-         Real numRec = 0.0;                              // number of accepted records 
-         Real sumRes = 0.0;                              // sum of residual
-         Real sumResSquare = 0.0;                        // sum of residual square
-
-         for (UnsignedInt i = 0; i < sa.size(); ++i)
-         {
-            std::string gsName;
-
-            if (i == 0)
-            {
-               // Step 1: write table header:
-               textFile << "Observation Summary by Station\n";
-               std::stringstream ss1, ss2, ss3;
-               gsName = "";
-               ss1 << "                    ";
-               ss2 << "                    ";
-               ss3 << "--------------------";
-               for (std::map<std::string, Real>::iterator column = statisticsTable[sa[i]].begin(); column != statisticsTable[sa[i]].end(); ++column)
-               {
-                  std::string name = column->first;
-                  std::string gs = name.substr(0, name.find_first_of(' '));          // ground station ID
-                  std::string typeName = name.substr(name.find_first_of(' ')+1);     // measurment type
-
-                  // Get groundstation' name
-                  std::string strName = "";
-                  for(UnsignedInt j = 0; j < groundStations.size(); ++j)
-                  {
-                     if (groundStations[j]->GetStringParameter("Id") == gs)
-                     {
-                        strName = groundStations[j]->GetName();
-                        break;
-                     }
-                  }
-
-                  if (gs != gsName)
-                  {
-                     ss1 << GmatStringUtil::GetAlignmentString(strName + "  " + gs, 20, GmatStringUtil::RIGHT);
-                     ss2 << GmatStringUtil::GetAlignmentString("All", 20, GmatStringUtil::RIGHT);
-                     ss3 << "--------------------";
-                     gsName = gs;
-                  }
-                  ss1 << GmatStringUtil::GetAlignmentString(strName + "  " + gs, 20, GmatStringUtil::RIGHT);
-                  ss2 << GmatStringUtil::GetAlignmentString(typeName, 20, GmatStringUtil::RIGHT);
-                  ss3 << "--------------------";
-               }
-               textFile << ss1.str() << "\n";
-               textFile << ss2.str() << "\n";
-               textFile << ss3.str() << "\n";
-            }
-   
-            // Step 2: Write table contents:
-            gsName = statisticsTable[sa[i]].begin()->first;
-            std::stringstream ss4;
-
-            UnsignedInt index = 0;
-            UnsignedInt index1 = 0;
-            for (std::map<std::string, Real>::iterator column = statisticsTable[sa[i]].begin(); column != statisticsTable[sa[i]].end(); ++column)
-            {
-               std::string name = column->first;
-               std::string gs = name.substr(0, name.find_first_of(' '));
-               std::string typeName = name.substr(name.find_first_of(' ')+1);
-
-               if (column == statisticsTable[sa[i]].begin())
-                  textFile << GmatStringUtil::GetAlignmentString(sa[i],20);
-
-               switch (i)
-               {
-               case 0:
-                  {
-                     numberAllRec.push_back(column->second);
-                     allNumRec += column->second;                           // sum of all number of records
-                     Integer value = column->second;                        // convert real to integer
-                     ss4 << GmatStringUtil::GetAlignmentString(GmatStringUtil::ToString(value), 20, GmatStringUtil::RIGHT);
-                  }
-                  break;
-               case 1:
-                  {
-                     numberAcceptedRec.push_back(column->second);
-                     numRec += column->second;                               // sum of all number of accepted records
-                     Integer value = column->second;                         // convert real to integer
-                     Real percent = column->second*100/numberAllRec[index];   // calculate percentage
-                     std::string sval = GmatStringUtil::ToString(percent, 2) + "% " + GmatStringUtil::ToString(value, 8);
-                     ss4 << GmatStringUtil::GetAlignmentString(sval, 20, GmatStringUtil::RIGHT);
-                  }
-                  break;
-               case 2:
-                  {
-                     sumWeightedResSquare += column->second;                 // sum of all weighted residual
-                     ss4 << GmatStringUtil::GetAlignmentString(GmatStringUtil::ToString(GmatMathUtil::Sqrt(column->second/numberAcceptedRec[index]), 8), 20, GmatStringUtil::RIGHT);
-                  }
-                  break;
-               case 3:
-                  {
-                     residual.push_back(column->second);
-                     sumRes += column->second;                               // sum of all residual
-                     ss4 << GmatStringUtil::GetAlignmentString(GmatStringUtil::ToString(column->second/numberAcceptedRec[index], 8), 20, GmatStringUtil::RIGHT);
-                  }
-                  break;
-               case 4:
-                  {
-                     Real res_aver = residual[index]/ numberAcceptedRec[index];
-                     sumResSquare += column->second;                         // sum of all residual square
-                     Real value = GmatMathUtil::Sqrt(column->second/numberAcceptedRec[index] - res_aver*res_aver);
-                     ss4 << GmatStringUtil::GetAlignmentString(GmatStringUtil::ToString(value, 8), 20, GmatStringUtil::RIGHT);
-                  }
-                  break;
-               }
-
-
-               if (gs != gsName)
-               {
-                  switch (i)
-                  {
-                  case 0:
-                     {
-                        allRecSubTotal.push_back(allNumRec);
-                        Integer value = allNumRec;                           // change type from real to integer
-                        textFile << GmatStringUtil::GetAlignmentString(GmatStringUtil::ToString(value), 20, GmatStringUtil::RIGHT);
-                     }
-                     break;
-                  case 1:
-                     {
-                        acceptedRecSubTotal.push_back(numRec);
-                        Integer value = numRec;                              // change type from real to integer
-                        Real percent = numRec*100/allRecSubTotal[index1];    // calculate percentage
-                        std::string sval = GmatStringUtil::ToString(percent, 2) + "% " + GmatStringUtil::ToString(value, 8);
-                        textFile << GmatStringUtil::GetAlignmentString(sval, 20, GmatStringUtil::RIGHT);
-                     }
-                     break;
-                  case 2:
-                     textFile << GmatStringUtil::GetAlignmentString(GmatStringUtil::ToString(GmatMathUtil::Sqrt(sumWeightedResSquare/acceptedRecSubTotal[index1]), 8), 20, GmatStringUtil::RIGHT);
-                     break;
-                  case 3:
-                     {
-                        residualSubTotal.push_back(sumRes);
-                        textFile << GmatStringUtil::GetAlignmentString(GmatStringUtil::ToString(sumRes/acceptedRecSubTotal[index1], 8), 20, GmatStringUtil::RIGHT);
-                     }
-                     break;
-                  case 4:
-                     {
-                        Real res_aver = residualSubTotal[index1]/acceptedRecSubTotal[index1];
-                        Real resSquare_aver = sumResSquare/acceptedRecSubTotal[index1];
-                        Real value = GmatMathUtil::Sqrt(resSquare_aver - res_aver*res_aver);
-                        textFile << GmatStringUtil::GetAlignmentString(GmatStringUtil::ToString(value, 8), 20, GmatStringUtil::RIGHT);
-                     }
-                     break;
-                  }
-                  ++index1;
-
-                  textFile << ss4.str();
-                  ss4.str(""); 
-                  allNumRec = 0.0;
-                  numRec = 0.0;
-                  sumWeightedResSquare = 0.0;
-                  sumRes = 0.0;
-                  sumResSquare = 0.0;
-
-                  gsName = gs;
-               }
-
-               ++index;
-            }
-            textFile << "\n";
-         }
-         textFile << "\n\n";
-
-
-         // 2.2.2. Write statistics table for measuremnet type
-         numberAllRec.clear();
-         numberAcceptedRec.clear();
-         residual.clear();
-
-         sumWeightedResSquare = 0.0;          // sum of weighted residual square
-         allNumRec = 0.0;                     // sum of number of all records
-         numRec = 0.0;                        // sum of number of accepted records
-         sumRes = 0.0;                        // sum of residual
-         sumResSquare = 0.0;                  // sum of residual square
-         for (UnsignedInt i = 0; i < sa.size(); ++i)
-         {
-            std::string typeName;
-
-            if (i == 0)
-            {
-               // Step 1: write table header:
-               textFile << "Observation Summary by Data Type\n";
-               std::stringstream ss1, ss2;
-               ss1 << "                         " << "            All";
-               ss2 << "-------------------------" << "---------------";
-               for (std::map<std::string, Real>::iterator column = statisticsTable1[sa[i]].begin(); column != statisticsTable1[sa[i]].end(); ++column)
-               {
-                  typeName = column->first;
-                  ss1 << GmatStringUtil::GetAlignmentString(typeName, 20, GmatStringUtil::RIGHT);
-                  ss2 << "--------------------";
-               }
-               textFile << ss1.str() << "\n";
-               textFile << ss2.str() << "\n";
-            }
-   
-            // Step 2: Write table contents:   
-            std::stringstream ss5;
-            UnsignedInt index = 0;
-            for (std::map<std::string, Real>::iterator column = statisticsTable1[sa[i]].begin(); column != statisticsTable1[sa[i]].end(); ++column)
-            {
-               switch (i)
-               {
-               case 0:
-                  {
-                     numberAllRec.push_back(column->second);
-                     allNumRec += column->second;                  // sum of all number of records
-                     Integer value = column->second;               // convert real to integer
-                     ss5 << GmatStringUtil::GetAlignmentString(GmatStringUtil::ToString(value), 20, GmatStringUtil::RIGHT);
-                  }
-                  break;
-               case 1:
-                  {
-                     numberAcceptedRec.push_back(column->second);
-                     numRec += column->second;                    // sum of all accepted records
-                     Integer value = column->second;              // convert real to integer
-                     Real percent = column->second*100/ numberAllRec[index];
-                     std::string sval = GmatStringUtil::ToString(percent, 2) + "% " + GmatStringUtil::ToString(value, 8);
-                     ss5 << GmatStringUtil::GetAlignmentString(sval, 20, GmatStringUtil::RIGHT);
-                  }
-                  break;
-               case 2:
-                  {
-                     sumWeightedResSquare += column->second;      // sum of weighted residual square 
-                     ss5 << GmatStringUtil::GetAlignmentString(GmatStringUtil::ToString(GmatMathUtil::Sqrt(column->second/numberAcceptedRec[index]), 8), 20, GmatStringUtil::RIGHT);
-                  }
-                  break;
-               case 3:
-                  {
-                     residual.push_back(column->second);
-                     sumRes += column->second;                    // sum of residuals
-                     ss5 << GmatStringUtil::GetAlignmentString(GmatStringUtil::ToString(column->second/numberAcceptedRec[index], 8), 20, GmatStringUtil::RIGHT);
-                  }
-                  break;
-               case 4:
-                  {
-                     sumResSquare += column->second;             // sum of residual square 
-                     Real res_aver = residual[index]/ numberAcceptedRec[index];
-                     Real resSquare_aver = column->second/numberAcceptedRec[index];
-                     Real value = GmatMathUtil::Sqrt(resSquare_aver - res_aver*res_aver);
-                     ss5 << GmatStringUtil::GetAlignmentString(GmatStringUtil::ToString(value, 8), 20, GmatStringUtil::RIGHT);
-                  }
-                  break;
-               }
-
-               ++index;
-            }
-            
-            // Calculate total:
-            textFile << GmatStringUtil::GetAlignmentString(sa[i], 20);
-
-            switch(i)
-            {
-            case 0:
-               {
-                  Integer value = allNumRec;
-                  textFile << GmatStringUtil::GetAlignmentString(GmatStringUtil::ToString(value), 20, GmatStringUtil::RIGHT);
-               }
-               break;
-            case 1:
-               {
-                  Integer value = numRec;                            // convert real to integer
-                  Real percent = numRec*100/allNumRec;
-                  std::string sval = GmatStringUtil::ToString(percent, 2) + "% "+ GmatStringUtil::ToString(value, 8);
-                  textFile << GmatStringUtil::GetAlignmentString(sval, 20, GmatStringUtil::RIGHT);
-               }
-               break;
-            case 2:
-               textFile << GmatStringUtil::GetAlignmentString(GmatStringUtil::ToString(GmatMathUtil::Sqrt(sumWeightedResSquare/numRec), 8), 20, GmatStringUtil::RIGHT);
-               break;
-            case 3:
-               textFile << GmatStringUtil::GetAlignmentString(GmatStringUtil::ToString(sumRes/numRec, 8), 20, GmatStringUtil::RIGHT);
-               break;
-            case 4:
-               {
-                  Real res_aver = sumRes/numRec;
-                  Real resSquare_aver = sumResSquare/numRec;
-                  Real value = GmatMathUtil::Sqrt(resSquare_aver - res_aver*res_aver);
-                  textFile << GmatStringUtil::GetAlignmentString(GmatStringUtil::ToString(value, 8), 20, GmatStringUtil::RIGHT);
-               }
-               break;
-            }
-
-            textFile << ss5.str() << "\n";
-            ss5.str("");
-         }
-
-
-      }
-      textFile << "\n\n";
-
-      /// 2.3. Write WRMS and Predicted WRMS:
-      textFile.precision(12);
-      textFile << "   WeightedRMS Residuals  : " << newResidualRMS << "\n"
-               << "   PredictedRMS Residuals : " << predictedRMS << "\n";
-   }
-   
-
-   if ((sState == CHECKINGRUN)||(sState == FINISHED))
-   {
-      textFile << "   DC Status              : ";
-      switch(estimationStatus)
-      {
-      case ABSOLUTETOL_CONVERGED:
-         textFile << "Absolute Tolerance Converged\n";
-         break;
-      case RELATIVETOL_CONVERGED:
-         textFile << "Relative Tolerance Converged\n";
-         break;
-      case ABS_AND_REL_TOL_CONVERGED:
-         textFile << "Absolute and Relative Tolerance Converged\n";
-         break;
-      case MAX_CONSECUTIVE_DIVERGED:
-         textFile << "Maximum Consecutive Diverged\n";
-         break;
-      case MAX_ITERATIONS_DIVERGED:
-         textFile << "Maximum Iterations Diverged\n";
-         break;
-      case CONVERGING:
-         textFile << "Converging\n";
-         break;
-      case DIVERGING:
-         textFile << "Diverging\n";
-         break;
-      case UNKNOWN:
-         textFile << "Unknown\n";
-         break;
->>>>>>> b06f5247
       }
    }
 
