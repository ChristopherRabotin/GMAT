--- conflicted
+++ resolved
@@ -159,13 +159,7 @@
    virtual std::string    GetProgressString();
 
    Integer SchurInvert(Real *SUM1, Integer array_size);
-<<<<<<< HEAD
-//   Integer CholInvert(Real *SUM1, Integer array_size);
-=======
    Integer CholeskyInvert(Real *SUM1, Integer array_size);
-
-   virtual bool            DataFilter();                    // made changes by TUAN NGUYEN
->>>>>>> a5ae4ac4
 
    virtual bool            DataFilter();                    // made changes by TUAN NGUYEN
 
