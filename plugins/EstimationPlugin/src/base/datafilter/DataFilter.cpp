--- conflicted
+++ resolved
@@ -25,7 +25,7 @@
 #include "TimeSystemConverter.hpp"
 #include "MessageInterface.hpp"
 #include "MeasurementException.hpp"
-#include "DateUtil.hpp"
+#include "DateUtil.hpp" 
 #include "StringUtil.hpp"
 #include <sstream>
 
@@ -101,11 +101,7 @@
    trackers.push_back("All");
    dataTypes.push_back("All");
 
-<<<<<<< HEAD
-   dataTypesMap["Range_KM"]          = "Range";
-=======
    dataTypesMap["Range_KM"]          = "Range_KM";     // "Range";      // made changes by TUAN NGUYEN
->>>>>>> b4db0d64
    dataTypesMap["Range_RU"]          = "DSNRange";
    dataTypesMap["Doppler_Hz"]        = "Doppler";
    dataTypesMap["Doppler_RangeRate"] = "RangeRate";
@@ -181,23 +177,23 @@
    {
       GmatBase::operator=(saf);
 
-      fileNames       = saf.fileNames;
-      observers       = saf.observers;
+      fileNames    = saf.fileNames;
+      observers    = saf.observers;
       observerObjects = saf.observerObjects;
       allObserver     = saf.allObserver;
-      trackers        = saf.trackers;
+      trackers     = saf.trackers;
       trackerObjects  = saf.trackerObjects;
       allTracker      = saf.allTracker;
-      dataTypes       = saf.dataTypes;
+      dataTypes    = saf.dataTypes;
       allDataType     = saf.allDataType;
-      epochFormat     = saf.epochFormat;
-      initialEpoch    = saf.initialEpoch;
-      finalEpoch      = saf.finalEpoch;
-      epochStart      = saf.epochStart;
-      epochEnd        = saf.epochEnd;
-      strands         = saf.strands;
-      dataTypesMap    = saf.dataTypesMap;
-      isChecked       = false;
+      epochFormat  = saf.epochFormat;
+      initialEpoch = saf.initialEpoch;
+      finalEpoch   = saf.finalEpoch;
+      epochStart   = saf.epochStart;
+      epochEnd     = saf.epochEnd;
+      strands      = saf.strands;
+      dataTypesMap = saf.dataTypesMap;
+      isChecked    = false;
    }
 
    return *this;
