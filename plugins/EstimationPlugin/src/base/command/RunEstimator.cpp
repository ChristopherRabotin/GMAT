<<<<<<< HEAD
//$Id: RunEstimator.cpp 1398 2011-04-21 20:39:37Z ljun@NDC $
//------------------------------------------------------------------------------
//                         RunEstimator
//------------------------------------------------------------------------------
// GMAT: General Mission Analysis Tool
//
// Copyright (c) 2002-2014 United States Government as represented by the
// Administrator of The National Aeronautics and Space Administration.
// All Other Rights Reserved.
//
// Developed jointly by NASA/GSFC and Thinking Systems, Inc. under contract
// number NNG06CA54C
//
// Author: Darrel J. Conway, Thinking Systems, Inc.
// Created: 2009/08/03
//
/**
 * Implementation of the Mission Control Sequence command that drives estimation
 */
//------------------------------------------------------------------------------


#include "RunEstimator.hpp"

#include "MessageInterface.hpp"
#include "ODEModel.hpp"

//#define DEBUG_INITIALIZATION
//#define DEBUG_EXECUTION
//#define DEBUG_STATE
//#define DEBUG_STATE_RESETS
//#define DEBUG_EVENT_STATE
//#define DEBUG_LOAD_SOLVEFORS
//#define DEBUG_INITIAL_STATE


//------------------------------------------------------------------------------
// RunEstimator()
//------------------------------------------------------------------------------
/**
 * Default constructor
 */
//------------------------------------------------------------------------------
RunEstimator::RunEstimator() :
   RunSolver               ("RunEstimator"),
   theEstimator            (NULL),
   commandRunning          (false),
   commandComplete         (false),
   propPrepared            (false),
   estimationOffset        (0.0),
   bufferFilled            (false),
   currentEvent            (NULL),
   eventProcessComplete    (false),
   eventMan                (NULL)
{
   overridePropInit = true;
//   needReinitialize = false;                 // made changes by TUAN NGUYEN
   delayInitialization = true;                 // made changes by TUAN NGUYEN
}


//------------------------------------------------------------------------------
// ~RunEstimator()
//------------------------------------------------------------------------------
/**
 * Destructor
 */
//------------------------------------------------------------------------------
RunEstimator::~RunEstimator()
{
   if (theEstimator)
      delete theEstimator;
}


//------------------------------------------------------------------------------
// RunEstimator(const RunEstimator & rs)
//------------------------------------------------------------------------------
/**
 * Copy constructor
 *
 * @param rs The command that is copied into the new one
 */
//------------------------------------------------------------------------------
RunEstimator::RunEstimator(const RunEstimator & rs) :
   RunSolver               (rs),
   theEstimator            (NULL),
   commandRunning          (false),
   commandComplete         (false),
   propPrepared            (false),
   estimationOffset        (rs.estimationOffset),
   bufferFilled            (false),
   currentEvent            (NULL),
   eventProcessComplete    (false),
   eventMan                (NULL)
{
   overridePropInit = true;
//   needReinitialize = false;                  // made changes by TUAN NGUYEN
   delayInitialization = true;                 // made changes by TUAN NGUYEN
}

//------------------------------------------------------------------------------
// RunEstimator& operator=(const RunEstimator & rs)
//------------------------------------------------------------------------------
/**
 * Assignment operator
 *
 * @param rs The RunEstimator object that supplies properties this one needs
 *
 * @return A reference to this instance
 */
//------------------------------------------------------------------------------
RunEstimator& RunEstimator::operator=(const RunEstimator & rs)
{
   if (&rs != this)
   {
      RunSolver::operator=(rs);

      theEstimator     = NULL;
      commandRunning   = false;
      commandComplete  = false;
      overridePropInit = true;
      propPrepared     = false;
      estimationOffset = rs.estimationOffset;
      bufferFilled     = false;
      currentEvent     = NULL;
      eventProcessComplete = false;
      eventMan         = NULL;
   }

   return *this;
}

//------------------------------------------------------------------------------
// GmatBase *Clone() const
//------------------------------------------------------------------------------
/**
 * Cleates a duplicate of a RunEstimator object
 *
 * @return a clone of the object
 */
//------------------------------------------------------------------------------
GmatBase *RunEstimator::Clone() const
{
   return new RunEstimator(*this);
}


//------------------------------------------------------------------------------
// std::string GetRefObjectName(const Gmat::ObjectType type) const
//------------------------------------------------------------------------------
/**
 * Accesses names for referenced objects.
 *
 * @param type Type of object requested.
 *
 * @return the referenced object's name.
 */
//------------------------------------------------------------------------------
std::string RunEstimator::GetRefObjectName(const Gmat::ObjectType type) const
{
   switch (type)
   {
      case Gmat::SOLVER:
         #ifdef DEBUG_RUN_Estimator
            MessageInterface::ShowMessage
               ("Getting RunEstimator reference solver name\n");
         #endif
         return solverName;

      default:
         ;
   }

   return RunSolver::GetRefObjectName(type);
}



//------------------------------------------------------------------------------
// bool SetRefObjectName(const Gmat::ObjectType type, const std::string &name)
//------------------------------------------------------------------------------
/**
 * Sets names for referenced objects.
 *
 * @param type Type of the object.
 * @param name Name of the object.
 *
 * @return true if the name was set, false if not.
 */
//------------------------------------------------------------------------------
bool RunEstimator::SetRefObjectName(const Gmat::ObjectType type,
                                     const std::string &name)
{
   if (type == Gmat::SOLVER)
   {
      solverName = name;
      return true;
   }

   return RunSolver::SetRefObjectName(type, name);
}



//------------------------------------------------------------------------------
//  bool RenameRefObject(const Gmat::ObjectType type,
//                       const std::string &oldName, const std::string &newName)
//------------------------------------------------------------------------------
/**
 * Renames referenced objects.
 *
 * @param type Type of the object that is renamed.
 * @param oldName The current name for the object.
 * @param newName The name the object has when this operation is complete.
 *
 * @return true on success.
 */
//------------------------------------------------------------------------------
bool RunEstimator::RenameRefObject(const Gmat::ObjectType type,
                                    const std::string &oldName,
                                    const std::string &newName)
{
   // RunEstimator needs to know about Solver name only
   if (type != Gmat::SOLVER)
      return RunSolver::RenameRefObject(type, oldName, newName);

   if (solverName == oldName)
   {
      solverName = newName;
      return true;
   }

   return false;
}


//------------------------------------------------------------------------------
//  const std::string GetGeneratingString(Gmat::WriteMode mode,
//        const std::string &prefix, const std::string &useName)
//------------------------------------------------------------------------------
/**
 * Method used to retrieve the string that was parsed to build this GmatCommand.
 *
 * This method is used to retrieve the GmatCommand string from the script that
 * was parsed to build the GmatCommand.  It is used to save the script line, so
 * that the script can be written to a file without inverting the steps taken to
 * set up the internal object data.  As a side benefit, the script line is
 * available in the GmatCommand structure for debugging purposes.
 *
 * @param mode    Specifies the type of serialization requested.
 * @param prefix  Optional prefix appended to the object's name. (Used for
 *                indentation)
 * @param useName Name that replaces the object's name (Not yet used
 *                in commands).
 *
 * @return The script line that defines this GmatCommand.
 */
//------------------------------------------------------------------------------
const std::string& RunEstimator::GetGeneratingString(Gmat::WriteMode mode,
      const std::string &prefix, const std::string &useName)
{
   generatingString = prefix + "RunEstimator " + solverName + ";";

   return RunSolver::GetGeneratingString(mode, prefix, useName);
}


//------------------------------------------------------------------------------
// bool Initialize()
//------------------------------------------------------------------------------
/**
 * Prepares the command for execution
 *
 * This method prepares the Estimator and associated measurement manager and
 * measurements for the simulation process.  Referenced objects are cloned or
 * set as needed in this method.
 *
 * The propagation subsystem is prepared in the base class components of the
 * command.  RunEstimator generaqtes teh PropSetup clones at this level, but
 * leaves the rest of the initialization process for the PropSetups in the base
 * class method, which is called from this method.
 *
 * @return true on success, false on failure
 */
//------------------------------------------------------------------------------
bool RunEstimator::Initialize()
{
#ifdef DEBUG_INITIALIZATION
   MessageInterface::ShowMessage("Start RunEstimator::Initialize()\n");
#endif

   // This step is used to delay to initialize until it runs Execute() function.
   // It is needed due to no observation data available before simulation. As a result,
   // no tracking configurations are auto generated for estimation. After simulation 
   // step is completed, based on simulation data, GMAT generates tracking 
   // configuration automatically for estimation step. 
   if (delayInitialization)
   {
      #ifdef DEBUG_INITIALIZATION
         MessageInterface::ShowMessage("Exit RunEstimator::Initialize():   delay initialization to the next time\n"); 
      #endif
      return true;
   }

   // if it is initizlized, does not need to do it again
   if (isInitialized)
      return true;

   bool retval = false;

   // First set the Estimator object
   if (solverName == "")
      throw CommandException("Cannot initialize RunEstimator command -- the "
            "Estimator name is not specified.");

   // Clear the old clone if it was set
   if (theEstimator != NULL)
      delete theEstimator;

   GmatBase *simObj = FindObject(solverName);
   if (simObj == NULL)
      throw CommandException("Cannot initialize RunEstimator command -- the "
            "Estimator named " + solverName + " cannot be found.");

   if (!simObj->IsOfType("Estimator"))
      throw CommandException("Cannot initialize RunEstimator command -- the "
            "object named " + solverName + " is not a Estimator.");

      #ifdef DEBUG_INITIALIZATION
         MessageInterface::ShowMessage("RunEstimator::Initialize():   step 1\n"); 
      #endif
   theEstimator = (Estimator*)(simObj->Clone());
      #ifdef DEBUG_INITIALIZATION
         MessageInterface::ShowMessage("RunEstimator::Initialize():   step 1.1\n"); 
      #endif
   theEstimator->SetDelayInitialization(false);                           // made changes by TUAN NGUYEN
      #ifdef DEBUG_INITIALIZATION
         MessageInterface::ShowMessage("RunEstimator::Initialize():   step 1.2\n"); 
      #endif
   theEstimator->Initialize();                                            // made changes by TUAN NGUYEN

   theEstimator->TakeAction("ResetInstanceCount");
   simObj->TakeAction("ResetInstanceCount");
   theEstimator->TakeAction("IncrementInstanceCount");
   simObj->TakeAction("IncrementInstanceCount");

   // Set the observation data streams for the measurement manager
   MeasurementManager *measman = theEstimator->GetMeasurementManager();
   StringArray streamList = measman->GetStreamList();
   for (UnsignedInt ms = 0; ms < streamList.size(); ++ms)
   {
      GmatBase *obj = FindObject(streamList[ms]);
      if (obj != NULL)
      {
         if (obj->IsOfType(Gmat::DATASTREAM))
         {
            DataFile *df = (DataFile*)obj;
            measman->SetStreamObject(df);
         }
      }
      else
         throw CommandException("Did not find the object named " +
               streamList[ms]);
   }

///// Check for generic approach here
   // Set the ramp table data streams for the measurement manager
   streamList = measman->GetRampTableDataStreamList();
   for (UnsignedInt ms = 0; ms < streamList.size(); ++ms)
   {
      GmatBase *obj = FindObject(streamList[ms]);
      if (obj != NULL)
      {
         if (obj->IsOfType(Gmat::DATASTREAM))
         {
            DataFile *df = (DataFile*)obj;
            measman->SetRampTableDataStreamObject(df);
         }
         else
            MessageInterface::ShowMessage("Object '%s' is not Gmat::DATASTREAM\n", obj->GetName().c_str());
      }
      else
      {
         throw CommandException("Error: Did not find the object named " + 
               streamList[ms]);
      }
   }

   // All the code of initialize was moved to PreExcecution() function

   retval = true;
   isInitialized = retval;

#ifdef DEBUG_INITIALIZATION
   MessageInterface::ShowMessage("Exit RunEstimator::Initialize()\n");
#endif
   return retval;
}



void RunEstimator::LoadSolveForsToESM()
{
#ifdef DEBUG_LOAD_SOLVEFORS
   MessageInterface::ShowMessage("RunEstimator::LoadSolveForsToEMS()  enter\n");
#endif

   EstimationStateManager *esm = theEstimator->GetEstimationStateManager();
   StringArray names = theEstimator->GetMeasurementManager()->GetParticipantList();

   ObjectMap objectmap = GetConfiguredObjectMap();

   for (ObjectMap::iterator i = objectmap.begin(); i != objectmap.end(); ++i)
   {
      if (find(names.begin(), names.end(), (*i).first) != names.end())
      {
         // Set solve-for for all participants. If participant does not have solve-for defined in it, 
         // esm->SetProperty rejects the set request and return false otherwise return true
         esm->SetProperty((*i).second);
      }
   }

#ifdef DEBUG_LOAD_SOLVEFORS
   MessageInterface::ShowMessage("RunEstimator::LoadSolveForsToEMS()  exit\n");
#endif

}



//------------------------------------------------------------------------------
// void SetPropagationProperties(PropagationStateManager *psm)
//------------------------------------------------------------------------------
/**
 * An interface used to set specific additional propagation properties as
 * needed.
 *
 * @param psm A PropagationStateManager that controls the propagation state
 *            vector
 */
//------------------------------------------------------------------------------
void RunEstimator::SetPropagationProperties(PropagationStateManager *psm)
{
   ObjectArray pObjects;
   psm->GetStateObjects(pObjects, Gmat::UNKNOWN_OBJECT);

   for (ObjectArray::iterator p = pObjects.begin(); p != pObjects.end(); ++p)
   {
      if ((*p)->IsOfType(Gmat::SPACEOBJECT))
      {
         psm->SetProperty("STM", *p);
      }
   }
}


//------------------------------------------------------------------------------
// bool PreExecution()
//------------------------------------------------------------------------------
/**
* This function plays the role as Initialize() function due to RunEstimator 
* delays initialization til before execution step.
*
* Note that: codes in the old Initialize function were moved here
*
*/
//------------------------------------------------------------------------------
bool RunEstimator::PreExecution()
{
   bool retval = false;
   if (Initialize())                                                       // made changes by TUAN NGUYEN
   {
      retval = theEstimator->Reinitialize();                               // made changes by TUAN NGUYEN

      // Load participant names to estimation state manager 
      MeasurementManager *measman = theEstimator->GetMeasurementManager();
      EstimationStateManager *esm = theEstimator->GetEstimationStateManager();
      StringArray participants = measman->GetParticipantList();
      esm->SetParticipantList(participants);
      
      // Load solve for objects to esm                                   // made changes by TUAN NGUYEN
      LoadSolveForsToESM();                                              // made changes by TUAN NGUYEN

      // Pass in the objects
      StringArray objList = esm->GetObjectList("");
      for (UnsignedInt i = 0; i < objList.size(); ++i)
      {
         std::string propName = objList[i];
         std::string objName = propName;
         std::string refObjectName = "";
         size_t loc = propName.find('.');              // change from std::string::size_type to size_t in order to compatible with C++98 and C++11       // made changes by TUAN NGUYEN
         if (loc != propName.npos)
         {
            objName = propName.substr(0, loc);
            refObjectName = propName.substr(loc+1);
         }

         GmatBase* obj = FindObject(objName);
         // if referent object is used, set referent object to be solve-for object 
         // ex: propName = "CAN.ErrorModel1". Referent object is "ErrorModel1". It needs to set object ErrorModel1 to estimation state mananger   
         if (refObjectName != "")
         { 
            GmatBase* refObj = obj->GetRefObject(Gmat::UNKNOWN_OBJECT, propName);         // made changes by TUAN NGUYEN
            obj = refObj;
         }

         if (obj != NULL)
            esm->SetObject(obj);
      }

      esm->BuildState();

      // Find the event manager and store its pointer
      if (triggerManagers == NULL)
          throw CommandException("The Event Manager pointer was not set on the "
            "RunEstimator command");

      for (UnsignedInt i = 0; i < triggerManagers->size(); ++i)
      {
         #ifdef DEBUG_INITIALIZATION
            MessageInterface::ShowMessage("RunEstimator has an TriggerManager of "
               "type %s, id %d\n",
               (*triggerManagers)[i]->GetTriggerTypeString().c_str(),
               (*triggerManagers)[i]->GetTriggerType());
         #endif
         if ((*triggerManagers)[i]->GetTriggerType() == Gmat::EVENT)
         {
            eventMan = (EventManager*)(*triggerManagers)[i];
            #ifdef DEBUG_INITIALIZATION
               MessageInterface::ShowMessage("RunEstimator has an EventManager of "
                  "type %s\n", eventMan->GetTriggerTypeString().c_str());
            #endif
         }
      }
      if (eventMan == NULL)
         throw CommandException("The EventManager pointer was not set on the "
            "RunEstimator command");

      // Next comes the propagator
      PropSetup *obj = theEstimator->GetPropagator();

      #ifdef DEBUG_INITIALIZATION
         MessageInterface::ShowMessage("Propagator at address %p ", obj);
         if (obj != NULL)
            MessageInterface::ShowMessage("is named %s\n",
               obj->GetName().c_str());
         else
            MessageInterface::ShowMessage("is not yet set\n");
      #endif

      if (obj != NULL)
      {
         if (obj->IsOfType(Gmat::PROP_SETUP))
         {
            PropSetup *ps = (PropSetup*)obj->Clone();

            // RunEstimator only manages one PropSetup.  If that changes, so
            // does this code
            if (propagators.size() > 0)
            {
               for (std::vector<PropSetup*>::iterator pp = propagators.begin();
                  pp != propagators.end(); ++pp)
               {
                  delete (*pp);
               }
               propagators.clear();
               p.clear();
               fm.clear();
            }

            propagators.push_back(ps);
            p.push_back(ps->GetPropagator());
            fm.push_back(ps->GetODEModel());
            eventMan->SetObject(ps);

            //retval = true;
         }
      }
      else
         throw CommandException("Cannot initialize RunEstimator command; the "
            "propagator pointer in the Estimator " +
            theEstimator->GetName() + " is NULL.");

      #ifdef DEBUG_INITIALIZATION
         MessageInterface::ShowMessage("RunEstimator command found %d "
            "participants\n", participants.size());
      #endif

      propObjectNames.clear();
      propObjectNames.push_back(participants);
      propPrepared = false;

      // Now we can initialize the propagation subsystem by calling up the
      // inheritance tree.
      try
      {
         isInitialized = RunSolver::Initialize();
      } catch(GmatBaseException e)
      {
         MessageInterface::ShowMessage(" *** message: %s\n", e.GetDetails().c_str());
      }
   }

   return retval;
}


//------------------------------------------------------------------------------
// bool Execute()
//------------------------------------------------------------------------------
/**
 * Performs the command side processing for the Simulation
 *
 * This method calls the Estimator to determine the state of the Simulation
 * state machine and responds to that state as needed.  Typical command side
 * responses are to propagate as needed, to clean up memory, or to reset flags
 * based on the state machine.
 *
 * @return true on success, false on failure
 */
//------------------------------------------------------------------------------
bool RunEstimator::Execute()
{
   #ifdef DEBUG_STATE
     MessageInterface::ShowMessage("*** Enter RunEstimator:Execute()\n");
   #endif

   //--------------------------------------------------------------------
   // Steps to run before running Execute()
   //--------------------------------------------------------------------
   // Initialization step is moved here:               // made changes by TUAN NGUYEN
   if (delayInitialization)                            // made changes by TUAN NGUYEN
   {                                                   // made changes by TUAN NGUYEN
      // It needs to run initialization now            // made changes by TUAN NGUYEN
      delayInitialization = false;                     // made changes by TUAN NGUYEN
      PreExecution();                                  // made changes by TUAN NGUYEN
   }                                                   // made changes by TUAN NGUYEN


   #ifdef DEBUG_EXECUTION
      MessageInterface::ShowMessage("\n\nThe \"%s\" command is running...\n",
            GetTypeName().c_str());
   #endif

   // Reset the command if called after it has completed execution
   // todo: Debug this piece; reentrance in a For loop doesn't work yet
//   if (commandComplete)
//      TakeAction("Reset");


   // Here we should check to see if the command is currently propagating and
   // finish that first...

   // Respond to the state in the state machine
   Solver::SolverState state = theEstimator->GetState();
   
   // Set run state to SOLVING here (for fixing GMT-5101 LOJ: 2015.06.16)
   publisher->SetRunState(Gmat::SOLVING);
   
   #ifdef DEBUG_EXECUTION
      MessageInterface::ShowMessage("\nEstimator state is %d\n", state);
   #endif
   switch (state)
   {
      case Solver::INITIALIZING:
         #ifdef DEBUG_STATE
            MessageInterface::ShowMessage("Entered RunEstimator::Execute(): INITIALIZING state\n");
         #endif
         PrepareToEstimate();
         #ifdef DEBUG_STATE
            MessageInterface::ShowMessage("Exit RunEstimator::Execute(): INITIALIZING state\n");
         #endif
         break;

      case Solver::PROPAGATING:
         #ifdef DEBUG_STATE
            MessageInterface::ShowMessage("Entered RunEstimator::Execute(): PROPAGATING state\n");
         #endif
         Propagate();
         #ifdef DEBUG_STATE
            MessageInterface::ShowMessage("Exit RunEstimator::Execute(): PROPAGATING state\n");
         #endif

         break;

      case Solver::CALCULATING:
         #ifdef DEBUG_STATE
            MessageInterface::ShowMessage("Entered RunEstimator::Execute(): CALCULATING state\n");
         #endif
         Calculate();
         #ifdef DEBUG_STATE
            MessageInterface::ShowMessage("Exit RunEstimator::Execute(): CALCULATING state\n");
         #endif

         break;

      case Solver::LOCATING:
         #ifdef DEBUG_STATE
            MessageInterface::ShowMessage("Entered RunEstimator::Execute(): LOCATING state\n");
         #endif
         LocateEvent();
         #ifdef DEBUG_STATE
            MessageInterface::ShowMessage("Exit RunEstimator::Execute(): LOCATING state\n");
         #endif
         break;

      case Solver::ACCUMULATING:
         #ifdef DEBUG_STATE
            MessageInterface::ShowMessage("Entered RunEstimator::Execute(): ACCUMULATING state\n");
         #endif
       Accumulate();
         #ifdef DEBUG_STATE
            MessageInterface::ShowMessage("Exit RunEstimator::Execute(): ACCUMULATING state\n");
         #endif
         break;

      case Solver::ESTIMATING:
         #ifdef DEBUG_STATE
            MessageInterface::ShowMessage("Entered RunEstimator::Execute(): ESTIMATING state\n");
         #endif
         Estimate();
         #ifdef DEBUG_STATE
            MessageInterface::ShowMessage("Exit RunEstimator::Execute(): ESTIMATING state\n");
         #endif
         break;

      case Solver::CHECKINGRUN:
         #ifdef DEBUG_STATE
            MessageInterface::ShowMessage("Entered RunEstimator::Execute(): CHECKINGRUN state\n");
         #endif
         CheckConvergence();
         #ifdef DEBUG_STATE
            MessageInterface::ShowMessage("Exit RunEstimator::Execute(): CHECKINGRUN state\n");
         #endif
         break;

      case Solver::FINISHED:
         #ifdef DEBUG_STATE
            MessageInterface::ShowMessage("Entered RunEstimator::Execute(): FINISHED state\n");
         #endif

         // Set run state to SOLVEDPASS here (for fixing GMT-5101 LOJ: 2015.06.16)
         publisher->SetRunState(Gmat::SOLVEDPASS);

         // Why is Finalize commented out???  There is no command summary because of this change.
//         Finalize();
         // Adding in for now.
         BuildCommandSummary(true);

         #ifdef DEBUG_STATE
            MessageInterface::ShowMessage("Exit RunEstimator::Execute(): FINISHED state\n");
         #endif
         break;

      default:
         throw CommandException("Unknown state "
               " encountered in the RunEstimator command");
   }

   #ifdef DEBUG_STATE
      MessageInterface::ShowMessage("*** Start AdvanceState ... RunEstimator:Execute()\n");
   #endif

   if (state != Solver::FINISHED)
      state = theEstimator->AdvanceState();
   else
   {
      // It has to run all work in AdvanceState() before Finalize()
      state = theEstimator->AdvanceState();
      Finalize();
   }
   
   #ifdef DEBUG_STATE
      MessageInterface::ShowMessage("*** Exit RunEstimator:Execute()\n");
   #endif
   return true;
}


//------------------------------------------------------------------------------
// void RunComplete()
//------------------------------------------------------------------------------
/**
 * Completes processing so that subsequent mission runs can be executed.
 */
//------------------------------------------------------------------------------
void RunEstimator::RunComplete()
{
   #ifdef DEBUG_EXECUTION
      MessageInterface::ShowMessage("Entered RunEstimator::RunComplete()\n");
   #endif
   commandRunning = false;

   RunSolver::RunComplete();
   #ifdef DEBUG_EXECUTION
      MessageInterface::ShowMessage("Exit RunEstimator::RunComplete()\n");
   #endif

}


//------------------------------------------------------------------------------
// bool TakeAction(const std::string &action, const std::string &actionData)
//------------------------------------------------------------------------------
/**
 * Performs actions at prompting from higher level structures
 *
 * @param action The action that needs to be taken
 * @param actionData Optional additional data the action needs
 *
 * @return true if an action was taken, false if not
 */
//------------------------------------------------------------------------------
bool RunEstimator::TakeAction(const std::string &action,
                              const std::string &actionData)
{
   if (action == "Reset")
   {
      theEstimator->TakeAction("Reset");
      commandRunning = false;
      commandComplete = false;
      return true;
   }

   return RunSolver::TakeAction(action, actionData);
}


//------------------------------------------------------------------------------
// GmatCommand* GetNext()
//------------------------------------------------------------------------------
/**
 * Retrieves the pointer to the next command that the Sandbox needs to run
 *
 * This method returns a pointer to the current RunEstimator command while the
 * simulation state machine is running.  It returns the next pointer after the
 * simulation has finished execution.
 *
 * @return The next command that should Execute()
 */
//------------------------------------------------------------------------------
GmatCommand* RunEstimator::GetNext()
{
   if (commandRunning)
      return this;
   return next;
}



//------------------------------------------------------------------------------
// bool HasLocalClones()
//------------------------------------------------------------------------------
/**
 * Method to check for the presence of local clones
 *
 * @return true if there are local clones, false if not
 */
//------------------------------------------------------------------------------
bool RunEstimator::HasLocalClones()
{
   return true;
}


//------------------------------------------------------------------------------
// void UpdateClonedObject(GmatBase *obj)
//------------------------------------------------------------------------------
/**
 * Updates cloned objects that are copies of the object passed in
 *
 * @param obj The object with setting updates
 */
//------------------------------------------------------------------------------
void RunEstimator::UpdateClonedObject(GmatBase *obj)
{
   if (obj->IsOfType("Spacecraft"))
      return;
   throw CommandException("To do: implement RunEstimator::UpdateClonedObject "
         "for " + obj->GetTypeName() + " objects");
}

//------------------------------------------------------------------------------
// Methods triggered by the finite state machine
//------------------------------------------------------------------------------


//------------------------------------------------------------------------------
// void PrepareToEstimate()
//------------------------------------------------------------------------------
/**
 * Responds to the INITIALIZING state of the finite state machine
 *
 * Performs the final stages of initialization that need to be performed prior
 * to running the estimation.  This includes the final ODEModel preparation and
 * the setting for the flags that indicate that an estimation is in process.
 */
//------------------------------------------------------------------------------
void RunEstimator::PrepareToEstimate()
{
   #ifdef DEBUG_EXECUTION
      MessageInterface::ShowMessage(
            "Entered RunEstimator::PrepareToEstimate()\n");
   #endif

   if (!propPrepared)
   {
      PrepareToPropagate();  // ?? Test return value here?
      commandRunning  = true;
      commandComplete = false;
      propPrepared    = true;
   }

   estimationOffset = fm[0]->GetTime();

   // @todo Temporary -- Turn off range check for Cr.  This needs to be made conditional,
   // and only active is Cr is a solve-for
   fm[0]->TakeAction("SolveForCr");

   #ifdef DEBUG_EXECUTION
      MessageInterface::ShowMessage(
            "Exit RunEstimator::PrepareToEstimate()\n");
   #endif

   #ifdef DEBUG_INITIAL_STATE
      MessageInterface::ShowMessage("Object states at close of PrepareToEstimate:\n");
      for (UnsignedInt i = 0; i < propObjects.size(); ++i)
      {
         PropObjectArray *poa = propObjects[i];
         for (UnsignedInt j = 0; j < poa->size(); ++j)
         {
            MessageInterface::ShowMessage("   %s:\n", poa->at(j)->GetName().c_str());
            if (poa->at(j)->IsOfType(Gmat::SPACEOBJECT))
            {
               MessageInterface::ShowMessage("      Epoch: [%s]\n",
                     poa->at(j)->GetStringParameter("Epoch").c_str());
               MessageInterface::ShowMessage("      [%16.14lf, %16.14lf, %16.14lf]:\n",
                     poa->at(j)->GetRealParameter("X"),
                     poa->at(j)->GetRealParameter("Y"),
                     poa->at(j)->GetRealParameter("Z"));
               MessageInterface::ShowMessage("      [%16.14lf, %16.14lf, %16.14lf]:\n",
                     poa->at(j)->GetRealParameter("VX"),
                     poa->at(j)->GetRealParameter("VY"),
                     poa->at(j)->GetRealParameter("VZ"));
            }
            else
               MessageInterface::ShowMessage("      Not a SpaceObject\n");
         }
      }
   #endif
}


//------------------------------------------------------------------------------
// void Propagate()
//------------------------------------------------------------------------------
/**
 * Responds to the PROPAGATING state of the finite state machine.
 *
 * Propagation from the current epoch to the next estimation epoch is performed
 * in this method.
 */
//------------------------------------------------------------------------------
void RunEstimator::Propagate()
{
   #ifdef DEBUG_EXECUTION
      MessageInterface::ShowMessage("Entered RunEstimator::Propagate()\n");
   #endif

   // If state reset at current epoch - e.g. during sequential estimation -
   // reload the prop vector
   if (theEstimator->ResetState())
   {
      #ifdef DEBUG_STATE_RESETS
         MessageInterface::ShowMessage("Calling UpdateFromSpaceObject()\n");
         Real* oldState = fm[0]->GetState();
         MessageInterface::ShowMessage("   Old state:  (%.12lf   %.12lf   %.12lf)\n", oldState[0], oldState[1], oldState[2]);
      #endif
      
      fm[0]->UpdateFromSpaceObject();
      fm[0]->TakeAction("UpdateSpacecraftParameters");
      
      #ifdef DEBUG_STATE_RESETS
         Real* newState = fm[0]->GetState();
         MessageInterface::ShowMessage("   New state:  (%.12lf   %.12lf   %.12lf\n", newState[0], newState[1], newState[2]);
      #endif
   }

   // If state reset to initial epoch - e.g. during batch estimation -
   // reload prop vector and reset the epoch information
   if (startNewPass == true)
   {
      fm[0]->UpdateFromSpaceObject();
      fm[0]->SetTime(estimationOffset);
      fm[0]->TakeAction("UpdateSpacecraftParameters");
      startNewPass = false;
   }
   
   Real dt = theEstimator->GetTimeStep();
   
   // todo: This is a temporary fix; need to evaluate to find a more elegant
   //       solution here
   Real maxStep = 60.0;
   if (fabs(dt) > maxStep)
      dt = (dt > 0.0 ? maxStep : -maxStep);

   #ifdef DEBUG_INITIAL_STATE
      MessageInterface::ShowMessage("Stepping by %.12lf = ", dt);
   #endif

   #ifdef DEBUG_EVENT_STATE_STEP
      dim = fm[0]->GetDimension();
      Real *b4State = fm[0]->GetState();

      MessageInterface::ShowMessage("State before prop:\n  ");
      fm[0]->ReportEpochData();
      MessageInterface::ShowMessage("  ");
      for (Integer i = 0; i < dim; ++i)
         MessageInterface::ShowMessage("   %.12lf", b4State[i]);
      MessageInterface::ShowMessage("\n");
   #endif

   Step(dt);
   bufferFilled = false;
   
   theEstimator->UpdateCurrentEpoch(currEpoch[0]);
   
   #ifdef DEBUG_EXECUTION
      MessageInterface::ShowMessage("Exit RunEstimator::Propagate()\n");
   #endif

   #ifdef DEBUG_EVENT_STATE
      dim = fm[0]->GetDimension();
      Real *odeState = fm[0]->GetState();

      MessageInterface::ShowMessage("State after prop:\n  ");
      fm[0]->ReportEpochData();
      MessageInterface::ShowMessage("  ");
      for (Integer i = 0; i < dim; ++i)
         MessageInterface::ShowMessage("   %.12lf", odeState[i]);
      MessageInterface::ShowMessage("\n");
   #endif

}


//------------------------------------------------------------------------------
// void Calculate()
//------------------------------------------------------------------------------
/**
 * Responds to the CALCULATING state of the finite state machine
 */
//------------------------------------------------------------------------------
void RunEstimator::Calculate()
{
   #ifdef DEBUG_EXECUTION
      MessageInterface::ShowMessage("Entered RunEstimator::Calculate() "
            "epoch = %.12lf\n", currEpoch[0]);
   #endif

   bufferFilled = false;

   #ifdef DEBUG_EXECUTION
      MessageInterface::ShowMessage("Exit RunEstimator::Calculate()\n");
   #endif
}


//------------------------------------------------------------------------------
// void LocateEvent()
//------------------------------------------------------------------------------
/**
 * Responds to the LOCATING state of the finite state machine
 */
//------------------------------------------------------------------------------
void RunEstimator::LocateEvent()
{
   #ifdef DEBUG_EXECUTION
      MessageInterface::ShowMessage("Entered RunEstimator::LocateEvent()\n");
   #endif

//   bool newEvent = false;
   EventStatus status;

   // First time through, buffer the objects that get propagated
   if (!bufferFilled)
   {
      dt = fm[0]->GetTime();
      #ifdef DEBUG_EVENT_STATE
         Integer dim = fm[0]->GetDimension();
         Real *odeState = fm[0]->GetState();

         MessageInterface::ShowMessage("State at event location start:\n  ");
         fm[0]->ReportEpochData();
         MessageInterface::ShowMessage("  dt = %.12lf\n  ", dt);
         for (Integer i = 0; i < dim; ++i)
            MessageInterface::ShowMessage("   %.12lf", odeState[i]);
         MessageInterface::ShowMessage("\n");
      #endif
      BufferSatelliteStates(true);
      eventMan->ClearObject(NULL);

      #ifdef DEBUG_STATE_BUFFERING
         MessageInterface::ShowMessage("   Buffer has %d objects; contents:\n",
               satBuffer.size());

         for (std::vector<Spacecraft *>::iterator i = satBuffer.begin();
              i != satBuffer.end(); ++i)
         {
            MessageInterface::ShowMessage(
                  "   Epoch of '%s' is %.12lf\n", (*i)->GetName().c_str(),
                  (*i)->GetRealParameter("A1Epoch"));
            MessageInterface::ShowMessage(
                  "   Position is [%.12lf  %.12lf  %.12lf]\n",
                  (*i)->GetRealParameter("X"), (*i)->GetRealParameter("Y"),
                  (*i)->GetRealParameter("Z"));
         }
      #endif

      bufferFilled = true;
      eventList.clear();
      eventList = theEstimator->GetRefObjectArray(Gmat::EVENT);

      #ifdef DEBUG_STATE_BUFFERING
         MessageInterface::ShowMessage("Event list has %d events\n",
               eventList.size());
      #endif
      // Set status of the events to ITERATING
      for (UnsignedInt i = 0; i < eventList.size(); ++i)
      {
         ((Event*)eventList[i])->CheckStatus(ITERATING);
         ((Event*)eventList[i])->Initialize();
      }

      if (eventList.size() == 0)
      {
         currentEvent = NULL;
         #ifdef DEBUG_EXECUTION
            MessageInterface::ShowMessage("   No events were found\n");
         #endif
         return;
      }
      else
      {
         currentEvent = ((Event*)eventList[0]);
//         newEvent = true;
         eventIndex = 0;

       // Will need to be updated when multiple propagators are enabled:
         eventMan->SetObject(propagators[0]);
         eventMan->SetObject(currentEvent);
         eventMan->SetFixedState(currentEvent);
         
       // Reset the state data to the starting states
         BufferSatelliteStates(false);
         propagators[0]->GetODEModel()->UpdateFromSpaceObject();
         fm[0]->SetTime(dt);

         #ifdef DEBUG_EVENT_LOCATION
            MessageInterface::ShowMessage("   Locating Event %d, of type %s\n",
                  eventIndex, currentEvent->GetTypeName().c_str());
         #endif
      }

      #ifdef DEBUG_STATE_BUFFERING
         MessageInterface::ShowMessage("Setting flag so state data will "
               "reset\n");
      #endif

      eventProcessComplete = true;
   }

   if (currentEvent == NULL)
      return;

   status = currentEvent->CheckStatus();

   if (status == LOCATED)
   {
      #ifdef DEBUG_EVENT_LOCATION
         MessageInterface::ShowMessage("Located the event %s (index %d)\n",
               currentEvent->GetTypeName().c_str(), eventIndex);
      #endif

      ++eventIndex;
      if (eventIndex < eventList.size())
      {
         #ifdef DEBUG_EVENT_LOCATION
            MessageInterface::ShowMessage("   Locating Event %d, of type %s\n",
                  eventIndex, currentEvent->GetTypeName().c_str());
         #endif

         // Prepare to work with the next active event
         eventMan->ClearObject(currentEvent);
         currentEvent = (Event*)eventList[eventIndex];
//         newEvent = true;

         // Eventually, set propagators associated with specific events here
         eventMan->SetObject(currentEvent);
         eventMan->SetFixedState(currentEvent);
         // Reset the state data to the starting states
         BufferSatelliteStates(false);
         propagators[0]->GetODEModel()->UpdateFromSpaceObject();
         fm[0]->SetTime(dt);

         #ifdef DEBUG_EXECUTION
            MessageInterface::ShowMessage("   Event %d, of type %s\n", eventIndex,
                  currentEvent->GetTypeName().c_str());
         #endif
      }
      else
      {
         eventMan->ClearObject(currentEvent);
         currentEvent = NULL;
         #ifdef DEBUG_EVENT_STATE
            Integer dim = fm[0]->GetDimension();
            Real *odeState = fm[0]->GetState();

            MessageInterface::ShowMessage("State at event location end:\n  ");
            fm[0]->ReportEpochData();
            MessageInterface::ShowMessage("  ");
            for (Integer i = 0; i < dim; ++i)
               MessageInterface::ShowMessage("   %.12lf", odeState[i]);
            MessageInterface::ShowMessage("\n");
         #endif

      }
   }

   if (currentEvent != NULL)
   {
      #ifdef DEBUG_EVENT_LOCATION
         MessageInterface::ShowMessage("   Finding root for the event\n");
      #endif
      eventMan->FindRoot(0);
   }

   // Reset the state data to the starting states
   BufferSatelliteStates(false);
   propagators[0]->GetODEModel()->UpdateFromSpaceObject();
   fm[0]->SetTime(dt);

   #ifdef DEBUG_EXECUTION
      MessageInterface::ShowMessage("Exit RunEstimator::LocateEvent()\n");
   #endif

}



//------------------------------------------------------------------------------
// void Accumulate()
//------------------------------------------------------------------------------
/**
 * Performs command side actions taken during accumulation
 */
//------------------------------------------------------------------------------
void RunEstimator::Accumulate()
{
   #ifdef DEBUG_EXECUTION
      MessageInterface::ShowMessage("Entered RunEstimator::Accumulate()\n");
   #endif

   CleanUpEvents();

   #ifdef DEBUG_EXECUTION
      MessageInterface::ShowMessage("Exit RunEstimator::Accumulate()\n");
   #endif
}


//------------------------------------------------------------------------------
// void Estimate()
//------------------------------------------------------------------------------
/**
 * Responds to the ESTIMATING state of the finite state machine
 */
//------------------------------------------------------------------------------
void RunEstimator::Estimate()
{
   #ifdef DEBUG_EXECUTION
      MessageInterface::ShowMessage("Entered RunEstimator::Estimate()\n");
   #endif

   CleanUpEvents();

   #ifdef DEBUG_EXECUTION
      MessageInterface::ShowMessage("Exit RunEstimator::Estimate()\n");
   #endif
}

//------------------------------------------------------------------------------
// void CheckConvergence()
//------------------------------------------------------------------------------
/**
 * Performs command actions needed when testing for convergence
 */
//------------------------------------------------------------------------------
void RunEstimator::CheckConvergence()
{
   #ifdef DEBUG_EXECUTION
      MessageInterface::ShowMessage("Entered RunEstimator::CheckConvergence() "
            "epoch = %.12lf\n", currEpoch[0]);
   #endif

   startNewPass = true;

   #ifdef DEBUG_EXECUTION
      MessageInterface::ShowMessage("Exit RunEstimator::CheckConvergence()\n");
   #endif
}

//------------------------------------------------------------------------------
// void Finalize()
//------------------------------------------------------------------------------
/**
 * Responds to the FINALIZING state of the finite state machine
 */
//------------------------------------------------------------------------------
void RunEstimator::Finalize()
{
   #ifdef DEBUG_EXECUTION
      MessageInterface::ShowMessage("Entered RunEstimator::Finalize() "
            "epoch = %.12lf\n", currEpoch[0]);
   #endif

   // Do cleanup here

   // Finalize the Estimator
   if (theEstimator->Finalize() == false)
      MessageInterface::ShowMessage(
            "The Estimator %s reported a problem completing processing\n",
            theEstimator->GetName().c_str());

   BuildCommandSummary(true);

   commandComplete = true;
   commandRunning  = false;
   propPrepared    = false;

   #ifdef DEBUG_EXECUTION
      MessageInterface::ShowMessage("Exit RunEstimator::Finalize()\n");
   #endif
}


//------------------------------------------------------------------------------
// void CleanUpEvents()
//------------------------------------------------------------------------------
/**
 * Restores the buffered satellite states after event processing
 */
//------------------------------------------------------------------------------
void RunEstimator::CleanUpEvents()
{
   // If events were processed, we need to reset the state data
   if (eventProcessComplete == true)
   {
      #ifdef DEBUG_STATE_BUFFERING
         MessageInterface::ShowMessage("Resetting state data after event "
               "location\n");
      #endif

      // Reset the state data to the starting states
      BufferSatelliteStates(false);
      propagators[0]->GetODEModel()->UpdateFromSpaceObject();
      eventProcessComplete = false;

      #ifdef DEBUG_EVENT_STATE
         Integer dim = fm[0]->GetDimension();
         Real *odeState = fm[0]->GetState();

         MessageInterface::ShowMessage("State in the Accumulate method:\n  ");
         fm[0]->ReportEpochData();
         MessageInterface::ShowMessage("  ");
         for (Integer i = 0; i < dim; ++i)
            MessageInterface::ShowMessage("   %.12lf", odeState[i]);
         MessageInterface::ShowMessage("\n");
      #endif
   }
}
=======
//$Id: RunEstimator.cpp 1398 2011-04-21 20:39:37Z  $
//------------------------------------------------------------------------------
//                         RunEstimator
//------------------------------------------------------------------------------
// GMAT: General Mission Analysis Tool
//
// Copyright (c) 2002 - 2015 United States Government as represented by the
// Administrator of The National Aeronautics and Space Administration.
// All Other Rights Reserved.
//
// Licensed under the Apache License, Version 2.0 (the "License"); 
// You may not use this file except in compliance with the License. 
// You may obtain a copy of the License at:
// http://www.apache.org/licenses/LICENSE-2.0. 
// Unless required by applicable law or agreed to in writing, software
// distributed under the License is distributed on an "AS IS" BASIS,
// WITHOUT WARRANTIES OR CONDITIONS OF ANY KIND, either 
// express or implied.   See the License for the specific language
// governing permissions and limitations under the License.
//
// Developed jointly by NASA/GSFC and Thinking Systems, Inc. under contract
// number NNG06CA54C
//
// Author: Darrel J. Conway, Thinking Systems, Inc.
// Created: 2009/08/03
//
/**
 * Implementation of the Mission Control Sequence command that drives estimation
 */
//------------------------------------------------------------------------------


#include "RunEstimator.hpp"

#include "MessageInterface.hpp"
#include "ODEModel.hpp"

//#define DEBUG_INITIALIZATION
//#define DEBUG_EXECUTION


//------------------------------------------------------------------------------
// RunEstimator()
//------------------------------------------------------------------------------
/**
 * Default constructor
 */
//------------------------------------------------------------------------------
RunEstimator::RunEstimator() :
   RunSolver               ("RunEstimator"),
   theEstimator            (NULL),
   commandRunning          (false),
   commandComplete         (false),
   propPrepared            (false),
   estimationOffset        (0.0),
   bufferFilled            (false),
   currentEvent            (NULL),
   eventProcessComplete    (false),
   eventMan                (NULL)
{
   overridePropInit = true;
}


//------------------------------------------------------------------------------
// ~RunEstimator()
//------------------------------------------------------------------------------
/**
 * Destructor
 */
//------------------------------------------------------------------------------
RunEstimator::~RunEstimator()
{
   if (theEstimator)
      delete theEstimator;
}


//------------------------------------------------------------------------------
// RunEstimator(const RunEstimator & rs)
//------------------------------------------------------------------------------
/**
 * Copy constructor
 *
 * @param rs The command that is copied into the new one
 */
//------------------------------------------------------------------------------
RunEstimator::RunEstimator(const RunEstimator & rs) :
   RunSolver               (rs),
   theEstimator            (NULL),
   commandRunning          (false),
   commandComplete         (false),
   propPrepared            (false),
   estimationOffset        (rs.estimationOffset),
   bufferFilled            (false),
   currentEvent            (NULL),
   eventProcessComplete    (false),
   eventMan                (NULL)
{
   overridePropInit = true;
}

//------------------------------------------------------------------------------
// RunEstimator& operator=(const RunEstimator & rs)
//------------------------------------------------------------------------------
/**
 * Assignment operator
 *
 * @param rs The RunEstimator object that supplies properties this one needs
 *
 * @return A reference to this instance
 */
//------------------------------------------------------------------------------
RunEstimator& RunEstimator::operator=(const RunEstimator & rs)
{
   if (&rs != this)
   {
      RunSolver::operator=(rs);

      theEstimator     = NULL;
      commandRunning   = false;
      commandComplete  = false;
      overridePropInit = true;
      propPrepared     = false;
      estimationOffset = rs.estimationOffset;
      bufferFilled     = false;
      currentEvent     = NULL;
      eventProcessComplete = false;
      eventMan         = NULL;
   }

   return *this;
}

//------------------------------------------------------------------------------
// GmatBase *Clone() const
//------------------------------------------------------------------------------
/**
 * Cleates a duplicate of a RunEstimator object
 *
 * @return a clone of the object
 */
//------------------------------------------------------------------------------
GmatBase *RunEstimator::Clone() const
{
   return new RunEstimator(*this);
}


//------------------------------------------------------------------------------
// std::string GetRefObjectName(const Gmat::ObjectType type) const
//------------------------------------------------------------------------------
/**
 * Accesses names for referenced objects.
 *
 * @param type Type of object requested.
 *
 * @return the referenced object's name.
 */
//------------------------------------------------------------------------------
std::string RunEstimator::GetRefObjectName(const Gmat::ObjectType type) const
{
   switch (type)
   {
      case Gmat::SOLVER:
         #ifdef DEBUG_RUN_Estimator
            MessageInterface::ShowMessage
               ("Getting RunEstimator reference solver name\n");
         #endif
         return solverName;

      default:
         ;
   }

   return RunSolver::GetRefObjectName(type);
}



//------------------------------------------------------------------------------
// bool SetRefObjectName(const Gmat::ObjectType type, const std::string &name)
//------------------------------------------------------------------------------
/**
 * Sets names for referenced objects.
 *
 * @param type Type of the object.
 * @param name Name of the object.
 *
 * @return true if the name was set, false if not.
 */
//------------------------------------------------------------------------------
bool RunEstimator::SetRefObjectName(const Gmat::ObjectType type,
                                     const std::string &name)
{
   if (type == Gmat::SOLVER)
   {
      solverName = name;
      return true;
   }

   return RunSolver::SetRefObjectName(type, name);
}



//------------------------------------------------------------------------------
//  bool RenameRefObject(const Gmat::ObjectType type,
//                       const std::string &oldName, const std::string &newName)
//------------------------------------------------------------------------------
/**
 * Renames referenced objects.
 *
 * @param type Type of the object that is renamed.
 * @param oldName The current name for the object.
 * @param newName The name the object has when this operation is complete.
 *
 * @return true on success.
 */
//------------------------------------------------------------------------------
bool RunEstimator::RenameRefObject(const Gmat::ObjectType type,
                                    const std::string &oldName,
                                    const std::string &newName)
{
   // RunEstimator needs to know about Solver name only
   if (type != Gmat::SOLVER)
      return RunSolver::RenameRefObject(type, oldName, newName);

   if (solverName == oldName)
   {
      solverName = newName;
      return true;
   }

   return false;
}


//------------------------------------------------------------------------------
//  const std::string GetGeneratingString(Gmat::WriteMode mode,
//        const std::string &prefix, const std::string &useName)
//------------------------------------------------------------------------------
/**
 * Method used to retrieve the string that was parsed to build this GmatCommand.
 *
 * This method is used to retrieve the GmatCommand string from the script that
 * was parsed to build the GmatCommand.  It is used to save the script line, so
 * that the script can be written to a file without inverting the steps taken to
 * set up the internal object data.  As a side benefit, the script line is
 * available in the GmatCommand structure for debugging purposes.
 *
 * @param mode    Specifies the type of serialization requested.
 * @param prefix  Optional prefix appended to the object's name. (Used for
 *                indentation)
 * @param useName Name that replaces the object's name (Not yet used
 *                in commands).
 *
 * @return The script line that defines this GmatCommand.
 */
//------------------------------------------------------------------------------
const std::string& RunEstimator::GetGeneratingString(Gmat::WriteMode mode,
      const std::string &prefix, const std::string &useName)
{
   generatingString = prefix + "RunEstimator " + solverName + ";";

   return RunSolver::GetGeneratingString(mode, prefix, useName);
}


//------------------------------------------------------------------------------
// bool Initialize()
//------------------------------------------------------------------------------
/**
 * Prepares the command for execution
 *
 * This method prepares the Estimator and associated measurement manager and
 * measurements for the simulation process.  Referenced objects are cloned or
 * set as needed in this method.
 *
 * The propagation subsystem is prepared in the base class components of the
 * command.  RunEstimator generaqtes teh PropSetup clones at this level, but
 * leaves the rest of the initialization process for the PropSetups in the base
 * class method, which is called from this method.
 *
 * @return true on success, false on failure
 */
//------------------------------------------------------------------------------
bool RunEstimator::Initialize()
{
   bool retval = false;

   // First set the Estimator object
   if (solverName == "")
      throw CommandException("Cannot initialize RunEstimator command -- the "
            "Estimator name is not specified.");

   // Clear the old clone if it was set
   if (theEstimator != NULL)
      delete theEstimator;

   GmatBase *simObj = FindObject(solverName);
   if (simObj == NULL)
      throw CommandException("Cannot initialize RunEstimator command -- the "
            "Estimator named " + solverName + " cannot be found.");

   if (!simObj->IsOfType("Estimator"))
      throw CommandException("Cannot initialize RunEstimator command -- the "
            "object named " + solverName + " is not a Estimator.");

   theEstimator = (Estimator*)(simObj->Clone());

   theEstimator->TakeAction("ResetInstanceCount");
   simObj->TakeAction("ResetInstanceCount");
   theEstimator->TakeAction("IncrementInstanceCount");
   simObj->TakeAction("IncrementInstanceCount");

   // Set the streams for the measurement manager
   MeasurementManager *measman = theEstimator->GetMeasurementManager();
   StringArray streamList = measman->GetStreamList();
   for (UnsignedInt ms = 0; ms < streamList.size(); ++ms)
   {
      GmatBase *obj = FindObject(streamList[ms]);
      if (obj != NULL)
      {
         if (obj->IsOfType(Gmat::DATASTREAM))
         {
            DataFile *df = (DataFile*)obj;
            measman->SetStreamObject(df);
         }
      }
      else
         throw CommandException("Did not find the object named " +
               streamList[ms]);
   }

   // Next initialize the estimation subsystem
   EstimationStateManager *esm = theEstimator->GetEstimationStateManager();
   // Load the participant list into the esm
   StringArray participants = measman->GetParticipantList();
   esm->SetParticipantList(participants);

   // Pass in the objects
   StringArray objList = esm->GetObjectList("");
   for (UnsignedInt i = 0; i < objList.size(); ++i)
   {
      GmatBase* obj = FindObject(objList[i]);
      if (obj != NULL)
      {
         esm->SetObject(obj);
      }
   }

   esm->BuildState();

   // Find the event manager and store its pointer
   if (triggerManagers == NULL)
      throw CommandException("The Event Manager pointer was not set on the "
            "RunEstimator command");

   for (UnsignedInt i = 0; i < triggerManagers->size(); ++i)
   {
      #ifdef DEBUG_INITIALIZATION
         MessageInterface::ShowMessage("RunEstimator has an TriggerManager of "
               "type %s, id %d\n",
               (*triggerManagers)[i]->GetTriggerTypeString().c_str(),
               (*triggerManagers)[i]->GetTriggerType());
      #endif
      if ((*triggerManagers)[i]->GetTriggerType() == Gmat::EVENT)
      {
         eventMan = (EventManager*)(*triggerManagers)[i];
         #ifdef DEBUG_INITIALIZATION
            MessageInterface::ShowMessage("RunEstimator has an EventManager of "
                  "type %s\n", eventMan->GetTriggerTypeString().c_str());
         #endif
      }
   }
   if (eventMan == NULL)
      throw CommandException("The EventManager pointer was not set on the "
            "RunEstimator command");

   // Next comes the propagator
   PropSetup *obj = theEstimator->GetPropagator();

   #ifdef DEBUG_INITIALIZATION
      MessageInterface::ShowMessage("Propagator at address %p ", obj);
      if (obj != NULL)
         MessageInterface::ShowMessage("is named %s\n",
               obj->GetName().c_str());
      else
         MessageInterface::ShowMessage("is not yet set\n");
   #endif

   if (obj != NULL)
   {
      if (obj->IsOfType(Gmat::PROP_SETUP))
      {
         PropSetup *ps = (PropSetup*)obj->Clone();

         // RunEstimator only manages one PropSetup.  If that changes, so
         // does this code
         if (propagators.size() > 0)
         {
            for (std::vector<PropSetup*>::iterator pp = propagators.begin();
                  pp != propagators.end(); ++pp)
            {
               delete (*pp);
            }
            propagators.clear();
            p.clear();
            fm.clear();
         }

         propagators.push_back(ps);
         p.push_back(ps->GetPropagator());
         fm.push_back(ps->GetODEModel());
         eventMan->SetObject(ps);

         retval = true;
      }
   }
   else
      throw CommandException("Cannot initialize RunEstimator command; the "
            "propagator pointer in the Estimator " +
            theEstimator->GetName() + " is NULL.");

   #ifdef DEBUG_INITIALIZATION
      MessageInterface::ShowMessage("RunEstimator command found %d "
            "participants\n", participants.size());
   #endif

   propObjectNames.clear();
   propObjectNames.push_back(participants);
   propPrepared = false;

   // Now we can initialize the propagation subsystem by calling up the
   // inheritance tree.
   if (retval)
      retval = RunSolver::Initialize();

   #ifdef DEBUG_INITIALIZATION
      if (retval == false)
         MessageInterface::ShowMessage("RunEstimator command failed to "
               "initialize; RunSolver::Initialize() call failed.\n");
   #endif

   return retval;
}


//------------------------------------------------------------------------------
// void SetPropagationProperties(PropagationStateManager *psm)
//------------------------------------------------------------------------------
/**
 * An interface used to set specific additional propagation properties as
 * needed.
 *
 * @param psm A PropagationStateManager that controls the propagation state
 *            vector
 */
//------------------------------------------------------------------------------
void RunEstimator::SetPropagationProperties(PropagationStateManager *psm)
{
   ObjectArray pObjects;
   psm->GetStateObjects(pObjects, Gmat::UNKNOWN_OBJECT);

   for (ObjectArray::iterator p = pObjects.begin(); p != pObjects.end(); ++p)
   {
      if ((*p)->IsOfType(Gmat::SPACEOBJECT))
      {
         psm->SetProperty("STM", *p);
      }
   }
}


//------------------------------------------------------------------------------
// bool Execute()
//------------------------------------------------------------------------------
/**
 * Performs the command side processing for the Simulation
 *
 * This method calls the Estimator to determine the state of the Simulation
 * state machine and responds to that state as needed.  Typical command side
 * responses are to propagate as needed, to clean up memory, or to reset flags
 * based on the state machine.
 *
 * @return true on success, false on failure
 */
//------------------------------------------------------------------------------
bool RunEstimator::Execute()
{
   #ifdef DEBUG_EXECUTION
      MessageInterface::ShowMessage("\n\nThe \"%s\" command is running...\n",
            GetTypeName().c_str());
   #endif

   // Reset the command if called after it has completed execution
   // todo: Debug this piece; reentrance in a For loop doesn't work yet
//   if (commandComplete)
//      TakeAction("Reset");


   // Here we should check to see if the command is currently propagating and
   // finish that first...

   // Respond to the state in the state machine
   Solver::SolverState state = theEstimator->GetState();

   #ifdef DEBUG_EXECUTION
      MessageInterface::ShowMessage("\nEstimator state is %d\n", state);
   #endif
   switch (state)
   {
      case Solver::INITIALIZING:
         PrepareToEstimate();
         break;

      case Solver::PROPAGATING:
         Propagate();
         break;

      case Solver::CALCULATING:
         Calculate();
         break;

      case Solver::LOCATING:
         LocateEvent();
         break;

      case Solver::ACCUMULATING:
         Accumulate();
         break;

      case Solver::ESTIMATING:
         Estimate();
         break;

      case Solver::CHECKINGRUN:
         CheckConvergence();
         break;

      case Solver::FINISHED:
         Finalize();
         break;

      default:
         throw CommandException("Unknown state "
               " encountered in the RunEstimator command");
   }

   state = theEstimator->AdvanceState();

   return true;
}


//------------------------------------------------------------------------------
// void RunComplete()
//------------------------------------------------------------------------------
/**
 * Completes processing so that subsequent mission runs can be executed.
 */
//------------------------------------------------------------------------------
void RunEstimator::RunComplete()
{
   #ifdef DEBUG_EXECUTION
      MessageInterface::ShowMessage("Entered RunEstimator::RunComplete()\n");
   #endif
   commandRunning = false;

   RunSolver::RunComplete();
}


//------------------------------------------------------------------------------
// bool TakeAction(const std::string &action, const std::string &actionData)
//------------------------------------------------------------------------------
/**
 * Performs actions at prompting from higher level structures
 *
 * @param action The action that needs to be taken
 * @param actionData Optional additional data the action needs
 *
 * @return true if an action was taken, false if not
 */
//------------------------------------------------------------------------------
bool RunEstimator::TakeAction(const std::string &action,
                              const std::string &actionData)
{
   if (action == "Reset")
   {
      theEstimator->TakeAction("Reset");
      commandRunning = false;
      commandComplete = false;
      return true;
   }

   return RunSolver::TakeAction(action, actionData);
}


//------------------------------------------------------------------------------
// GmatCommand* GetNext()
//------------------------------------------------------------------------------
/**
 * Retrieves the pointer to the next command that the Sandbox needs to run
 *
 * This method returns a pointer to the current RunEstimator command while the
 * simulation state machine is running.  It returns the next pointer after the
 * simulation has finished execution.
 *
 * @return The next command that should Execute()
 */
//------------------------------------------------------------------------------
GmatCommand* RunEstimator::GetNext()
{
   if (commandRunning)
      return this;
   return next;
}



//------------------------------------------------------------------------------
// bool HasLocalClones()
//------------------------------------------------------------------------------
/**
 * Method to check for the presence of local clones
 *
 * @return true if there are local clones, false if not
 */
//------------------------------------------------------------------------------
bool RunEstimator::HasLocalClones()
{
   return true;
}


//------------------------------------------------------------------------------
// void UpdateClonedObject(GmatBase *obj)
//------------------------------------------------------------------------------
/**
 * Updates cloned objects that are copies of the object passed in
 *
 * @param obj The object with setting updates
 */
//------------------------------------------------------------------------------
void RunEstimator::UpdateClonedObject(GmatBase *obj)
{
   throw CommandException("To do: implement Propagate::UpdateClonedObject");
}

//------------------------------------------------------------------------------
// Methods triggered by the finite state machine
//------------------------------------------------------------------------------


//------------------------------------------------------------------------------
// void PrepareToEstimate()
//------------------------------------------------------------------------------
/**
 * Responds to the INITIALIZING state of the finite state machine
 *
 * Performs the final stages of initialization that need to be performed prior
 * to running the estimation.  This includes the final ODEModel preparation and
 * the setting for the flags that indicate that an estimation is in process.
 */
//------------------------------------------------------------------------------
void RunEstimator::PrepareToEstimate()
{
   #ifdef DEBUG_EXECUTION
      MessageInterface::ShowMessage(
            "Entered RunEstimator::PrepareToEstimate()\n");
   #endif

   if (!propPrepared)
   {
      PrepareToPropagate();  // ?? Test return value here?
      commandRunning  = true;
      commandComplete = false;
      propPrepared    = true;
   }

   estimationOffset = fm[0]->GetTime();
}


//------------------------------------------------------------------------------
// void Propagate()
//------------------------------------------------------------------------------
/**
 * Responds to the PROPAGATING state of the finite state machine.
 *
 * Propagation from the current epoch to the next estimation epoch is performed
 * in this method.
 */
//------------------------------------------------------------------------------
void RunEstimator::Propagate()
{
   #ifdef DEBUG_EXECUTION
      MessageInterface::ShowMessage("Entered RunEstimator::Propagate()\n");
   #endif

   // If state reset at current epoch - e.g. during sequential estimation -
   // reload the prop vector
   if (theEstimator->ResetState())
   {
      #ifdef DEBUG_STATE_RESETS
         MessageInterface::ShowMessage("Calling UpdateFromSpaceObject()\n");
         Real* oldState = fm[0]->GetState();
         MessageInterface::ShowMessage("   Old state[0] element:  %.12lf\n", oldState[0]);
      #endif

      fm[0]->UpdateFromSpaceObject();

      #ifdef DEBUG_STATE_RESETS
         Real* newState = fm[0]->GetState();
         MessageInterface::ShowMessage("   New state[0] element:  %.12lf\n", newState[0]);
      #endif
   }

   // If state reset to initial epoch - e.g. during batch estimation -
   // reload prop vector and reset the epoch information
   if (startNewPass == true)
   {
      fm[0]->UpdateFromSpaceObject();
      fm[0]->SetTime(estimationOffset);
      startNewPass = false;
   }

   Real dt = theEstimator->GetTimeStep();

   // todo: This is a temporary fix; need to evaluate to find a more elegant
   //       solution here
   Real maxStep = 600.0;
   if (fabs(dt) > maxStep)
      dt = (dt > 0.0 ? maxStep : -maxStep);
   Step(dt);
   bufferFilled = false;

   theEstimator->UpdateCurrentEpoch(currEpoch[0]);
}


//------------------------------------------------------------------------------
// void Calculate()
//------------------------------------------------------------------------------
/**
 * Responds to the CALCULATING state of the finite state machine
 */
//------------------------------------------------------------------------------
void RunEstimator::Calculate()
{
   #ifdef DEBUG_EXECUTION
      MessageInterface::ShowMessage("Entered RunEstimator::Calculate() "
            "epoch = %.12lf\n", currEpoch[0]);
   #endif

   bufferFilled = false;
}


//------------------------------------------------------------------------------
// void LocateEvent()
//------------------------------------------------------------------------------
/**
 * Responds to the LOCATING state of the finite state machine
 */
//------------------------------------------------------------------------------
void RunEstimator::LocateEvent()
{
   #ifdef DEBUG_EXECUTION
      MessageInterface::ShowMessage("Entered RunEstimator::LocateEvent()\n");
   #endif

//   bool newEvent = false;
   EventStatus status;

   // First time through, buffer the objects that get propagated
   if (!bufferFilled)
   {
      dt = fm[0]->GetTime();
      #ifdef DEBUG_EVENT_STATE
         Integer dim = fm[0]->GetDimension();
         Real *odeState = fm[0]->GetState();

         MessageInterface::ShowMessage("State at event location start:\n  ");
         fm[0]->ReportEpochData();
         MessageInterface::ShowMessage("  dt = %.12lf\n  ", dt);
         for (Integer i = 0; i < dim; ++i)
            MessageInterface::ShowMessage("   %.12lf", odeState[i]);
         MessageInterface::ShowMessage("\n");
      #endif
      BufferSatelliteStates(true);
      eventMan->ClearObject(NULL);

      #ifdef DEBUG_STATE_BUFFERING
         MessageInterface::ShowMessage("   Buffer has %d objects; contents:\n",
               satBuffer.size());

         for (std::vector<Spacecraft *>::iterator i = satBuffer.begin();
              i != satBuffer.end(); ++i)
         {
            MessageInterface::ShowMessage(
                  "   Epoch of '%s' is %.12lf\n", (*i)->GetName().c_str(),
                  (*i)->GetRealParameter("A1Epoch"));
            MessageInterface::ShowMessage(
                  "   Position is [%.12lf  %.12lf  %.12lf]\n",
                  (*i)->GetRealParameter("X"), (*i)->GetRealParameter("Y"),
                  (*i)->GetRealParameter("Z"));
         }
      #endif

      bufferFilled = true;
      eventList.clear();
      eventList = theEstimator->GetRefObjectArray(Gmat::EVENT);

      #ifdef DEBUG_STATE_BUFFERING
         MessageInterface::ShowMessage("Event list has %d events\n",
               eventList.size());
      #endif
      // Set status of the events to ITERATING
      for (UnsignedInt i = 0; i < eventList.size(); ++i)
      {
         ((Event*)eventList[i])->CheckStatus(ITERATING);
         ((Event*)eventList[i])->Initialize();
      }

      if (eventList.size() == 0)
      {
         currentEvent = NULL;
         #ifdef DEBUG_EXECUTION
            MessageInterface::ShowMessage("   No events were found\n");
         #endif
         return;
      }
      else
      {
         currentEvent = ((Event*)eventList[0]);
//         newEvent = true;
         eventIndex = 0;
         // Will need to be updated when multiple propagators are enabled:
         eventMan->SetObject(propagators[0]);
         eventMan->SetObject(currentEvent);
         eventMan->SetFixedState(currentEvent);

         // Reset the state data to the starting states
         BufferSatelliteStates(false);
         propagators[0]->GetODEModel()->UpdateFromSpaceObject();
         fm[0]->SetTime(dt);

         #ifdef DEBUG_EVENT_LOCATION
            MessageInterface::ShowMessage("   Locating Event %d, of type %s\n",
                  eventIndex, currentEvent->GetTypeName().c_str());
         #endif
      }

      #ifdef DEBUG_STATE_BUFFERING
         MessageInterface::ShowMessage("Setting flag so state data will "
               "reset\n");
      #endif

      eventProcessComplete = true;
   }

   if (currentEvent == NULL)
      return;

   status = currentEvent->CheckStatus();

   if (status == LOCATED)
   {
      #ifdef DEBUG_EVENT_LOCATION
         MessageInterface::ShowMessage("Located the event %s (index %d)\n",
               currentEvent->GetTypeName().c_str(), eventIndex);
      #endif

      ++eventIndex;
      if (eventIndex < eventList.size())
      {
         #ifdef DEBUG_EVENT_LOCATION
            MessageInterface::ShowMessage("   Locating Event %d, of type %s\n",
                  eventIndex, currentEvent->GetTypeName().c_str());
         #endif

         // Prepare to work with the next active event
         eventMan->ClearObject(currentEvent);
         currentEvent = (Event*)eventList[eventIndex];
//         newEvent = true;

         // Eventually, set propagators associated with specific events here
         eventMan->SetObject(currentEvent);
         eventMan->SetFixedState(currentEvent);
         // Reset the state data to the starting states
         BufferSatelliteStates(false);
         propagators[0]->GetODEModel()->UpdateFromSpaceObject();
         fm[0]->SetTime(dt);

         #ifdef DEBUG_EXECUTION
            MessageInterface::ShowMessage("   Event %d, of type %s\n", eventIndex,
                  currentEvent->GetTypeName().c_str());
         #endif
      }
      else
      {
         eventMan->ClearObject(currentEvent);
         currentEvent = NULL;
         #ifdef DEBUG_EVENT_STATE
            Integer dim = fm[0]->GetDimension();
            Real *odeState = fm[0]->GetState();

            MessageInterface::ShowMessage("State at event location end:\n  ");
            fm[0]->ReportEpochData();
            MessageInterface::ShowMessage("  ");
            for (Integer i = 0; i < dim; ++i)
               MessageInterface::ShowMessage("   %.12lf", odeState[i]);
            MessageInterface::ShowMessage("\n");
         #endif
      }
   }


   if (currentEvent != NULL)
   {
      #ifdef DEBUG_EVENT_LOCATION
         MessageInterface::ShowMessage("   Finding root for the event\n");
      #endif
      eventMan->FindRoot(0);
   }

   // Reset the state data to the starting states
   BufferSatelliteStates(false);
   propagators[0]->GetODEModel()->UpdateFromSpaceObject();
   fm[0]->SetTime(dt);
}



//------------------------------------------------------------------------------
// void Accumulate()
//------------------------------------------------------------------------------
/**
 * Performs command side actions taken during accumulation
 */
//------------------------------------------------------------------------------
void RunEstimator::Accumulate()
{
   #ifdef DEBUG_EXECUTION
      MessageInterface::ShowMessage("Entered RunEstimator::Accumulate()\n");
   #endif

   CleanUpEvents();
}


//------------------------------------------------------------------------------
// void Estimate()
//------------------------------------------------------------------------------
/**
 * Responds to the ESTIMATING state of the finite state machine
 */
//------------------------------------------------------------------------------
void RunEstimator::Estimate()
{
   #ifdef DEBUG_EXECUTION
      MessageInterface::ShowMessage("Entered RunEstimator::Estimate()\n");
   #endif

   CleanUpEvents();
}

//------------------------------------------------------------------------------
// void CheckConvergence()
//------------------------------------------------------------------------------
/**
 * Performs command actions needed when testing for convergence
 */
//------------------------------------------------------------------------------
void RunEstimator::CheckConvergence()
{
   #ifdef DEBUG_EXECUTION
      MessageInterface::ShowMessage("Entered RunEstimator::CheckConvergence() "
            "epoch = %.12lf\n", currEpoch[0]);
   #endif

   startNewPass = true;
}

//------------------------------------------------------------------------------
// void Finalize()
//------------------------------------------------------------------------------
/**
 * Responds to the FINALIZING state of the finite state machine
 */
//------------------------------------------------------------------------------
void RunEstimator::Finalize()
{
   #ifdef DEBUG_EXECUTION
      MessageInterface::ShowMessage("Entered RunEstimator::Finalize() "
            "epoch = %.12lf\n", currEpoch[0]);
   #endif

   // Do cleanup here

   // Finalize the Estimator
   if (theEstimator->Finalize() == false)
      MessageInterface::ShowMessage(
            "The Estimator %s reported a problem completing processing\n",
            theEstimator->GetName().c_str());

   BuildCommandSummary(true);

   commandComplete = true;
   commandRunning  = false;
   propPrepared    = false;
}


//------------------------------------------------------------------------------
// void CleanUpEvents()
//------------------------------------------------------------------------------
/**
 * Restores the buffered satellite states after event processing
 */
//------------------------------------------------------------------------------
void RunEstimator::CleanUpEvents()
{
   // If events were processed, we need to reset the state data
   if (eventProcessComplete == true)
   {
      #ifdef DEBUG_STATE_BUFFERING
         MessageInterface::ShowMessage("Resetting state data after event "
               "location\n");
      #endif

      // Reset the state data to the starting states
      BufferSatelliteStates(false);
      propagators[0]->GetODEModel()->UpdateFromSpaceObject();
      eventProcessComplete = false;

      #ifdef DEBUG_EVENT_STATE
         Integer dim = fm[0]->GetDimension();
         Real *odeState = fm[0]->GetState();

         MessageInterface::ShowMessage("State in the Accumulate method:\n  ");
         fm[0]->ReportEpochData();
         MessageInterface::ShowMessage("  ");
         for (Integer i = 0; i < dim; ++i)
            MessageInterface::ShowMessage("   %.12lf", odeState[i]);
         MessageInterface::ShowMessage("\n");
      #endif
   }
}
>>>>>>> 763f9064
<|MERGE_RESOLUTION|>--- conflicted
+++ resolved
@@ -1,2438 +1,1392 @@
-<<<<<<< HEAD
-//$Id: RunEstimator.cpp 1398 2011-04-21 20:39:37Z ljun@NDC $
-//------------------------------------------------------------------------------
-//                         RunEstimator
-//------------------------------------------------------------------------------
-// GMAT: General Mission Analysis Tool
-//
-// Copyright (c) 2002-2014 United States Government as represented by the
-// Administrator of The National Aeronautics and Space Administration.
-// All Other Rights Reserved.
-//
-// Developed jointly by NASA/GSFC and Thinking Systems, Inc. under contract
-// number NNG06CA54C
-//
-// Author: Darrel J. Conway, Thinking Systems, Inc.
-// Created: 2009/08/03
-//
-/**
- * Implementation of the Mission Control Sequence command that drives estimation
- */
-//------------------------------------------------------------------------------
-
-
-#include "RunEstimator.hpp"
-
-#include "MessageInterface.hpp"
-#include "ODEModel.hpp"
-
-//#define DEBUG_INITIALIZATION
-//#define DEBUG_EXECUTION
-//#define DEBUG_STATE
-//#define DEBUG_STATE_RESETS
-//#define DEBUG_EVENT_STATE
-//#define DEBUG_LOAD_SOLVEFORS
-//#define DEBUG_INITIAL_STATE
-
-
-//------------------------------------------------------------------------------
-// RunEstimator()
-//------------------------------------------------------------------------------
-/**
- * Default constructor
- */
-//------------------------------------------------------------------------------
-RunEstimator::RunEstimator() :
-   RunSolver               ("RunEstimator"),
-   theEstimator            (NULL),
-   commandRunning          (false),
-   commandComplete         (false),
-   propPrepared            (false),
-   estimationOffset        (0.0),
-   bufferFilled            (false),
-   currentEvent            (NULL),
-   eventProcessComplete    (false),
-   eventMan                (NULL)
-{
-   overridePropInit = true;
-//   needReinitialize = false;                 // made changes by TUAN NGUYEN
-   delayInitialization = true;                 // made changes by TUAN NGUYEN
-}
-
-
-//------------------------------------------------------------------------------
-// ~RunEstimator()
-//------------------------------------------------------------------------------
-/**
- * Destructor
- */
-//------------------------------------------------------------------------------
-RunEstimator::~RunEstimator()
-{
-   if (theEstimator)
-      delete theEstimator;
-}
-
-
-//------------------------------------------------------------------------------
-// RunEstimator(const RunEstimator & rs)
-//------------------------------------------------------------------------------
-/**
- * Copy constructor
- *
- * @param rs The command that is copied into the new one
- */
-//------------------------------------------------------------------------------
-RunEstimator::RunEstimator(const RunEstimator & rs) :
-   RunSolver               (rs),
-   theEstimator            (NULL),
-   commandRunning          (false),
-   commandComplete         (false),
-   propPrepared            (false),
-   estimationOffset        (rs.estimationOffset),
-   bufferFilled            (false),
-   currentEvent            (NULL),
-   eventProcessComplete    (false),
-   eventMan                (NULL)
-{
-   overridePropInit = true;
-//   needReinitialize = false;                  // made changes by TUAN NGUYEN
-   delayInitialization = true;                 // made changes by TUAN NGUYEN
-}
-
-//------------------------------------------------------------------------------
-// RunEstimator& operator=(const RunEstimator & rs)
-//------------------------------------------------------------------------------
-/**
- * Assignment operator
- *
- * @param rs The RunEstimator object that supplies properties this one needs
- *
- * @return A reference to this instance
- */
-//------------------------------------------------------------------------------
-RunEstimator& RunEstimator::operator=(const RunEstimator & rs)
-{
-   if (&rs != this)
-   {
-      RunSolver::operator=(rs);
-
-      theEstimator     = NULL;
-      commandRunning   = false;
-      commandComplete  = false;
-      overridePropInit = true;
-      propPrepared     = false;
-      estimationOffset = rs.estimationOffset;
-      bufferFilled     = false;
-      currentEvent     = NULL;
-      eventProcessComplete = false;
-      eventMan         = NULL;
-   }
-
-   return *this;
-}
-
-//------------------------------------------------------------------------------
-// GmatBase *Clone() const
-//------------------------------------------------------------------------------
-/**
- * Cleates a duplicate of a RunEstimator object
- *
- * @return a clone of the object
- */
-//------------------------------------------------------------------------------
-GmatBase *RunEstimator::Clone() const
-{
-   return new RunEstimator(*this);
-}
-
-
-//------------------------------------------------------------------------------
-// std::string GetRefObjectName(const Gmat::ObjectType type) const
-//------------------------------------------------------------------------------
-/**
- * Accesses names for referenced objects.
- *
- * @param type Type of object requested.
- *
- * @return the referenced object's name.
- */
-//------------------------------------------------------------------------------
-std::string RunEstimator::GetRefObjectName(const Gmat::ObjectType type) const
-{
-   switch (type)
-   {
-      case Gmat::SOLVER:
-         #ifdef DEBUG_RUN_Estimator
-            MessageInterface::ShowMessage
-               ("Getting RunEstimator reference solver name\n");
-         #endif
-         return solverName;
-
-      default:
-         ;
-   }
-
-   return RunSolver::GetRefObjectName(type);
-}
-
-
-
-//------------------------------------------------------------------------------
-// bool SetRefObjectName(const Gmat::ObjectType type, const std::string &name)
-//------------------------------------------------------------------------------
-/**
- * Sets names for referenced objects.
- *
- * @param type Type of the object.
- * @param name Name of the object.
- *
- * @return true if the name was set, false if not.
- */
-//------------------------------------------------------------------------------
-bool RunEstimator::SetRefObjectName(const Gmat::ObjectType type,
-                                     const std::string &name)
-{
-   if (type == Gmat::SOLVER)
-   {
-      solverName = name;
-      return true;
-   }
-
-   return RunSolver::SetRefObjectName(type, name);
-}
-
-
-
-//------------------------------------------------------------------------------
-//  bool RenameRefObject(const Gmat::ObjectType type,
-//                       const std::string &oldName, const std::string &newName)
-//------------------------------------------------------------------------------
-/**
- * Renames referenced objects.
- *
- * @param type Type of the object that is renamed.
- * @param oldName The current name for the object.
- * @param newName The name the object has when this operation is complete.
- *
- * @return true on success.
- */
-//------------------------------------------------------------------------------
-bool RunEstimator::RenameRefObject(const Gmat::ObjectType type,
-                                    const std::string &oldName,
-                                    const std::string &newName)
-{
-   // RunEstimator needs to know about Solver name only
-   if (type != Gmat::SOLVER)
-      return RunSolver::RenameRefObject(type, oldName, newName);
-
-   if (solverName == oldName)
-   {
-      solverName = newName;
-      return true;
-   }
-
-   return false;
-}
-
-
-//------------------------------------------------------------------------------
-//  const std::string GetGeneratingString(Gmat::WriteMode mode,
-//        const std::string &prefix, const std::string &useName)
-//------------------------------------------------------------------------------
-/**
- * Method used to retrieve the string that was parsed to build this GmatCommand.
- *
- * This method is used to retrieve the GmatCommand string from the script that
- * was parsed to build the GmatCommand.  It is used to save the script line, so
- * that the script can be written to a file without inverting the steps taken to
- * set up the internal object data.  As a side benefit, the script line is
- * available in the GmatCommand structure for debugging purposes.
- *
- * @param mode    Specifies the type of serialization requested.
- * @param prefix  Optional prefix appended to the object's name. (Used for
- *                indentation)
- * @param useName Name that replaces the object's name (Not yet used
- *                in commands).
- *
- * @return The script line that defines this GmatCommand.
- */
-//------------------------------------------------------------------------------
-const std::string& RunEstimator::GetGeneratingString(Gmat::WriteMode mode,
-      const std::string &prefix, const std::string &useName)
-{
-   generatingString = prefix + "RunEstimator " + solverName + ";";
-
-   return RunSolver::GetGeneratingString(mode, prefix, useName);
-}
-
-
-//------------------------------------------------------------------------------
-// bool Initialize()
-//------------------------------------------------------------------------------
-/**
- * Prepares the command for execution
- *
- * This method prepares the Estimator and associated measurement manager and
- * measurements for the simulation process.  Referenced objects are cloned or
- * set as needed in this method.
- *
- * The propagation subsystem is prepared in the base class components of the
- * command.  RunEstimator generaqtes teh PropSetup clones at this level, but
- * leaves the rest of the initialization process for the PropSetups in the base
- * class method, which is called from this method.
- *
- * @return true on success, false on failure
- */
-//------------------------------------------------------------------------------
-bool RunEstimator::Initialize()
-{
-#ifdef DEBUG_INITIALIZATION
-   MessageInterface::ShowMessage("Start RunEstimator::Initialize()\n");
-#endif
-
-   // This step is used to delay to initialize until it runs Execute() function.
-   // It is needed due to no observation data available before simulation. As a result,
-   // no tracking configurations are auto generated for estimation. After simulation 
-   // step is completed, based on simulation data, GMAT generates tracking 
-   // configuration automatically for estimation step. 
-   if (delayInitialization)
-   {
-      #ifdef DEBUG_INITIALIZATION
-         MessageInterface::ShowMessage("Exit RunEstimator::Initialize():   delay initialization to the next time\n"); 
-      #endif
-      return true;
-   }
-
-   // if it is initizlized, does not need to do it again
-   if (isInitialized)
-      return true;
-
-   bool retval = false;
-
-   // First set the Estimator object
-   if (solverName == "")
-      throw CommandException("Cannot initialize RunEstimator command -- the "
-            "Estimator name is not specified.");
-
-   // Clear the old clone if it was set
-   if (theEstimator != NULL)
-      delete theEstimator;
-
-   GmatBase *simObj = FindObject(solverName);
-   if (simObj == NULL)
-      throw CommandException("Cannot initialize RunEstimator command -- the "
-            "Estimator named " + solverName + " cannot be found.");
-
-   if (!simObj->IsOfType("Estimator"))
-      throw CommandException("Cannot initialize RunEstimator command -- the "
-            "object named " + solverName + " is not a Estimator.");
-
-      #ifdef DEBUG_INITIALIZATION
-         MessageInterface::ShowMessage("RunEstimator::Initialize():   step 1\n"); 
-      #endif
-   theEstimator = (Estimator*)(simObj->Clone());
-      #ifdef DEBUG_INITIALIZATION
-         MessageInterface::ShowMessage("RunEstimator::Initialize():   step 1.1\n"); 
-      #endif
-   theEstimator->SetDelayInitialization(false);                           // made changes by TUAN NGUYEN
-      #ifdef DEBUG_INITIALIZATION
-         MessageInterface::ShowMessage("RunEstimator::Initialize():   step 1.2\n"); 
-      #endif
-   theEstimator->Initialize();                                            // made changes by TUAN NGUYEN
-
-   theEstimator->TakeAction("ResetInstanceCount");
-   simObj->TakeAction("ResetInstanceCount");
-   theEstimator->TakeAction("IncrementInstanceCount");
-   simObj->TakeAction("IncrementInstanceCount");
-
-   // Set the observation data streams for the measurement manager
-   MeasurementManager *measman = theEstimator->GetMeasurementManager();
-   StringArray streamList = measman->GetStreamList();
-   for (UnsignedInt ms = 0; ms < streamList.size(); ++ms)
-   {
-      GmatBase *obj = FindObject(streamList[ms]);
-      if (obj != NULL)
-      {
-         if (obj->IsOfType(Gmat::DATASTREAM))
-         {
-            DataFile *df = (DataFile*)obj;
-            measman->SetStreamObject(df);
-         }
-      }
-      else
-         throw CommandException("Did not find the object named " +
-               streamList[ms]);
-   }
-
-///// Check for generic approach here
-   // Set the ramp table data streams for the measurement manager
-   streamList = measman->GetRampTableDataStreamList();
-   for (UnsignedInt ms = 0; ms < streamList.size(); ++ms)
-   {
-      GmatBase *obj = FindObject(streamList[ms]);
-      if (obj != NULL)
-      {
-         if (obj->IsOfType(Gmat::DATASTREAM))
-         {
-            DataFile *df = (DataFile*)obj;
-            measman->SetRampTableDataStreamObject(df);
-         }
-         else
-            MessageInterface::ShowMessage("Object '%s' is not Gmat::DATASTREAM\n", obj->GetName().c_str());
-      }
-      else
-      {
-         throw CommandException("Error: Did not find the object named " + 
-               streamList[ms]);
-      }
-   }
-
-   // All the code of initialize was moved to PreExcecution() function
-
-   retval = true;
-   isInitialized = retval;
-
-#ifdef DEBUG_INITIALIZATION
-   MessageInterface::ShowMessage("Exit RunEstimator::Initialize()\n");
-#endif
-   return retval;
-}
-
-
-
-void RunEstimator::LoadSolveForsToESM()
-{
-#ifdef DEBUG_LOAD_SOLVEFORS
-   MessageInterface::ShowMessage("RunEstimator::LoadSolveForsToEMS()  enter\n");
-#endif
-
-   EstimationStateManager *esm = theEstimator->GetEstimationStateManager();
-   StringArray names = theEstimator->GetMeasurementManager()->GetParticipantList();
-
-   ObjectMap objectmap = GetConfiguredObjectMap();
-
-   for (ObjectMap::iterator i = objectmap.begin(); i != objectmap.end(); ++i)
-   {
-      if (find(names.begin(), names.end(), (*i).first) != names.end())
-      {
-         // Set solve-for for all participants. If participant does not have solve-for defined in it, 
-         // esm->SetProperty rejects the set request and return false otherwise return true
-         esm->SetProperty((*i).second);
-      }
-   }
-
-#ifdef DEBUG_LOAD_SOLVEFORS
-   MessageInterface::ShowMessage("RunEstimator::LoadSolveForsToEMS()  exit\n");
-#endif
-
-}
-
-
-
-//------------------------------------------------------------------------------
-// void SetPropagationProperties(PropagationStateManager *psm)
-//------------------------------------------------------------------------------
-/**
- * An interface used to set specific additional propagation properties as
- * needed.
- *
- * @param psm A PropagationStateManager that controls the propagation state
- *            vector
- */
-//------------------------------------------------------------------------------
-void RunEstimator::SetPropagationProperties(PropagationStateManager *psm)
-{
-   ObjectArray pObjects;
-   psm->GetStateObjects(pObjects, Gmat::UNKNOWN_OBJECT);
-
-   for (ObjectArray::iterator p = pObjects.begin(); p != pObjects.end(); ++p)
-   {
-      if ((*p)->IsOfType(Gmat::SPACEOBJECT))
-      {
-         psm->SetProperty("STM", *p);
-      }
-   }
-}
-
-
-//------------------------------------------------------------------------------
-// bool PreExecution()
-//------------------------------------------------------------------------------
-/**
-* This function plays the role as Initialize() function due to RunEstimator 
-* delays initialization til before execution step.
-*
-* Note that: codes in the old Initialize function were moved here
-*
-*/
-//------------------------------------------------------------------------------
-bool RunEstimator::PreExecution()
-{
-   bool retval = false;
-   if (Initialize())                                                       // made changes by TUAN NGUYEN
-   {
-      retval = theEstimator->Reinitialize();                               // made changes by TUAN NGUYEN
-
-      // Load participant names to estimation state manager 
-      MeasurementManager *measman = theEstimator->GetMeasurementManager();
-      EstimationStateManager *esm = theEstimator->GetEstimationStateManager();
-      StringArray participants = measman->GetParticipantList();
-      esm->SetParticipantList(participants);
-      
-      // Load solve for objects to esm                                   // made changes by TUAN NGUYEN
-      LoadSolveForsToESM();                                              // made changes by TUAN NGUYEN
-
-      // Pass in the objects
-      StringArray objList = esm->GetObjectList("");
-      for (UnsignedInt i = 0; i < objList.size(); ++i)
-      {
-         std::string propName = objList[i];
-         std::string objName = propName;
-         std::string refObjectName = "";
-         size_t loc = propName.find('.');              // change from std::string::size_type to size_t in order to compatible with C++98 and C++11       // made changes by TUAN NGUYEN
-         if (loc != propName.npos)
-         {
-            objName = propName.substr(0, loc);
-            refObjectName = propName.substr(loc+1);
-         }
-
-         GmatBase* obj = FindObject(objName);
-         // if referent object is used, set referent object to be solve-for object 
-         // ex: propName = "CAN.ErrorModel1". Referent object is "ErrorModel1". It needs to set object ErrorModel1 to estimation state mananger   
-         if (refObjectName != "")
-         { 
-            GmatBase* refObj = obj->GetRefObject(Gmat::UNKNOWN_OBJECT, propName);         // made changes by TUAN NGUYEN
-            obj = refObj;
-         }
-
-         if (obj != NULL)
-            esm->SetObject(obj);
-      }
-
-      esm->BuildState();
-
-      // Find the event manager and store its pointer
-      if (triggerManagers == NULL)
-          throw CommandException("The Event Manager pointer was not set on the "
-            "RunEstimator command");
-
-      for (UnsignedInt i = 0; i < triggerManagers->size(); ++i)
-      {
-         #ifdef DEBUG_INITIALIZATION
-            MessageInterface::ShowMessage("RunEstimator has an TriggerManager of "
-               "type %s, id %d\n",
-               (*triggerManagers)[i]->GetTriggerTypeString().c_str(),
-               (*triggerManagers)[i]->GetTriggerType());
-         #endif
-         if ((*triggerManagers)[i]->GetTriggerType() == Gmat::EVENT)
-         {
-            eventMan = (EventManager*)(*triggerManagers)[i];
-            #ifdef DEBUG_INITIALIZATION
-               MessageInterface::ShowMessage("RunEstimator has an EventManager of "
-                  "type %s\n", eventMan->GetTriggerTypeString().c_str());
-            #endif
-         }
-      }
-      if (eventMan == NULL)
-         throw CommandException("The EventManager pointer was not set on the "
-            "RunEstimator command");
-
-      // Next comes the propagator
-      PropSetup *obj = theEstimator->GetPropagator();
-
-      #ifdef DEBUG_INITIALIZATION
-         MessageInterface::ShowMessage("Propagator at address %p ", obj);
-         if (obj != NULL)
-            MessageInterface::ShowMessage("is named %s\n",
-               obj->GetName().c_str());
-         else
-            MessageInterface::ShowMessage("is not yet set\n");
-      #endif
-
-      if (obj != NULL)
-      {
-         if (obj->IsOfType(Gmat::PROP_SETUP))
-         {
-            PropSetup *ps = (PropSetup*)obj->Clone();
-
-            // RunEstimator only manages one PropSetup.  If that changes, so
-            // does this code
-            if (propagators.size() > 0)
-            {
-               for (std::vector<PropSetup*>::iterator pp = propagators.begin();
-                  pp != propagators.end(); ++pp)
-               {
-                  delete (*pp);
-               }
-               propagators.clear();
-               p.clear();
-               fm.clear();
-            }
-
-            propagators.push_back(ps);
-            p.push_back(ps->GetPropagator());
-            fm.push_back(ps->GetODEModel());
-            eventMan->SetObject(ps);
-
-            //retval = true;
-         }
-      }
-      else
-         throw CommandException("Cannot initialize RunEstimator command; the "
-            "propagator pointer in the Estimator " +
-            theEstimator->GetName() + " is NULL.");
-
-      #ifdef DEBUG_INITIALIZATION
-         MessageInterface::ShowMessage("RunEstimator command found %d "
-            "participants\n", participants.size());
-      #endif
-
-      propObjectNames.clear();
-      propObjectNames.push_back(participants);
-      propPrepared = false;
-
-      // Now we can initialize the propagation subsystem by calling up the
-      // inheritance tree.
-      try
-      {
-         isInitialized = RunSolver::Initialize();
-      } catch(GmatBaseException e)
-      {
-         MessageInterface::ShowMessage(" *** message: %s\n", e.GetDetails().c_str());
-      }
-   }
-
-   return retval;
-}
-
-
-//------------------------------------------------------------------------------
-// bool Execute()
-//------------------------------------------------------------------------------
-/**
- * Performs the command side processing for the Simulation
- *
- * This method calls the Estimator to determine the state of the Simulation
- * state machine and responds to that state as needed.  Typical command side
- * responses are to propagate as needed, to clean up memory, or to reset flags
- * based on the state machine.
- *
- * @return true on success, false on failure
- */
-//------------------------------------------------------------------------------
-bool RunEstimator::Execute()
-{
-   #ifdef DEBUG_STATE
-     MessageInterface::ShowMessage("*** Enter RunEstimator:Execute()\n");
-   #endif
-
-   //--------------------------------------------------------------------
-   // Steps to run before running Execute()
-   //--------------------------------------------------------------------
-   // Initialization step is moved here:               // made changes by TUAN NGUYEN
-   if (delayInitialization)                            // made changes by TUAN NGUYEN
-   {                                                   // made changes by TUAN NGUYEN
-      // It needs to run initialization now            // made changes by TUAN NGUYEN
-      delayInitialization = false;                     // made changes by TUAN NGUYEN
-      PreExecution();                                  // made changes by TUAN NGUYEN
-   }                                                   // made changes by TUAN NGUYEN
-
-
-   #ifdef DEBUG_EXECUTION
-      MessageInterface::ShowMessage("\n\nThe \"%s\" command is running...\n",
-            GetTypeName().c_str());
-   #endif
-
-   // Reset the command if called after it has completed execution
-   // todo: Debug this piece; reentrance in a For loop doesn't work yet
-//   if (commandComplete)
-//      TakeAction("Reset");
-
-
-   // Here we should check to see if the command is currently propagating and
-   // finish that first...
-
-   // Respond to the state in the state machine
-   Solver::SolverState state = theEstimator->GetState();
-   
-   // Set run state to SOLVING here (for fixing GMT-5101 LOJ: 2015.06.16)
-   publisher->SetRunState(Gmat::SOLVING);
-   
-   #ifdef DEBUG_EXECUTION
-      MessageInterface::ShowMessage("\nEstimator state is %d\n", state);
-   #endif
-   switch (state)
-   {
-      case Solver::INITIALIZING:
-         #ifdef DEBUG_STATE
-            MessageInterface::ShowMessage("Entered RunEstimator::Execute(): INITIALIZING state\n");
-         #endif
-         PrepareToEstimate();
-         #ifdef DEBUG_STATE
-            MessageInterface::ShowMessage("Exit RunEstimator::Execute(): INITIALIZING state\n");
-         #endif
-         break;
-
-      case Solver::PROPAGATING:
-         #ifdef DEBUG_STATE
-            MessageInterface::ShowMessage("Entered RunEstimator::Execute(): PROPAGATING state\n");
-         #endif
-         Propagate();
-         #ifdef DEBUG_STATE
-            MessageInterface::ShowMessage("Exit RunEstimator::Execute(): PROPAGATING state\n");
-         #endif
-
-         break;
-
-      case Solver::CALCULATING:
-         #ifdef DEBUG_STATE
-            MessageInterface::ShowMessage("Entered RunEstimator::Execute(): CALCULATING state\n");
-         #endif
-         Calculate();
-         #ifdef DEBUG_STATE
-            MessageInterface::ShowMessage("Exit RunEstimator::Execute(): CALCULATING state\n");
-         #endif
-
-         break;
-
-      case Solver::LOCATING:
-         #ifdef DEBUG_STATE
-            MessageInterface::ShowMessage("Entered RunEstimator::Execute(): LOCATING state\n");
-         #endif
-         LocateEvent();
-         #ifdef DEBUG_STATE
-            MessageInterface::ShowMessage("Exit RunEstimator::Execute(): LOCATING state\n");
-         #endif
-         break;
-
-      case Solver::ACCUMULATING:
-         #ifdef DEBUG_STATE
-            MessageInterface::ShowMessage("Entered RunEstimator::Execute(): ACCUMULATING state\n");
-         #endif
-       Accumulate();
-         #ifdef DEBUG_STATE
-            MessageInterface::ShowMessage("Exit RunEstimator::Execute(): ACCUMULATING state\n");
-         #endif
-         break;
-
-      case Solver::ESTIMATING:
-         #ifdef DEBUG_STATE
-            MessageInterface::ShowMessage("Entered RunEstimator::Execute(): ESTIMATING state\n");
-         #endif
-         Estimate();
-         #ifdef DEBUG_STATE
-            MessageInterface::ShowMessage("Exit RunEstimator::Execute(): ESTIMATING state\n");
-         #endif
-         break;
-
-      case Solver::CHECKINGRUN:
-         #ifdef DEBUG_STATE
-            MessageInterface::ShowMessage("Entered RunEstimator::Execute(): CHECKINGRUN state\n");
-         #endif
-         CheckConvergence();
-         #ifdef DEBUG_STATE
-            MessageInterface::ShowMessage("Exit RunEstimator::Execute(): CHECKINGRUN state\n");
-         #endif
-         break;
-
-      case Solver::FINISHED:
-         #ifdef DEBUG_STATE
-            MessageInterface::ShowMessage("Entered RunEstimator::Execute(): FINISHED state\n");
-         #endif
-
-         // Set run state to SOLVEDPASS here (for fixing GMT-5101 LOJ: 2015.06.16)
-         publisher->SetRunState(Gmat::SOLVEDPASS);
-
-         // Why is Finalize commented out???  There is no command summary because of this change.
-//         Finalize();
-         // Adding in for now.
-         BuildCommandSummary(true);
-
-         #ifdef DEBUG_STATE
-            MessageInterface::ShowMessage("Exit RunEstimator::Execute(): FINISHED state\n");
-         #endif
-         break;
-
-      default:
-         throw CommandException("Unknown state "
-               " encountered in the RunEstimator command");
-   }
-
-   #ifdef DEBUG_STATE
-      MessageInterface::ShowMessage("*** Start AdvanceState ... RunEstimator:Execute()\n");
-   #endif
-
-   if (state != Solver::FINISHED)
-      state = theEstimator->AdvanceState();
-   else
-   {
-      // It has to run all work in AdvanceState() before Finalize()
-      state = theEstimator->AdvanceState();
-      Finalize();
-   }
-   
-   #ifdef DEBUG_STATE
-      MessageInterface::ShowMessage("*** Exit RunEstimator:Execute()\n");
-   #endif
-   return true;
-}
-
-
-//------------------------------------------------------------------------------
-// void RunComplete()
-//------------------------------------------------------------------------------
-/**
- * Completes processing so that subsequent mission runs can be executed.
- */
-//------------------------------------------------------------------------------
-void RunEstimator::RunComplete()
-{
-   #ifdef DEBUG_EXECUTION
-      MessageInterface::ShowMessage("Entered RunEstimator::RunComplete()\n");
-   #endif
-   commandRunning = false;
-
-   RunSolver::RunComplete();
-   #ifdef DEBUG_EXECUTION
-      MessageInterface::ShowMessage("Exit RunEstimator::RunComplete()\n");
-   #endif
-
-}
-
-
-//------------------------------------------------------------------------------
-// bool TakeAction(const std::string &action, const std::string &actionData)
-//------------------------------------------------------------------------------
-/**
- * Performs actions at prompting from higher level structures
- *
- * @param action The action that needs to be taken
- * @param actionData Optional additional data the action needs
- *
- * @return true if an action was taken, false if not
- */
-//------------------------------------------------------------------------------
-bool RunEstimator::TakeAction(const std::string &action,
-                              const std::string &actionData)
-{
-   if (action == "Reset")
-   {
-      theEstimator->TakeAction("Reset");
-      commandRunning = false;
-      commandComplete = false;
-      return true;
-   }
-
-   return RunSolver::TakeAction(action, actionData);
-}
-
-
-//------------------------------------------------------------------------------
-// GmatCommand* GetNext()
-//------------------------------------------------------------------------------
-/**
- * Retrieves the pointer to the next command that the Sandbox needs to run
- *
- * This method returns a pointer to the current RunEstimator command while the
- * simulation state machine is running.  It returns the next pointer after the
- * simulation has finished execution.
- *
- * @return The next command that should Execute()
- */
-//------------------------------------------------------------------------------
-GmatCommand* RunEstimator::GetNext()
-{
-   if (commandRunning)
-      return this;
-   return next;
-}
-
-
-
-//------------------------------------------------------------------------------
-// bool HasLocalClones()
-//------------------------------------------------------------------------------
-/**
- * Method to check for the presence of local clones
- *
- * @return true if there are local clones, false if not
- */
-//------------------------------------------------------------------------------
-bool RunEstimator::HasLocalClones()
-{
-   return true;
-}
-
-
-//------------------------------------------------------------------------------
-// void UpdateClonedObject(GmatBase *obj)
-//------------------------------------------------------------------------------
-/**
- * Updates cloned objects that are copies of the object passed in
- *
- * @param obj The object with setting updates
- */
-//------------------------------------------------------------------------------
-void RunEstimator::UpdateClonedObject(GmatBase *obj)
-{
-   if (obj->IsOfType("Spacecraft"))
-      return;
-   throw CommandException("To do: implement RunEstimator::UpdateClonedObject "
-         "for " + obj->GetTypeName() + " objects");
-}
-
-//------------------------------------------------------------------------------
-// Methods triggered by the finite state machine
-//------------------------------------------------------------------------------
-
-
-//------------------------------------------------------------------------------
-// void PrepareToEstimate()
-//------------------------------------------------------------------------------
-/**
- * Responds to the INITIALIZING state of the finite state machine
- *
- * Performs the final stages of initialization that need to be performed prior
- * to running the estimation.  This includes the final ODEModel preparation and
- * the setting for the flags that indicate that an estimation is in process.
- */
-//------------------------------------------------------------------------------
-void RunEstimator::PrepareToEstimate()
-{
-   #ifdef DEBUG_EXECUTION
-      MessageInterface::ShowMessage(
-            "Entered RunEstimator::PrepareToEstimate()\n");
-   #endif
-
-   if (!propPrepared)
-   {
-      PrepareToPropagate();  // ?? Test return value here?
-      commandRunning  = true;
-      commandComplete = false;
-      propPrepared    = true;
-   }
-
-   estimationOffset = fm[0]->GetTime();
-
-   // @todo Temporary -- Turn off range check for Cr.  This needs to be made conditional,
-   // and only active is Cr is a solve-for
-   fm[0]->TakeAction("SolveForCr");
-
-   #ifdef DEBUG_EXECUTION
-      MessageInterface::ShowMessage(
-            "Exit RunEstimator::PrepareToEstimate()\n");
-   #endif
-
-   #ifdef DEBUG_INITIAL_STATE
-      MessageInterface::ShowMessage("Object states at close of PrepareToEstimate:\n");
-      for (UnsignedInt i = 0; i < propObjects.size(); ++i)
-      {
-         PropObjectArray *poa = propObjects[i];
-         for (UnsignedInt j = 0; j < poa->size(); ++j)
-         {
-            MessageInterface::ShowMessage("   %s:\n", poa->at(j)->GetName().c_str());
-            if (poa->at(j)->IsOfType(Gmat::SPACEOBJECT))
-            {
-               MessageInterface::ShowMessage("      Epoch: [%s]\n",
-                     poa->at(j)->GetStringParameter("Epoch").c_str());
-               MessageInterface::ShowMessage("      [%16.14lf, %16.14lf, %16.14lf]:\n",
-                     poa->at(j)->GetRealParameter("X"),
-                     poa->at(j)->GetRealParameter("Y"),
-                     poa->at(j)->GetRealParameter("Z"));
-               MessageInterface::ShowMessage("      [%16.14lf, %16.14lf, %16.14lf]:\n",
-                     poa->at(j)->GetRealParameter("VX"),
-                     poa->at(j)->GetRealParameter("VY"),
-                     poa->at(j)->GetRealParameter("VZ"));
-            }
-            else
-               MessageInterface::ShowMessage("      Not a SpaceObject\n");
-         }
-      }
-   #endif
-}
-
-
-//------------------------------------------------------------------------------
-// void Propagate()
-//------------------------------------------------------------------------------
-/**
- * Responds to the PROPAGATING state of the finite state machine.
- *
- * Propagation from the current epoch to the next estimation epoch is performed
- * in this method.
- */
-//------------------------------------------------------------------------------
-void RunEstimator::Propagate()
-{
-   #ifdef DEBUG_EXECUTION
-      MessageInterface::ShowMessage("Entered RunEstimator::Propagate()\n");
-   #endif
-
-   // If state reset at current epoch - e.g. during sequential estimation -
-   // reload the prop vector
-   if (theEstimator->ResetState())
-   {
-      #ifdef DEBUG_STATE_RESETS
-         MessageInterface::ShowMessage("Calling UpdateFromSpaceObject()\n");
-         Real* oldState = fm[0]->GetState();
-         MessageInterface::ShowMessage("   Old state:  (%.12lf   %.12lf   %.12lf)\n", oldState[0], oldState[1], oldState[2]);
-      #endif
-      
-      fm[0]->UpdateFromSpaceObject();
-      fm[0]->TakeAction("UpdateSpacecraftParameters");
-      
-      #ifdef DEBUG_STATE_RESETS
-         Real* newState = fm[0]->GetState();
-         MessageInterface::ShowMessage("   New state:  (%.12lf   %.12lf   %.12lf\n", newState[0], newState[1], newState[2]);
-      #endif
-   }
-
-   // If state reset to initial epoch - e.g. during batch estimation -
-   // reload prop vector and reset the epoch information
-   if (startNewPass == true)
-   {
-      fm[0]->UpdateFromSpaceObject();
-      fm[0]->SetTime(estimationOffset);
-      fm[0]->TakeAction("UpdateSpacecraftParameters");
-      startNewPass = false;
-   }
-   
-   Real dt = theEstimator->GetTimeStep();
-   
-   // todo: This is a temporary fix; need to evaluate to find a more elegant
-   //       solution here
-   Real maxStep = 60.0;
-   if (fabs(dt) > maxStep)
-      dt = (dt > 0.0 ? maxStep : -maxStep);
-
-   #ifdef DEBUG_INITIAL_STATE
-      MessageInterface::ShowMessage("Stepping by %.12lf = ", dt);
-   #endif
-
-   #ifdef DEBUG_EVENT_STATE_STEP
-      dim = fm[0]->GetDimension();
-      Real *b4State = fm[0]->GetState();
-
-      MessageInterface::ShowMessage("State before prop:\n  ");
-      fm[0]->ReportEpochData();
-      MessageInterface::ShowMessage("  ");
-      for (Integer i = 0; i < dim; ++i)
-         MessageInterface::ShowMessage("   %.12lf", b4State[i]);
-      MessageInterface::ShowMessage("\n");
-   #endif
-
-   Step(dt);
-   bufferFilled = false;
-   
-   theEstimator->UpdateCurrentEpoch(currEpoch[0]);
-   
-   #ifdef DEBUG_EXECUTION
-      MessageInterface::ShowMessage("Exit RunEstimator::Propagate()\n");
-   #endif
-
-   #ifdef DEBUG_EVENT_STATE
-      dim = fm[0]->GetDimension();
-      Real *odeState = fm[0]->GetState();
-
-      MessageInterface::ShowMessage("State after prop:\n  ");
-      fm[0]->ReportEpochData();
-      MessageInterface::ShowMessage("  ");
-      for (Integer i = 0; i < dim; ++i)
-         MessageInterface::ShowMessage("   %.12lf", odeState[i]);
-      MessageInterface::ShowMessage("\n");
-   #endif
-
-}
-
-
-//------------------------------------------------------------------------------
-// void Calculate()
-//------------------------------------------------------------------------------
-/**
- * Responds to the CALCULATING state of the finite state machine
- */
-//------------------------------------------------------------------------------
-void RunEstimator::Calculate()
-{
-   #ifdef DEBUG_EXECUTION
-      MessageInterface::ShowMessage("Entered RunEstimator::Calculate() "
-            "epoch = %.12lf\n", currEpoch[0]);
-   #endif
-
-   bufferFilled = false;
-
-   #ifdef DEBUG_EXECUTION
-      MessageInterface::ShowMessage("Exit RunEstimator::Calculate()\n");
-   #endif
-}
-
-
-//------------------------------------------------------------------------------
-// void LocateEvent()
-//------------------------------------------------------------------------------
-/**
- * Responds to the LOCATING state of the finite state machine
- */
-//------------------------------------------------------------------------------
-void RunEstimator::LocateEvent()
-{
-   #ifdef DEBUG_EXECUTION
-      MessageInterface::ShowMessage("Entered RunEstimator::LocateEvent()\n");
-   #endif
-
-//   bool newEvent = false;
-   EventStatus status;
-
-   // First time through, buffer the objects that get propagated
-   if (!bufferFilled)
-   {
-      dt = fm[0]->GetTime();
-      #ifdef DEBUG_EVENT_STATE
-         Integer dim = fm[0]->GetDimension();
-         Real *odeState = fm[0]->GetState();
-
-         MessageInterface::ShowMessage("State at event location start:\n  ");
-         fm[0]->ReportEpochData();
-         MessageInterface::ShowMessage("  dt = %.12lf\n  ", dt);
-         for (Integer i = 0; i < dim; ++i)
-            MessageInterface::ShowMessage("   %.12lf", odeState[i]);
-         MessageInterface::ShowMessage("\n");
-      #endif
-      BufferSatelliteStates(true);
-      eventMan->ClearObject(NULL);
-
-      #ifdef DEBUG_STATE_BUFFERING
-         MessageInterface::ShowMessage("   Buffer has %d objects; contents:\n",
-               satBuffer.size());
-
-         for (std::vector<Spacecraft *>::iterator i = satBuffer.begin();
-              i != satBuffer.end(); ++i)
-         {
-            MessageInterface::ShowMessage(
-                  "   Epoch of '%s' is %.12lf\n", (*i)->GetName().c_str(),
-                  (*i)->GetRealParameter("A1Epoch"));
-            MessageInterface::ShowMessage(
-                  "   Position is [%.12lf  %.12lf  %.12lf]\n",
-                  (*i)->GetRealParameter("X"), (*i)->GetRealParameter("Y"),
-                  (*i)->GetRealParameter("Z"));
-         }
-      #endif
-
-      bufferFilled = true;
-      eventList.clear();
-      eventList = theEstimator->GetRefObjectArray(Gmat::EVENT);
-
-      #ifdef DEBUG_STATE_BUFFERING
-         MessageInterface::ShowMessage("Event list has %d events\n",
-               eventList.size());
-      #endif
-      // Set status of the events to ITERATING
-      for (UnsignedInt i = 0; i < eventList.size(); ++i)
-      {
-         ((Event*)eventList[i])->CheckStatus(ITERATING);
-         ((Event*)eventList[i])->Initialize();
-      }
-
-      if (eventList.size() == 0)
-      {
-         currentEvent = NULL;
-         #ifdef DEBUG_EXECUTION
-            MessageInterface::ShowMessage("   No events were found\n");
-         #endif
-         return;
-      }
-      else
-      {
-         currentEvent = ((Event*)eventList[0]);
-//         newEvent = true;
-         eventIndex = 0;
-
-       // Will need to be updated when multiple propagators are enabled:
-         eventMan->SetObject(propagators[0]);
-         eventMan->SetObject(currentEvent);
-         eventMan->SetFixedState(currentEvent);
-         
-       // Reset the state data to the starting states
-         BufferSatelliteStates(false);
-         propagators[0]->GetODEModel()->UpdateFromSpaceObject();
-         fm[0]->SetTime(dt);
-
-         #ifdef DEBUG_EVENT_LOCATION
-            MessageInterface::ShowMessage("   Locating Event %d, of type %s\n",
-                  eventIndex, currentEvent->GetTypeName().c_str());
-         #endif
-      }
-
-      #ifdef DEBUG_STATE_BUFFERING
-         MessageInterface::ShowMessage("Setting flag so state data will "
-               "reset\n");
-      #endif
-
-      eventProcessComplete = true;
-   }
-
-   if (currentEvent == NULL)
-      return;
-
-   status = currentEvent->CheckStatus();
-
-   if (status == LOCATED)
-   {
-      #ifdef DEBUG_EVENT_LOCATION
-         MessageInterface::ShowMessage("Located the event %s (index %d)\n",
-               currentEvent->GetTypeName().c_str(), eventIndex);
-      #endif
-
-      ++eventIndex;
-      if (eventIndex < eventList.size())
-      {
-         #ifdef DEBUG_EVENT_LOCATION
-            MessageInterface::ShowMessage("   Locating Event %d, of type %s\n",
-                  eventIndex, currentEvent->GetTypeName().c_str());
-         #endif
-
-         // Prepare to work with the next active event
-         eventMan->ClearObject(currentEvent);
-         currentEvent = (Event*)eventList[eventIndex];
-//         newEvent = true;
-
-         // Eventually, set propagators associated with specific events here
-         eventMan->SetObject(currentEvent);
-         eventMan->SetFixedState(currentEvent);
-         // Reset the state data to the starting states
-         BufferSatelliteStates(false);
-         propagators[0]->GetODEModel()->UpdateFromSpaceObject();
-         fm[0]->SetTime(dt);
-
-         #ifdef DEBUG_EXECUTION
-            MessageInterface::ShowMessage("   Event %d, of type %s\n", eventIndex,
-                  currentEvent->GetTypeName().c_str());
-         #endif
-      }
-      else
-      {
-         eventMan->ClearObject(currentEvent);
-         currentEvent = NULL;
-         #ifdef DEBUG_EVENT_STATE
-            Integer dim = fm[0]->GetDimension();
-            Real *odeState = fm[0]->GetState();
-
-            MessageInterface::ShowMessage("State at event location end:\n  ");
-            fm[0]->ReportEpochData();
-            MessageInterface::ShowMessage("  ");
-            for (Integer i = 0; i < dim; ++i)
-               MessageInterface::ShowMessage("   %.12lf", odeState[i]);
-            MessageInterface::ShowMessage("\n");
-         #endif
-
-      }
-   }
-
-   if (currentEvent != NULL)
-   {
-      #ifdef DEBUG_EVENT_LOCATION
-         MessageInterface::ShowMessage("   Finding root for the event\n");
-      #endif
-      eventMan->FindRoot(0);
-   }
-
-   // Reset the state data to the starting states
-   BufferSatelliteStates(false);
-   propagators[0]->GetODEModel()->UpdateFromSpaceObject();
-   fm[0]->SetTime(dt);
-
-   #ifdef DEBUG_EXECUTION
-      MessageInterface::ShowMessage("Exit RunEstimator::LocateEvent()\n");
-   #endif
-
-}
-
-
-
-//------------------------------------------------------------------------------
-// void Accumulate()
-//------------------------------------------------------------------------------
-/**
- * Performs command side actions taken during accumulation
- */
-//------------------------------------------------------------------------------
-void RunEstimator::Accumulate()
-{
-   #ifdef DEBUG_EXECUTION
-      MessageInterface::ShowMessage("Entered RunEstimator::Accumulate()\n");
-   #endif
-
-   CleanUpEvents();
-
-   #ifdef DEBUG_EXECUTION
-      MessageInterface::ShowMessage("Exit RunEstimator::Accumulate()\n");
-   #endif
-}
-
-
-//------------------------------------------------------------------------------
-// void Estimate()
-//------------------------------------------------------------------------------
-/**
- * Responds to the ESTIMATING state of the finite state machine
- */
-//------------------------------------------------------------------------------
-void RunEstimator::Estimate()
-{
-   #ifdef DEBUG_EXECUTION
-      MessageInterface::ShowMessage("Entered RunEstimator::Estimate()\n");
-   #endif
-
-   CleanUpEvents();
-
-   #ifdef DEBUG_EXECUTION
-      MessageInterface::ShowMessage("Exit RunEstimator::Estimate()\n");
-   #endif
-}
-
-//------------------------------------------------------------------------------
-// void CheckConvergence()
-//------------------------------------------------------------------------------
-/**
- * Performs command actions needed when testing for convergence
- */
-//------------------------------------------------------------------------------
-void RunEstimator::CheckConvergence()
-{
-   #ifdef DEBUG_EXECUTION
-      MessageInterface::ShowMessage("Entered RunEstimator::CheckConvergence() "
-            "epoch = %.12lf\n", currEpoch[0]);
-   #endif
-
-   startNewPass = true;
-
-   #ifdef DEBUG_EXECUTION
-      MessageInterface::ShowMessage("Exit RunEstimator::CheckConvergence()\n");
-   #endif
-}
-
-//------------------------------------------------------------------------------
-// void Finalize()
-//------------------------------------------------------------------------------
-/**
- * Responds to the FINALIZING state of the finite state machine
- */
-//------------------------------------------------------------------------------
-void RunEstimator::Finalize()
-{
-   #ifdef DEBUG_EXECUTION
-      MessageInterface::ShowMessage("Entered RunEstimator::Finalize() "
-            "epoch = %.12lf\n", currEpoch[0]);
-   #endif
-
-   // Do cleanup here
-
-   // Finalize the Estimator
-   if (theEstimator->Finalize() == false)
-      MessageInterface::ShowMessage(
-            "The Estimator %s reported a problem completing processing\n",
-            theEstimator->GetName().c_str());
-
-   BuildCommandSummary(true);
-
-   commandComplete = true;
-   commandRunning  = false;
-   propPrepared    = false;
-
-   #ifdef DEBUG_EXECUTION
-      MessageInterface::ShowMessage("Exit RunEstimator::Finalize()\n");
-   #endif
-}
-
-
-//------------------------------------------------------------------------------
-// void CleanUpEvents()
-//------------------------------------------------------------------------------
-/**
- * Restores the buffered satellite states after event processing
- */
-//------------------------------------------------------------------------------
-void RunEstimator::CleanUpEvents()
-{
-   // If events were processed, we need to reset the state data
-   if (eventProcessComplete == true)
-   {
-      #ifdef DEBUG_STATE_BUFFERING
-         MessageInterface::ShowMessage("Resetting state data after event "
-               "location\n");
-      #endif
-
-      // Reset the state data to the starting states
-      BufferSatelliteStates(false);
-      propagators[0]->GetODEModel()->UpdateFromSpaceObject();
-      eventProcessComplete = false;
-
-      #ifdef DEBUG_EVENT_STATE
-         Integer dim = fm[0]->GetDimension();
-         Real *odeState = fm[0]->GetState();
-
-         MessageInterface::ShowMessage("State in the Accumulate method:\n  ");
-         fm[0]->ReportEpochData();
-         MessageInterface::ShowMessage("  ");
-         for (Integer i = 0; i < dim; ++i)
-            MessageInterface::ShowMessage("   %.12lf", odeState[i]);
-         MessageInterface::ShowMessage("\n");
-      #endif
-   }
-}
-=======
-//$Id: RunEstimator.cpp 1398 2011-04-21 20:39:37Z  $
-//------------------------------------------------------------------------------
-//                         RunEstimator
-//------------------------------------------------------------------------------
-// GMAT: General Mission Analysis Tool
-//
-// Copyright (c) 2002 - 2015 United States Government as represented by the
-// Administrator of The National Aeronautics and Space Administration.
-// All Other Rights Reserved.
-//
-// Licensed under the Apache License, Version 2.0 (the "License"); 
-// You may not use this file except in compliance with the License. 
-// You may obtain a copy of the License at:
-// http://www.apache.org/licenses/LICENSE-2.0. 
-// Unless required by applicable law or agreed to in writing, software
-// distributed under the License is distributed on an "AS IS" BASIS,
-// WITHOUT WARRANTIES OR CONDITIONS OF ANY KIND, either 
-// express or implied.   See the License for the specific language
-// governing permissions and limitations under the License.
-//
-// Developed jointly by NASA/GSFC and Thinking Systems, Inc. under contract
-// number NNG06CA54C
-//
-// Author: Darrel J. Conway, Thinking Systems, Inc.
-// Created: 2009/08/03
-//
-/**
- * Implementation of the Mission Control Sequence command that drives estimation
- */
-//------------------------------------------------------------------------------
-
-
-#include "RunEstimator.hpp"
-
-#include "MessageInterface.hpp"
-#include "ODEModel.hpp"
-
-//#define DEBUG_INITIALIZATION
-//#define DEBUG_EXECUTION
-
-
-//------------------------------------------------------------------------------
-// RunEstimator()
-//------------------------------------------------------------------------------
-/**
- * Default constructor
- */
-//------------------------------------------------------------------------------
-RunEstimator::RunEstimator() :
-   RunSolver               ("RunEstimator"),
-   theEstimator            (NULL),
-   commandRunning          (false),
-   commandComplete         (false),
-   propPrepared            (false),
-   estimationOffset        (0.0),
-   bufferFilled            (false),
-   currentEvent            (NULL),
-   eventProcessComplete    (false),
-   eventMan                (NULL)
-{
-   overridePropInit = true;
-}
-
-
-//------------------------------------------------------------------------------
-// ~RunEstimator()
-//------------------------------------------------------------------------------
-/**
- * Destructor
- */
-//------------------------------------------------------------------------------
-RunEstimator::~RunEstimator()
-{
-   if (theEstimator)
-      delete theEstimator;
-}
-
-
-//------------------------------------------------------------------------------
-// RunEstimator(const RunEstimator & rs)
-//------------------------------------------------------------------------------
-/**
- * Copy constructor
- *
- * @param rs The command that is copied into the new one
- */
-//------------------------------------------------------------------------------
-RunEstimator::RunEstimator(const RunEstimator & rs) :
-   RunSolver               (rs),
-   theEstimator            (NULL),
-   commandRunning          (false),
-   commandComplete         (false),
-   propPrepared            (false),
-   estimationOffset        (rs.estimationOffset),
-   bufferFilled            (false),
-   currentEvent            (NULL),
-   eventProcessComplete    (false),
-   eventMan                (NULL)
-{
-   overridePropInit = true;
-}
-
-//------------------------------------------------------------------------------
-// RunEstimator& operator=(const RunEstimator & rs)
-//------------------------------------------------------------------------------
-/**
- * Assignment operator
- *
- * @param rs The RunEstimator object that supplies properties this one needs
- *
- * @return A reference to this instance
- */
-//------------------------------------------------------------------------------
-RunEstimator& RunEstimator::operator=(const RunEstimator & rs)
-{
-   if (&rs != this)
-   {
-      RunSolver::operator=(rs);
-
-      theEstimator     = NULL;
-      commandRunning   = false;
-      commandComplete  = false;
-      overridePropInit = true;
-      propPrepared     = false;
-      estimationOffset = rs.estimationOffset;
-      bufferFilled     = false;
-      currentEvent     = NULL;
-      eventProcessComplete = false;
-      eventMan         = NULL;
-   }
-
-   return *this;
-}
-
-//------------------------------------------------------------------------------
-// GmatBase *Clone() const
-//------------------------------------------------------------------------------
-/**
- * Cleates a duplicate of a RunEstimator object
- *
- * @return a clone of the object
- */
-//------------------------------------------------------------------------------
-GmatBase *RunEstimator::Clone() const
-{
-   return new RunEstimator(*this);
-}
-
-
-//------------------------------------------------------------------------------
-// std::string GetRefObjectName(const Gmat::ObjectType type) const
-//------------------------------------------------------------------------------
-/**
- * Accesses names for referenced objects.
- *
- * @param type Type of object requested.
- *
- * @return the referenced object's name.
- */
-//------------------------------------------------------------------------------
-std::string RunEstimator::GetRefObjectName(const Gmat::ObjectType type) const
-{
-   switch (type)
-   {
-      case Gmat::SOLVER:
-         #ifdef DEBUG_RUN_Estimator
-            MessageInterface::ShowMessage
-               ("Getting RunEstimator reference solver name\n");
-         #endif
-         return solverName;
-
-      default:
-         ;
-   }
-
-   return RunSolver::GetRefObjectName(type);
-}
-
-
-
-//------------------------------------------------------------------------------
-// bool SetRefObjectName(const Gmat::ObjectType type, const std::string &name)
-//------------------------------------------------------------------------------
-/**
- * Sets names for referenced objects.
- *
- * @param type Type of the object.
- * @param name Name of the object.
- *
- * @return true if the name was set, false if not.
- */
-//------------------------------------------------------------------------------
-bool RunEstimator::SetRefObjectName(const Gmat::ObjectType type,
-                                     const std::string &name)
-{
-   if (type == Gmat::SOLVER)
-   {
-      solverName = name;
-      return true;
-   }
-
-   return RunSolver::SetRefObjectName(type, name);
-}
-
-
-
-//------------------------------------------------------------------------------
-//  bool RenameRefObject(const Gmat::ObjectType type,
-//                       const std::string &oldName, const std::string &newName)
-//------------------------------------------------------------------------------
-/**
- * Renames referenced objects.
- *
- * @param type Type of the object that is renamed.
- * @param oldName The current name for the object.
- * @param newName The name the object has when this operation is complete.
- *
- * @return true on success.
- */
-//------------------------------------------------------------------------------
-bool RunEstimator::RenameRefObject(const Gmat::ObjectType type,
-                                    const std::string &oldName,
-                                    const std::string &newName)
-{
-   // RunEstimator needs to know about Solver name only
-   if (type != Gmat::SOLVER)
-      return RunSolver::RenameRefObject(type, oldName, newName);
-
-   if (solverName == oldName)
-   {
-      solverName = newName;
-      return true;
-   }
-
-   return false;
-}
-
-
-//------------------------------------------------------------------------------
-//  const std::string GetGeneratingString(Gmat::WriteMode mode,
-//        const std::string &prefix, const std::string &useName)
-//------------------------------------------------------------------------------
-/**
- * Method used to retrieve the string that was parsed to build this GmatCommand.
- *
- * This method is used to retrieve the GmatCommand string from the script that
- * was parsed to build the GmatCommand.  It is used to save the script line, so
- * that the script can be written to a file without inverting the steps taken to
- * set up the internal object data.  As a side benefit, the script line is
- * available in the GmatCommand structure for debugging purposes.
- *
- * @param mode    Specifies the type of serialization requested.
- * @param prefix  Optional prefix appended to the object's name. (Used for
- *                indentation)
- * @param useName Name that replaces the object's name (Not yet used
- *                in commands).
- *
- * @return The script line that defines this GmatCommand.
- */
-//------------------------------------------------------------------------------
-const std::string& RunEstimator::GetGeneratingString(Gmat::WriteMode mode,
-      const std::string &prefix, const std::string &useName)
-{
-   generatingString = prefix + "RunEstimator " + solverName + ";";
-
-   return RunSolver::GetGeneratingString(mode, prefix, useName);
-}
-
-
-//------------------------------------------------------------------------------
-// bool Initialize()
-//------------------------------------------------------------------------------
-/**
- * Prepares the command for execution
- *
- * This method prepares the Estimator and associated measurement manager and
- * measurements for the simulation process.  Referenced objects are cloned or
- * set as needed in this method.
- *
- * The propagation subsystem is prepared in the base class components of the
- * command.  RunEstimator generaqtes teh PropSetup clones at this level, but
- * leaves the rest of the initialization process for the PropSetups in the base
- * class method, which is called from this method.
- *
- * @return true on success, false on failure
- */
-//------------------------------------------------------------------------------
-bool RunEstimator::Initialize()
-{
-   bool retval = false;
-
-   // First set the Estimator object
-   if (solverName == "")
-      throw CommandException("Cannot initialize RunEstimator command -- the "
-            "Estimator name is not specified.");
-
-   // Clear the old clone if it was set
-   if (theEstimator != NULL)
-      delete theEstimator;
-
-   GmatBase *simObj = FindObject(solverName);
-   if (simObj == NULL)
-      throw CommandException("Cannot initialize RunEstimator command -- the "
-            "Estimator named " + solverName + " cannot be found.");
-
-   if (!simObj->IsOfType("Estimator"))
-      throw CommandException("Cannot initialize RunEstimator command -- the "
-            "object named " + solverName + " is not a Estimator.");
-
-   theEstimator = (Estimator*)(simObj->Clone());
-
-   theEstimator->TakeAction("ResetInstanceCount");
-   simObj->TakeAction("ResetInstanceCount");
-   theEstimator->TakeAction("IncrementInstanceCount");
-   simObj->TakeAction("IncrementInstanceCount");
-
-   // Set the streams for the measurement manager
-   MeasurementManager *measman = theEstimator->GetMeasurementManager();
-   StringArray streamList = measman->GetStreamList();
-   for (UnsignedInt ms = 0; ms < streamList.size(); ++ms)
-   {
-      GmatBase *obj = FindObject(streamList[ms]);
-      if (obj != NULL)
-      {
-         if (obj->IsOfType(Gmat::DATASTREAM))
-         {
-            DataFile *df = (DataFile*)obj;
-            measman->SetStreamObject(df);
-         }
-      }
-      else
-         throw CommandException("Did not find the object named " +
-               streamList[ms]);
-   }
-
-   // Next initialize the estimation subsystem
-   EstimationStateManager *esm = theEstimator->GetEstimationStateManager();
-   // Load the participant list into the esm
-   StringArray participants = measman->GetParticipantList();
-   esm->SetParticipantList(participants);
-
-   // Pass in the objects
-   StringArray objList = esm->GetObjectList("");
-   for (UnsignedInt i = 0; i < objList.size(); ++i)
-   {
-      GmatBase* obj = FindObject(objList[i]);
-      if (obj != NULL)
-      {
-         esm->SetObject(obj);
-      }
-   }
-
-   esm->BuildState();
-
-   // Find the event manager and store its pointer
-   if (triggerManagers == NULL)
-      throw CommandException("The Event Manager pointer was not set on the "
-            "RunEstimator command");
-
-   for (UnsignedInt i = 0; i < triggerManagers->size(); ++i)
-   {
-      #ifdef DEBUG_INITIALIZATION
-         MessageInterface::ShowMessage("RunEstimator has an TriggerManager of "
-               "type %s, id %d\n",
-               (*triggerManagers)[i]->GetTriggerTypeString().c_str(),
-               (*triggerManagers)[i]->GetTriggerType());
-      #endif
-      if ((*triggerManagers)[i]->GetTriggerType() == Gmat::EVENT)
-      {
-         eventMan = (EventManager*)(*triggerManagers)[i];
-         #ifdef DEBUG_INITIALIZATION
-            MessageInterface::ShowMessage("RunEstimator has an EventManager of "
-                  "type %s\n", eventMan->GetTriggerTypeString().c_str());
-         #endif
-      }
-   }
-   if (eventMan == NULL)
-      throw CommandException("The EventManager pointer was not set on the "
-            "RunEstimator command");
-
-   // Next comes the propagator
-   PropSetup *obj = theEstimator->GetPropagator();
-
-   #ifdef DEBUG_INITIALIZATION
-      MessageInterface::ShowMessage("Propagator at address %p ", obj);
-      if (obj != NULL)
-         MessageInterface::ShowMessage("is named %s\n",
-               obj->GetName().c_str());
-      else
-         MessageInterface::ShowMessage("is not yet set\n");
-   #endif
-
-   if (obj != NULL)
-   {
-      if (obj->IsOfType(Gmat::PROP_SETUP))
-      {
-         PropSetup *ps = (PropSetup*)obj->Clone();
-
-         // RunEstimator only manages one PropSetup.  If that changes, so
-         // does this code
-         if (propagators.size() > 0)
-         {
-            for (std::vector<PropSetup*>::iterator pp = propagators.begin();
-                  pp != propagators.end(); ++pp)
-            {
-               delete (*pp);
-            }
-            propagators.clear();
-            p.clear();
-            fm.clear();
-         }
-
-         propagators.push_back(ps);
-         p.push_back(ps->GetPropagator());
-         fm.push_back(ps->GetODEModel());
-         eventMan->SetObject(ps);
-
-         retval = true;
-      }
-   }
-   else
-      throw CommandException("Cannot initialize RunEstimator command; the "
-            "propagator pointer in the Estimator " +
-            theEstimator->GetName() + " is NULL.");
-
-   #ifdef DEBUG_INITIALIZATION
-      MessageInterface::ShowMessage("RunEstimator command found %d "
-            "participants\n", participants.size());
-   #endif
-
-   propObjectNames.clear();
-   propObjectNames.push_back(participants);
-   propPrepared = false;
-
-   // Now we can initialize the propagation subsystem by calling up the
-   // inheritance tree.
-   if (retval)
-      retval = RunSolver::Initialize();
-
-   #ifdef DEBUG_INITIALIZATION
-      if (retval == false)
-         MessageInterface::ShowMessage("RunEstimator command failed to "
-               "initialize; RunSolver::Initialize() call failed.\n");
-   #endif
-
-   return retval;
-}
-
-
-//------------------------------------------------------------------------------
-// void SetPropagationProperties(PropagationStateManager *psm)
-//------------------------------------------------------------------------------
-/**
- * An interface used to set specific additional propagation properties as
- * needed.
- *
- * @param psm A PropagationStateManager that controls the propagation state
- *            vector
- */
-//------------------------------------------------------------------------------
-void RunEstimator::SetPropagationProperties(PropagationStateManager *psm)
-{
-   ObjectArray pObjects;
-   psm->GetStateObjects(pObjects, Gmat::UNKNOWN_OBJECT);
-
-   for (ObjectArray::iterator p = pObjects.begin(); p != pObjects.end(); ++p)
-   {
-      if ((*p)->IsOfType(Gmat::SPACEOBJECT))
-      {
-         psm->SetProperty("STM", *p);
-      }
-   }
-}
-
-
-//------------------------------------------------------------------------------
-// bool Execute()
-//------------------------------------------------------------------------------
-/**
- * Performs the command side processing for the Simulation
- *
- * This method calls the Estimator to determine the state of the Simulation
- * state machine and responds to that state as needed.  Typical command side
- * responses are to propagate as needed, to clean up memory, or to reset flags
- * based on the state machine.
- *
- * @return true on success, false on failure
- */
-//------------------------------------------------------------------------------
-bool RunEstimator::Execute()
-{
-   #ifdef DEBUG_EXECUTION
-      MessageInterface::ShowMessage("\n\nThe \"%s\" command is running...\n",
-            GetTypeName().c_str());
-   #endif
-
-   // Reset the command if called after it has completed execution
-   // todo: Debug this piece; reentrance in a For loop doesn't work yet
-//   if (commandComplete)
-//      TakeAction("Reset");
-
-
-   // Here we should check to see if the command is currently propagating and
-   // finish that first...
-
-   // Respond to the state in the state machine
-   Solver::SolverState state = theEstimator->GetState();
-
-   #ifdef DEBUG_EXECUTION
-      MessageInterface::ShowMessage("\nEstimator state is %d\n", state);
-   #endif
-   switch (state)
-   {
-      case Solver::INITIALIZING:
-         PrepareToEstimate();
-         break;
-
-      case Solver::PROPAGATING:
-         Propagate();
-         break;
-
-      case Solver::CALCULATING:
-         Calculate();
-         break;
-
-      case Solver::LOCATING:
-         LocateEvent();
-         break;
-
-      case Solver::ACCUMULATING:
-         Accumulate();
-         break;
-
-      case Solver::ESTIMATING:
-         Estimate();
-         break;
-
-      case Solver::CHECKINGRUN:
-         CheckConvergence();
-         break;
-
-      case Solver::FINISHED:
-         Finalize();
-         break;
-
-      default:
-         throw CommandException("Unknown state "
-               " encountered in the RunEstimator command");
-   }
-
-   state = theEstimator->AdvanceState();
-
-   return true;
-}
-
-
-//------------------------------------------------------------------------------
-// void RunComplete()
-//------------------------------------------------------------------------------
-/**
- * Completes processing so that subsequent mission runs can be executed.
- */
-//------------------------------------------------------------------------------
-void RunEstimator::RunComplete()
-{
-   #ifdef DEBUG_EXECUTION
-      MessageInterface::ShowMessage("Entered RunEstimator::RunComplete()\n");
-   #endif
-   commandRunning = false;
-
-   RunSolver::RunComplete();
-}
-
-
-//------------------------------------------------------------------------------
-// bool TakeAction(const std::string &action, const std::string &actionData)
-//------------------------------------------------------------------------------
-/**
- * Performs actions at prompting from higher level structures
- *
- * @param action The action that needs to be taken
- * @param actionData Optional additional data the action needs
- *
- * @return true if an action was taken, false if not
- */
-//------------------------------------------------------------------------------
-bool RunEstimator::TakeAction(const std::string &action,
-                              const std::string &actionData)
-{
-   if (action == "Reset")
-   {
-      theEstimator->TakeAction("Reset");
-      commandRunning = false;
-      commandComplete = false;
-      return true;
-   }
-
-   return RunSolver::TakeAction(action, actionData);
-}
-
-
-//------------------------------------------------------------------------------
-// GmatCommand* GetNext()
-//------------------------------------------------------------------------------
-/**
- * Retrieves the pointer to the next command that the Sandbox needs to run
- *
- * This method returns a pointer to the current RunEstimator command while the
- * simulation state machine is running.  It returns the next pointer after the
- * simulation has finished execution.
- *
- * @return The next command that should Execute()
- */
-//------------------------------------------------------------------------------
-GmatCommand* RunEstimator::GetNext()
-{
-   if (commandRunning)
-      return this;
-   return next;
-}
-
-
-
-//------------------------------------------------------------------------------
-// bool HasLocalClones()
-//------------------------------------------------------------------------------
-/**
- * Method to check for the presence of local clones
- *
- * @return true if there are local clones, false if not
- */
-//------------------------------------------------------------------------------
-bool RunEstimator::HasLocalClones()
-{
-   return true;
-}
-
-
-//------------------------------------------------------------------------------
-// void UpdateClonedObject(GmatBase *obj)
-//------------------------------------------------------------------------------
-/**
- * Updates cloned objects that are copies of the object passed in
- *
- * @param obj The object with setting updates
- */
-//------------------------------------------------------------------------------
-void RunEstimator::UpdateClonedObject(GmatBase *obj)
-{
-   throw CommandException("To do: implement Propagate::UpdateClonedObject");
-}
-
-//------------------------------------------------------------------------------
-// Methods triggered by the finite state machine
-//------------------------------------------------------------------------------
-
-
-//------------------------------------------------------------------------------
-// void PrepareToEstimate()
-//------------------------------------------------------------------------------
-/**
- * Responds to the INITIALIZING state of the finite state machine
- *
- * Performs the final stages of initialization that need to be performed prior
- * to running the estimation.  This includes the final ODEModel preparation and
- * the setting for the flags that indicate that an estimation is in process.
- */
-//------------------------------------------------------------------------------
-void RunEstimator::PrepareToEstimate()
-{
-   #ifdef DEBUG_EXECUTION
-      MessageInterface::ShowMessage(
-            "Entered RunEstimator::PrepareToEstimate()\n");
-   #endif
-
-   if (!propPrepared)
-   {
-      PrepareToPropagate();  // ?? Test return value here?
-      commandRunning  = true;
-      commandComplete = false;
-      propPrepared    = true;
-   }
-
-   estimationOffset = fm[0]->GetTime();
-}
-
-
-//------------------------------------------------------------------------------
-// void Propagate()
-//------------------------------------------------------------------------------
-/**
- * Responds to the PROPAGATING state of the finite state machine.
- *
- * Propagation from the current epoch to the next estimation epoch is performed
- * in this method.
- */
-//------------------------------------------------------------------------------
-void RunEstimator::Propagate()
-{
-   #ifdef DEBUG_EXECUTION
-      MessageInterface::ShowMessage("Entered RunEstimator::Propagate()\n");
-   #endif
-
-   // If state reset at current epoch - e.g. during sequential estimation -
-   // reload the prop vector
-   if (theEstimator->ResetState())
-   {
-      #ifdef DEBUG_STATE_RESETS
-         MessageInterface::ShowMessage("Calling UpdateFromSpaceObject()\n");
-         Real* oldState = fm[0]->GetState();
-         MessageInterface::ShowMessage("   Old state[0] element:  %.12lf\n", oldState[0]);
-      #endif
-
-      fm[0]->UpdateFromSpaceObject();
-
-      #ifdef DEBUG_STATE_RESETS
-         Real* newState = fm[0]->GetState();
-         MessageInterface::ShowMessage("   New state[0] element:  %.12lf\n", newState[0]);
-      #endif
-   }
-
-   // If state reset to initial epoch - e.g. during batch estimation -
-   // reload prop vector and reset the epoch information
-   if (startNewPass == true)
-   {
-      fm[0]->UpdateFromSpaceObject();
-      fm[0]->SetTime(estimationOffset);
-      startNewPass = false;
-   }
-
-   Real dt = theEstimator->GetTimeStep();
-
-   // todo: This is a temporary fix; need to evaluate to find a more elegant
-   //       solution here
-   Real maxStep = 600.0;
-   if (fabs(dt) > maxStep)
-      dt = (dt > 0.0 ? maxStep : -maxStep);
-   Step(dt);
-   bufferFilled = false;
-
-   theEstimator->UpdateCurrentEpoch(currEpoch[0]);
-}
-
-
-//------------------------------------------------------------------------------
-// void Calculate()
-//------------------------------------------------------------------------------
-/**
- * Responds to the CALCULATING state of the finite state machine
- */
-//------------------------------------------------------------------------------
-void RunEstimator::Calculate()
-{
-   #ifdef DEBUG_EXECUTION
-      MessageInterface::ShowMessage("Entered RunEstimator::Calculate() "
-            "epoch = %.12lf\n", currEpoch[0]);
-   #endif
-
-   bufferFilled = false;
-}
-
-
-//------------------------------------------------------------------------------
-// void LocateEvent()
-//------------------------------------------------------------------------------
-/**
- * Responds to the LOCATING state of the finite state machine
- */
-//------------------------------------------------------------------------------
-void RunEstimator::LocateEvent()
-{
-   #ifdef DEBUG_EXECUTION
-      MessageInterface::ShowMessage("Entered RunEstimator::LocateEvent()\n");
-   #endif
-
-//   bool newEvent = false;
-   EventStatus status;
-
-   // First time through, buffer the objects that get propagated
-   if (!bufferFilled)
-   {
-      dt = fm[0]->GetTime();
-      #ifdef DEBUG_EVENT_STATE
-         Integer dim = fm[0]->GetDimension();
-         Real *odeState = fm[0]->GetState();
-
-         MessageInterface::ShowMessage("State at event location start:\n  ");
-         fm[0]->ReportEpochData();
-         MessageInterface::ShowMessage("  dt = %.12lf\n  ", dt);
-         for (Integer i = 0; i < dim; ++i)
-            MessageInterface::ShowMessage("   %.12lf", odeState[i]);
-         MessageInterface::ShowMessage("\n");
-      #endif
-      BufferSatelliteStates(true);
-      eventMan->ClearObject(NULL);
-
-      #ifdef DEBUG_STATE_BUFFERING
-         MessageInterface::ShowMessage("   Buffer has %d objects; contents:\n",
-               satBuffer.size());
-
-         for (std::vector<Spacecraft *>::iterator i = satBuffer.begin();
-              i != satBuffer.end(); ++i)
-         {
-            MessageInterface::ShowMessage(
-                  "   Epoch of '%s' is %.12lf\n", (*i)->GetName().c_str(),
-                  (*i)->GetRealParameter("A1Epoch"));
-            MessageInterface::ShowMessage(
-                  "   Position is [%.12lf  %.12lf  %.12lf]\n",
-                  (*i)->GetRealParameter("X"), (*i)->GetRealParameter("Y"),
-                  (*i)->GetRealParameter("Z"));
-         }
-      #endif
-
-      bufferFilled = true;
-      eventList.clear();
-      eventList = theEstimator->GetRefObjectArray(Gmat::EVENT);
-
-      #ifdef DEBUG_STATE_BUFFERING
-         MessageInterface::ShowMessage("Event list has %d events\n",
-               eventList.size());
-      #endif
-      // Set status of the events to ITERATING
-      for (UnsignedInt i = 0; i < eventList.size(); ++i)
-      {
-         ((Event*)eventList[i])->CheckStatus(ITERATING);
-         ((Event*)eventList[i])->Initialize();
-      }
-
-      if (eventList.size() == 0)
-      {
-         currentEvent = NULL;
-         #ifdef DEBUG_EXECUTION
-            MessageInterface::ShowMessage("   No events were found\n");
-         #endif
-         return;
-      }
-      else
-      {
-         currentEvent = ((Event*)eventList[0]);
-//         newEvent = true;
-         eventIndex = 0;
-         // Will need to be updated when multiple propagators are enabled:
-         eventMan->SetObject(propagators[0]);
-         eventMan->SetObject(currentEvent);
-         eventMan->SetFixedState(currentEvent);
-
-         // Reset the state data to the starting states
-         BufferSatelliteStates(false);
-         propagators[0]->GetODEModel()->UpdateFromSpaceObject();
-         fm[0]->SetTime(dt);
-
-         #ifdef DEBUG_EVENT_LOCATION
-            MessageInterface::ShowMessage("   Locating Event %d, of type %s\n",
-                  eventIndex, currentEvent->GetTypeName().c_str());
-         #endif
-      }
-
-      #ifdef DEBUG_STATE_BUFFERING
-         MessageInterface::ShowMessage("Setting flag so state data will "
-               "reset\n");
-      #endif
-
-      eventProcessComplete = true;
-   }
-
-   if (currentEvent == NULL)
-      return;
-
-   status = currentEvent->CheckStatus();
-
-   if (status == LOCATED)
-   {
-      #ifdef DEBUG_EVENT_LOCATION
-         MessageInterface::ShowMessage("Located the event %s (index %d)\n",
-               currentEvent->GetTypeName().c_str(), eventIndex);
-      #endif
-
-      ++eventIndex;
-      if (eventIndex < eventList.size())
-      {
-         #ifdef DEBUG_EVENT_LOCATION
-            MessageInterface::ShowMessage("   Locating Event %d, of type %s\n",
-                  eventIndex, currentEvent->GetTypeName().c_str());
-         #endif
-
-         // Prepare to work with the next active event
-         eventMan->ClearObject(currentEvent);
-         currentEvent = (Event*)eventList[eventIndex];
-//         newEvent = true;
-
-         // Eventually, set propagators associated with specific events here
-         eventMan->SetObject(currentEvent);
-         eventMan->SetFixedState(currentEvent);
-         // Reset the state data to the starting states
-         BufferSatelliteStates(false);
-         propagators[0]->GetODEModel()->UpdateFromSpaceObject();
-         fm[0]->SetTime(dt);
-
-         #ifdef DEBUG_EXECUTION
-            MessageInterface::ShowMessage("   Event %d, of type %s\n", eventIndex,
-                  currentEvent->GetTypeName().c_str());
-         #endif
-      }
-      else
-      {
-         eventMan->ClearObject(currentEvent);
-         currentEvent = NULL;
-         #ifdef DEBUG_EVENT_STATE
-            Integer dim = fm[0]->GetDimension();
-            Real *odeState = fm[0]->GetState();
-
-            MessageInterface::ShowMessage("State at event location end:\n  ");
-            fm[0]->ReportEpochData();
-            MessageInterface::ShowMessage("  ");
-            for (Integer i = 0; i < dim; ++i)
-               MessageInterface::ShowMessage("   %.12lf", odeState[i]);
-            MessageInterface::ShowMessage("\n");
-         #endif
-      }
-   }
-
-
-   if (currentEvent != NULL)
-   {
-      #ifdef DEBUG_EVENT_LOCATION
-         MessageInterface::ShowMessage("   Finding root for the event\n");
-      #endif
-      eventMan->FindRoot(0);
-   }
-
-   // Reset the state data to the starting states
-   BufferSatelliteStates(false);
-   propagators[0]->GetODEModel()->UpdateFromSpaceObject();
-   fm[0]->SetTime(dt);
-}
-
-
-
-//------------------------------------------------------------------------------
-// void Accumulate()
-//------------------------------------------------------------------------------
-/**
- * Performs command side actions taken during accumulation
- */
-//------------------------------------------------------------------------------
-void RunEstimator::Accumulate()
-{
-   #ifdef DEBUG_EXECUTION
-      MessageInterface::ShowMessage("Entered RunEstimator::Accumulate()\n");
-   #endif
-
-   CleanUpEvents();
-}
-
-
-//------------------------------------------------------------------------------
-// void Estimate()
-//------------------------------------------------------------------------------
-/**
- * Responds to the ESTIMATING state of the finite state machine
- */
-//------------------------------------------------------------------------------
-void RunEstimator::Estimate()
-{
-   #ifdef DEBUG_EXECUTION
-      MessageInterface::ShowMessage("Entered RunEstimator::Estimate()\n");
-   #endif
-
-   CleanUpEvents();
-}
-
-//------------------------------------------------------------------------------
-// void CheckConvergence()
-//------------------------------------------------------------------------------
-/**
- * Performs command actions needed when testing for convergence
- */
-//------------------------------------------------------------------------------
-void RunEstimator::CheckConvergence()
-{
-   #ifdef DEBUG_EXECUTION
-      MessageInterface::ShowMessage("Entered RunEstimator::CheckConvergence() "
-            "epoch = %.12lf\n", currEpoch[0]);
-   #endif
-
-   startNewPass = true;
-}
-
-//------------------------------------------------------------------------------
-// void Finalize()
-//------------------------------------------------------------------------------
-/**
- * Responds to the FINALIZING state of the finite state machine
- */
-//------------------------------------------------------------------------------
-void RunEstimator::Finalize()
-{
-   #ifdef DEBUG_EXECUTION
-      MessageInterface::ShowMessage("Entered RunEstimator::Finalize() "
-            "epoch = %.12lf\n", currEpoch[0]);
-   #endif
-
-   // Do cleanup here
-
-   // Finalize the Estimator
-   if (theEstimator->Finalize() == false)
-      MessageInterface::ShowMessage(
-            "The Estimator %s reported a problem completing processing\n",
-            theEstimator->GetName().c_str());
-
-   BuildCommandSummary(true);
-
-   commandComplete = true;
-   commandRunning  = false;
-   propPrepared    = false;
-}
-
-
-//------------------------------------------------------------------------------
-// void CleanUpEvents()
-//------------------------------------------------------------------------------
-/**
- * Restores the buffered satellite states after event processing
- */
-//------------------------------------------------------------------------------
-void RunEstimator::CleanUpEvents()
-{
-   // If events were processed, we need to reset the state data
-   if (eventProcessComplete == true)
-   {
-      #ifdef DEBUG_STATE_BUFFERING
-         MessageInterface::ShowMessage("Resetting state data after event "
-               "location\n");
-      #endif
-
-      // Reset the state data to the starting states
-      BufferSatelliteStates(false);
-      propagators[0]->GetODEModel()->UpdateFromSpaceObject();
-      eventProcessComplete = false;
-
-      #ifdef DEBUG_EVENT_STATE
-         Integer dim = fm[0]->GetDimension();
-         Real *odeState = fm[0]->GetState();
-
-         MessageInterface::ShowMessage("State in the Accumulate method:\n  ");
-         fm[0]->ReportEpochData();
-         MessageInterface::ShowMessage("  ");
-         for (Integer i = 0; i < dim; ++i)
-            MessageInterface::ShowMessage("   %.12lf", odeState[i]);
-         MessageInterface::ShowMessage("\n");
-      #endif
-   }
-}
->>>>>>> 763f9064
+//$Id: RunEstimator.cpp 1398 2011-04-21 20:39:37Z  $
+//------------------------------------------------------------------------------
+//                         RunEstimator
+//------------------------------------------------------------------------------
+// GMAT: General Mission Analysis Tool
+//
+// Copyright (c) 2002 - 2015 United States Government as represented by the
+// Administrator of The National Aeronautics and Space Administration.
+// All Other Rights Reserved.
+//
+// Licensed under the Apache License, Version 2.0 (the "License"); 
+// You may not use this file except in compliance with the License. 
+// You may obtain a copy of the License at:
+// http://www.apache.org/licenses/LICENSE-2.0. 
+// Unless required by applicable law or agreed to in writing, software
+// distributed under the License is distributed on an "AS IS" BASIS,
+// WITHOUT WARRANTIES OR CONDITIONS OF ANY KIND, either 
+// express or implied.   See the License for the specific language
+// governing permissions and limitations under the License.
+//
+// Developed jointly by NASA/GSFC and Thinking Systems, Inc. under contract
+// number NNG06CA54C
+//
+// Author: Darrel J. Conway, Thinking Systems, Inc.
+// Created: 2009/08/03
+//
+/**
+ * Implementation of the Mission Control Sequence command that drives estimation
+ */
+//------------------------------------------------------------------------------
+
+
+#include "RunEstimator.hpp"
+
+#include "MessageInterface.hpp"
+#include "ODEModel.hpp"
+
+//#define DEBUG_INITIALIZATION
+//#define DEBUG_EXECUTION
+//#define DEBUG_STATE
+//#define DEBUG_STATE_RESETS
+//#define DEBUG_EVENT_STATE
+//#define DEBUG_LOAD_SOLVEFORS
+//#define DEBUG_INITIAL_STATE
+
+
+//------------------------------------------------------------------------------
+// RunEstimator()
+//------------------------------------------------------------------------------
+/**
+ * Default constructor
+ */
+//------------------------------------------------------------------------------
+RunEstimator::RunEstimator() :
+   RunSolver               ("RunEstimator"),
+   theEstimator            (NULL),
+   commandRunning          (false),
+   commandComplete         (false),
+   propPrepared            (false),
+   estimationOffset        (0.0),
+   bufferFilled            (false),
+   currentEvent            (NULL),
+   eventProcessComplete    (false),
+   eventMan                (NULL)
+{
+   overridePropInit = true;
+//   needReinitialize = false;                 // made changes by TUAN NGUYEN
+   delayInitialization = true;                 // made changes by TUAN NGUYEN
+}
+
+
+//------------------------------------------------------------------------------
+// ~RunEstimator()
+//------------------------------------------------------------------------------
+/**
+ * Destructor
+ */
+//------------------------------------------------------------------------------
+RunEstimator::~RunEstimator()
+{
+   if (theEstimator)
+      delete theEstimator;
+}
+
+
+//------------------------------------------------------------------------------
+// RunEstimator(const RunEstimator & rs)
+//------------------------------------------------------------------------------
+/**
+ * Copy constructor
+ *
+ * @param rs The command that is copied into the new one
+ */
+//------------------------------------------------------------------------------
+RunEstimator::RunEstimator(const RunEstimator & rs) :
+   RunSolver               (rs),
+   theEstimator            (NULL),
+   commandRunning          (false),
+   commandComplete         (false),
+   propPrepared            (false),
+   estimationOffset        (rs.estimationOffset),
+   bufferFilled            (false),
+   currentEvent            (NULL),
+   eventProcessComplete    (false),
+   eventMan                (NULL)
+{
+   overridePropInit = true;
+//   needReinitialize = false;                  // made changes by TUAN NGUYEN
+   delayInitialization = true;                 // made changes by TUAN NGUYEN
+}
+
+//------------------------------------------------------------------------------
+// RunEstimator& operator=(const RunEstimator & rs)
+//------------------------------------------------------------------------------
+/**
+ * Assignment operator
+ *
+ * @param rs The RunEstimator object that supplies properties this one needs
+ *
+ * @return A reference to this instance
+ */
+//------------------------------------------------------------------------------
+RunEstimator& RunEstimator::operator=(const RunEstimator & rs)
+{
+   if (&rs != this)
+   {
+      RunSolver::operator=(rs);
+
+      theEstimator     = NULL;
+      commandRunning   = false;
+      commandComplete  = false;
+      overridePropInit = true;
+      propPrepared     = false;
+      estimationOffset = rs.estimationOffset;
+      bufferFilled     = false;
+      currentEvent     = NULL;
+      eventProcessComplete = false;
+      eventMan         = NULL;
+   }
+
+   return *this;
+}
+
+//------------------------------------------------------------------------------
+// GmatBase *Clone() const
+//------------------------------------------------------------------------------
+/**
+ * Cleates a duplicate of a RunEstimator object
+ *
+ * @return a clone of the object
+ */
+//------------------------------------------------------------------------------
+GmatBase *RunEstimator::Clone() const
+{
+   return new RunEstimator(*this);
+}
+
+
+//------------------------------------------------------------------------------
+// std::string GetRefObjectName(const Gmat::ObjectType type) const
+//------------------------------------------------------------------------------
+/**
+ * Accesses names for referenced objects.
+ *
+ * @param type Type of object requested.
+ *
+ * @return the referenced object's name.
+ */
+//------------------------------------------------------------------------------
+std::string RunEstimator::GetRefObjectName(const Gmat::ObjectType type) const
+{
+   switch (type)
+   {
+      case Gmat::SOLVER:
+         #ifdef DEBUG_RUN_Estimator
+            MessageInterface::ShowMessage
+               ("Getting RunEstimator reference solver name\n");
+         #endif
+         return solverName;
+
+      default:
+         ;
+   }
+
+   return RunSolver::GetRefObjectName(type);
+}
+
+
+
+//------------------------------------------------------------------------------
+// bool SetRefObjectName(const Gmat::ObjectType type, const std::string &name)
+//------------------------------------------------------------------------------
+/**
+ * Sets names for referenced objects.
+ *
+ * @param type Type of the object.
+ * @param name Name of the object.
+ *
+ * @return true if the name was set, false if not.
+ */
+//------------------------------------------------------------------------------
+bool RunEstimator::SetRefObjectName(const Gmat::ObjectType type,
+                                     const std::string &name)
+{
+   if (type == Gmat::SOLVER)
+   {
+      solverName = name;
+      return true;
+   }
+
+   return RunSolver::SetRefObjectName(type, name);
+}
+
+
+
+//------------------------------------------------------------------------------
+//  bool RenameRefObject(const Gmat::ObjectType type,
+//                       const std::string &oldName, const std::string &newName)
+//------------------------------------------------------------------------------
+/**
+ * Renames referenced objects.
+ *
+ * @param type Type of the object that is renamed.
+ * @param oldName The current name for the object.
+ * @param newName The name the object has when this operation is complete.
+ *
+ * @return true on success.
+ */
+//------------------------------------------------------------------------------
+bool RunEstimator::RenameRefObject(const Gmat::ObjectType type,
+                                    const std::string &oldName,
+                                    const std::string &newName)
+{
+   // RunEstimator needs to know about Solver name only
+   if (type != Gmat::SOLVER)
+      return RunSolver::RenameRefObject(type, oldName, newName);
+
+   if (solverName == oldName)
+   {
+      solverName = newName;
+      return true;
+   }
+
+   return false;
+}
+
+
+//------------------------------------------------------------------------------
+//  const std::string GetGeneratingString(Gmat::WriteMode mode,
+//        const std::string &prefix, const std::string &useName)
+//------------------------------------------------------------------------------
+/**
+ * Method used to retrieve the string that was parsed to build this GmatCommand.
+ *
+ * This method is used to retrieve the GmatCommand string from the script that
+ * was parsed to build the GmatCommand.  It is used to save the script line, so
+ * that the script can be written to a file without inverting the steps taken to
+ * set up the internal object data.  As a side benefit, the script line is
+ * available in the GmatCommand structure for debugging purposes.
+ *
+ * @param mode    Specifies the type of serialization requested.
+ * @param prefix  Optional prefix appended to the object's name. (Used for
+ *                indentation)
+ * @param useName Name that replaces the object's name (Not yet used
+ *                in commands).
+ *
+ * @return The script line that defines this GmatCommand.
+ */
+//------------------------------------------------------------------------------
+const std::string& RunEstimator::GetGeneratingString(Gmat::WriteMode mode,
+      const std::string &prefix, const std::string &useName)
+{
+   generatingString = prefix + "RunEstimator " + solverName + ";";
+
+   return RunSolver::GetGeneratingString(mode, prefix, useName);
+}
+
+
+//------------------------------------------------------------------------------
+// bool Initialize()
+//------------------------------------------------------------------------------
+/**
+ * Prepares the command for execution
+ *
+ * This method prepares the Estimator and associated measurement manager and
+ * measurements for the simulation process.  Referenced objects are cloned or
+ * set as needed in this method.
+ *
+ * The propagation subsystem is prepared in the base class components of the
+ * command.  RunEstimator generaqtes teh PropSetup clones at this level, but
+ * leaves the rest of the initialization process for the PropSetups in the base
+ * class method, which is called from this method.
+ *
+ * @return true on success, false on failure
+ */
+//------------------------------------------------------------------------------
+bool RunEstimator::Initialize()
+{
+#ifdef DEBUG_INITIALIZATION
+   MessageInterface::ShowMessage("Start RunEstimator::Initialize()\n");
+#endif
+
+   // This step is used to delay to initialize until it runs Execute() function.
+   // It is needed due to no observation data available before simulation. As a result,
+   // no tracking configurations are auto generated for estimation. After simulation 
+   // step is completed, based on simulation data, GMAT generates tracking 
+   // configuration automatically for estimation step. 
+   if (delayInitialization)
+   {
+      #ifdef DEBUG_INITIALIZATION
+         MessageInterface::ShowMessage("Exit RunEstimator::Initialize():   delay initialization to the next time\n"); 
+      #endif
+      return true;
+   }
+
+   // if it is initizlized, does not need to do it again
+   if (isInitialized)
+      return true;
+
+   bool retval = false;
+
+   // First set the Estimator object
+   if (solverName == "")
+      throw CommandException("Cannot initialize RunEstimator command -- the "
+            "Estimator name is not specified.");
+
+   // Clear the old clone if it was set
+   if (theEstimator != NULL)
+      delete theEstimator;
+
+   GmatBase *simObj = FindObject(solverName);
+   if (simObj == NULL)
+      throw CommandException("Cannot initialize RunEstimator command -- the "
+            "Estimator named " + solverName + " cannot be found.");
+
+   if (!simObj->IsOfType("Estimator"))
+      throw CommandException("Cannot initialize RunEstimator command -- the "
+            "object named " + solverName + " is not a Estimator.");
+
+      #ifdef DEBUG_INITIALIZATION
+         MessageInterface::ShowMessage("RunEstimator::Initialize():   step 1\n"); 
+      #endif
+   theEstimator = (Estimator*)(simObj->Clone());
+      #ifdef DEBUG_INITIALIZATION
+         MessageInterface::ShowMessage("RunEstimator::Initialize():   step 1.1\n"); 
+      #endif
+   theEstimator->SetDelayInitialization(false);                           // made changes by TUAN NGUYEN
+      #ifdef DEBUG_INITIALIZATION
+         MessageInterface::ShowMessage("RunEstimator::Initialize():   step 1.2\n"); 
+      #endif
+   theEstimator->Initialize();                                            // made changes by TUAN NGUYEN
+
+   theEstimator->TakeAction("ResetInstanceCount");
+   simObj->TakeAction("ResetInstanceCount");
+   theEstimator->TakeAction("IncrementInstanceCount");
+   simObj->TakeAction("IncrementInstanceCount");
+
+   // Set the observation data streams for the measurement manager
+   MeasurementManager *measman = theEstimator->GetMeasurementManager();
+   StringArray streamList = measman->GetStreamList();
+   for (UnsignedInt ms = 0; ms < streamList.size(); ++ms)
+   {
+      GmatBase *obj = FindObject(streamList[ms]);
+      if (obj != NULL)
+      {
+         if (obj->IsOfType(Gmat::DATASTREAM))
+         {
+            DataFile *df = (DataFile*)obj;
+            measman->SetStreamObject(df);
+         }
+      }
+      else
+         throw CommandException("Did not find the object named " +
+               streamList[ms]);
+   }
+
+///// Check for generic approach here
+   // Set the ramp table data streams for the measurement manager
+   streamList = measman->GetRampTableDataStreamList();
+   for (UnsignedInt ms = 0; ms < streamList.size(); ++ms)
+   {
+      GmatBase *obj = FindObject(streamList[ms]);
+      if (obj != NULL)
+      {
+         if (obj->IsOfType(Gmat::DATASTREAM))
+         {
+            DataFile *df = (DataFile*)obj;
+            measman->SetRampTableDataStreamObject(df);
+         }
+         else
+            MessageInterface::ShowMessage("Object '%s' is not Gmat::DATASTREAM\n", obj->GetName().c_str());
+      }
+      else
+      {
+         throw CommandException("Error: Did not find the object named " + 
+               streamList[ms]);
+      }
+   }
+
+   // All the code of initialize was moved to PreExcecution() function
+
+   retval = true;
+   isInitialized = retval;
+
+#ifdef DEBUG_INITIALIZATION
+   MessageInterface::ShowMessage("Exit RunEstimator::Initialize()\n");
+#endif
+   return retval;
+}
+
+
+
+void RunEstimator::LoadSolveForsToESM()
+{
+#ifdef DEBUG_LOAD_SOLVEFORS
+   MessageInterface::ShowMessage("RunEstimator::LoadSolveForsToEMS()  enter\n");
+#endif
+
+   EstimationStateManager *esm = theEstimator->GetEstimationStateManager();
+   StringArray names = theEstimator->GetMeasurementManager()->GetParticipantList();
+
+   ObjectMap objectmap = GetConfiguredObjectMap();
+
+   for (ObjectMap::iterator i = objectmap.begin(); i != objectmap.end(); ++i)
+   {
+      if (find(names.begin(), names.end(), (*i).first) != names.end())
+      {
+         // Set solve-for for all participants. If participant does not have solve-for defined in it, 
+         // esm->SetProperty rejects the set request and return false otherwise return true
+         esm->SetProperty((*i).second);
+      }
+   }
+
+#ifdef DEBUG_LOAD_SOLVEFORS
+   MessageInterface::ShowMessage("RunEstimator::LoadSolveForsToEMS()  exit\n");
+#endif
+
+}
+
+
+
+//------------------------------------------------------------------------------
+// void SetPropagationProperties(PropagationStateManager *psm)
+//------------------------------------------------------------------------------
+/**
+ * An interface used to set specific additional propagation properties as
+ * needed.
+ *
+ * @param psm A PropagationStateManager that controls the propagation state
+ *            vector
+ */
+//------------------------------------------------------------------------------
+void RunEstimator::SetPropagationProperties(PropagationStateManager *psm)
+{
+   ObjectArray pObjects;
+   psm->GetStateObjects(pObjects, Gmat::UNKNOWN_OBJECT);
+
+   for (ObjectArray::iterator p = pObjects.begin(); p != pObjects.end(); ++p)
+   {
+      if ((*p)->IsOfType(Gmat::SPACEOBJECT))
+      {
+         psm->SetProperty("STM", *p);
+      }
+   }
+}
+
+
+//------------------------------------------------------------------------------
+// bool PreExecution()
+//------------------------------------------------------------------------------
+/**
+* This function plays the role as Initialize() function due to RunEstimator 
+* delays initialization til before execution step.
+*
+* Note that: codes in the old Initialize function were moved here
+*
+*/
+//------------------------------------------------------------------------------
+bool RunEstimator::PreExecution()
+{
+   bool retval = false;
+   if (Initialize())                                                       // made changes by TUAN NGUYEN
+   {
+      retval = theEstimator->Reinitialize();                               // made changes by TUAN NGUYEN
+
+      // Load participant names to estimation state manager 
+      MeasurementManager *measman = theEstimator->GetMeasurementManager();
+      EstimationStateManager *esm = theEstimator->GetEstimationStateManager();
+      StringArray participants = measman->GetParticipantList();
+      esm->SetParticipantList(participants);
+      
+      // Load solve for objects to esm                                   // made changes by TUAN NGUYEN
+      LoadSolveForsToESM();                                              // made changes by TUAN NGUYEN
+
+      // Pass in the objects
+      StringArray objList = esm->GetObjectList("");
+      for (UnsignedInt i = 0; i < objList.size(); ++i)
+      {
+         std::string propName = objList[i];
+         std::string objName = propName;
+         std::string refObjectName = "";
+         size_t loc = propName.find('.');              // change from std::string::size_type to size_t in order to compatible with C++98 and C++11       // made changes by TUAN NGUYEN
+         if (loc != propName.npos)
+         {
+            objName = propName.substr(0, loc);
+            refObjectName = propName.substr(loc+1);
+         }
+
+         GmatBase* obj = FindObject(objName);
+         // if referent object is used, set referent object to be solve-for object 
+         // ex: propName = "CAN.ErrorModel1". Referent object is "ErrorModel1". It needs to set object ErrorModel1 to estimation state mananger   
+         if (refObjectName != "")
+         { 
+            GmatBase* refObj = obj->GetRefObject(Gmat::UNKNOWN_OBJECT, propName);         // made changes by TUAN NGUYEN
+            obj = refObj;
+         }
+
+         if (obj != NULL)
+            esm->SetObject(obj);
+      }
+
+      esm->BuildState();
+
+      // Find the event manager and store its pointer
+      if (triggerManagers == NULL)
+          throw CommandException("The Event Manager pointer was not set on the "
+            "RunEstimator command");
+
+      for (UnsignedInt i = 0; i < triggerManagers->size(); ++i)
+      {
+         #ifdef DEBUG_INITIALIZATION
+            MessageInterface::ShowMessage("RunEstimator has an TriggerManager of "
+               "type %s, id %d\n",
+               (*triggerManagers)[i]->GetTriggerTypeString().c_str(),
+               (*triggerManagers)[i]->GetTriggerType());
+         #endif
+         if ((*triggerManagers)[i]->GetTriggerType() == Gmat::EVENT)
+         {
+            eventMan = (EventManager*)(*triggerManagers)[i];
+            #ifdef DEBUG_INITIALIZATION
+               MessageInterface::ShowMessage("RunEstimator has an EventManager of "
+                  "type %s\n", eventMan->GetTriggerTypeString().c_str());
+            #endif
+         }
+      }
+      if (eventMan == NULL)
+         throw CommandException("The EventManager pointer was not set on the "
+            "RunEstimator command");
+
+      // Next comes the propagator
+      PropSetup *obj = theEstimator->GetPropagator();
+
+      #ifdef DEBUG_INITIALIZATION
+         MessageInterface::ShowMessage("Propagator at address %p ", obj);
+         if (obj != NULL)
+            MessageInterface::ShowMessage("is named %s\n",
+               obj->GetName().c_str());
+         else
+            MessageInterface::ShowMessage("is not yet set\n");
+      #endif
+
+      if (obj != NULL)
+      {
+         if (obj->IsOfType(Gmat::PROP_SETUP))
+         {
+            PropSetup *ps = (PropSetup*)obj->Clone();
+
+            // RunEstimator only manages one PropSetup.  If that changes, so
+            // does this code
+            if (propagators.size() > 0)
+            {
+               for (std::vector<PropSetup*>::iterator pp = propagators.begin();
+                  pp != propagators.end(); ++pp)
+               {
+                  delete (*pp);
+               }
+               propagators.clear();
+               p.clear();
+               fm.clear();
+            }
+
+            propagators.push_back(ps);
+            p.push_back(ps->GetPropagator());
+            fm.push_back(ps->GetODEModel());
+            eventMan->SetObject(ps);
+
+            //retval = true;
+         }
+      }
+      else
+         throw CommandException("Cannot initialize RunEstimator command; the "
+            "propagator pointer in the Estimator " +
+            theEstimator->GetName() + " is NULL.");
+
+      #ifdef DEBUG_INITIALIZATION
+         MessageInterface::ShowMessage("RunEstimator command found %d "
+            "participants\n", participants.size());
+      #endif
+
+      propObjectNames.clear();
+      propObjectNames.push_back(participants);
+      propPrepared = false;
+
+      // Now we can initialize the propagation subsystem by calling up the
+      // inheritance tree.
+      try
+      {
+         isInitialized = RunSolver::Initialize();
+      } catch(GmatBaseException e)
+      {
+         MessageInterface::ShowMessage(" *** message: %s\n", e.GetDetails().c_str());
+      }
+   }
+
+   return retval;
+}
+
+
+//------------------------------------------------------------------------------
+// bool Execute()
+//------------------------------------------------------------------------------
+/**
+ * Performs the command side processing for the Simulation
+ *
+ * This method calls the Estimator to determine the state of the Simulation
+ * state machine and responds to that state as needed.  Typical command side
+ * responses are to propagate as needed, to clean up memory, or to reset flags
+ * based on the state machine.
+ *
+ * @return true on success, false on failure
+ */
+//------------------------------------------------------------------------------
+bool RunEstimator::Execute()
+{
+   #ifdef DEBUG_STATE
+     MessageInterface::ShowMessage("*** Enter RunEstimator:Execute()\n");
+   #endif
+
+   //--------------------------------------------------------------------
+   // Steps to run before running Execute()
+   //--------------------------------------------------------------------
+   // Initialization step is moved here:               // made changes by TUAN NGUYEN
+   if (delayInitialization)                            // made changes by TUAN NGUYEN
+   {                                                   // made changes by TUAN NGUYEN
+      // It needs to run initialization now            // made changes by TUAN NGUYEN
+      delayInitialization = false;                     // made changes by TUAN NGUYEN
+      PreExecution();                                  // made changes by TUAN NGUYEN
+   }                                                   // made changes by TUAN NGUYEN
+
+
+   #ifdef DEBUG_EXECUTION
+      MessageInterface::ShowMessage("\n\nThe \"%s\" command is running...\n",
+            GetTypeName().c_str());
+   #endif
+
+   // Reset the command if called after it has completed execution
+   // todo: Debug this piece; reentrance in a For loop doesn't work yet
+//   if (commandComplete)
+//      TakeAction("Reset");
+
+
+   // Here we should check to see if the command is currently propagating and
+   // finish that first...
+
+   // Respond to the state in the state machine
+   Solver::SolverState state = theEstimator->GetState();
+   
+   // Set run state to SOLVING here (for fixing GMT-5101 LOJ: 2015.06.16)
+   publisher->SetRunState(Gmat::SOLVING);
+   
+   #ifdef DEBUG_EXECUTION
+      MessageInterface::ShowMessage("\nEstimator state is %d\n", state);
+   #endif
+   switch (state)
+   {
+      case Solver::INITIALIZING:
+         #ifdef DEBUG_STATE
+            MessageInterface::ShowMessage("Entered RunEstimator::Execute(): INITIALIZING state\n");
+         #endif
+         PrepareToEstimate();
+         #ifdef DEBUG_STATE
+            MessageInterface::ShowMessage("Exit RunEstimator::Execute(): INITIALIZING state\n");
+         #endif
+         break;
+
+      case Solver::PROPAGATING:
+         #ifdef DEBUG_STATE
+            MessageInterface::ShowMessage("Entered RunEstimator::Execute(): PROPAGATING state\n");
+         #endif
+         Propagate();
+         #ifdef DEBUG_STATE
+            MessageInterface::ShowMessage("Exit RunEstimator::Execute(): PROPAGATING state\n");
+         #endif
+
+         break;
+
+      case Solver::CALCULATING:
+         #ifdef DEBUG_STATE
+            MessageInterface::ShowMessage("Entered RunEstimator::Execute(): CALCULATING state\n");
+         #endif
+         Calculate();
+         #ifdef DEBUG_STATE
+            MessageInterface::ShowMessage("Exit RunEstimator::Execute(): CALCULATING state\n");
+         #endif
+
+         break;
+
+      case Solver::LOCATING:
+         #ifdef DEBUG_STATE
+            MessageInterface::ShowMessage("Entered RunEstimator::Execute(): LOCATING state\n");
+         #endif
+         LocateEvent();
+         #ifdef DEBUG_STATE
+            MessageInterface::ShowMessage("Exit RunEstimator::Execute(): LOCATING state\n");
+         #endif
+         break;
+
+      case Solver::ACCUMULATING:
+         #ifdef DEBUG_STATE
+            MessageInterface::ShowMessage("Entered RunEstimator::Execute(): ACCUMULATING state\n");
+         #endif
+       Accumulate();
+         #ifdef DEBUG_STATE
+            MessageInterface::ShowMessage("Exit RunEstimator::Execute(): ACCUMULATING state\n");
+         #endif
+         break;
+
+      case Solver::ESTIMATING:
+         #ifdef DEBUG_STATE
+            MessageInterface::ShowMessage("Entered RunEstimator::Execute(): ESTIMATING state\n");
+         #endif
+         Estimate();
+         #ifdef DEBUG_STATE
+            MessageInterface::ShowMessage("Exit RunEstimator::Execute(): ESTIMATING state\n");
+         #endif
+         break;
+
+      case Solver::CHECKINGRUN:
+         #ifdef DEBUG_STATE
+            MessageInterface::ShowMessage("Entered RunEstimator::Execute(): CHECKINGRUN state\n");
+         #endif
+         CheckConvergence();
+         #ifdef DEBUG_STATE
+            MessageInterface::ShowMessage("Exit RunEstimator::Execute(): CHECKINGRUN state\n");
+         #endif
+         break;
+
+      case Solver::FINISHED:
+         #ifdef DEBUG_STATE
+            MessageInterface::ShowMessage("Entered RunEstimator::Execute(): FINISHED state\n");
+         #endif
+
+         // Set run state to SOLVEDPASS here (for fixing GMT-5101 LOJ: 2015.06.16)
+         publisher->SetRunState(Gmat::SOLVEDPASS);
+
+         // Why is Finalize commented out???  There is no command summary because of this change.
+//         Finalize();
+         // Adding in for now.
+         BuildCommandSummary(true);
+
+         #ifdef DEBUG_STATE
+            MessageInterface::ShowMessage("Exit RunEstimator::Execute(): FINISHED state\n");
+         #endif
+         break;
+
+      default:
+         throw CommandException("Unknown state "
+               " encountered in the RunEstimator command");
+   }
+
+   #ifdef DEBUG_STATE
+      MessageInterface::ShowMessage("*** Start AdvanceState ... RunEstimator:Execute()\n");
+   #endif
+
+   if (state != Solver::FINISHED)
+      state = theEstimator->AdvanceState();
+   else
+   {
+      // It has to run all work in AdvanceState() before Finalize()
+      state = theEstimator->AdvanceState();
+      Finalize();
+   }
+   
+   #ifdef DEBUG_STATE
+      MessageInterface::ShowMessage("*** Exit RunEstimator:Execute()\n");
+   #endif
+   return true;
+}
+
+
+//------------------------------------------------------------------------------
+// void RunComplete()
+//------------------------------------------------------------------------------
+/**
+ * Completes processing so that subsequent mission runs can be executed.
+ */
+//------------------------------------------------------------------------------
+void RunEstimator::RunComplete()
+{
+   #ifdef DEBUG_EXECUTION
+      MessageInterface::ShowMessage("Entered RunEstimator::RunComplete()\n");
+   #endif
+   commandRunning = false;
+
+   RunSolver::RunComplete();
+   #ifdef DEBUG_EXECUTION
+      MessageInterface::ShowMessage("Exit RunEstimator::RunComplete()\n");
+   #endif
+
+}
+
+
+//------------------------------------------------------------------------------
+// bool TakeAction(const std::string &action, const std::string &actionData)
+//------------------------------------------------------------------------------
+/**
+ * Performs actions at prompting from higher level structures
+ *
+ * @param action The action that needs to be taken
+ * @param actionData Optional additional data the action needs
+ *
+ * @return true if an action was taken, false if not
+ */
+//------------------------------------------------------------------------------
+bool RunEstimator::TakeAction(const std::string &action,
+                              const std::string &actionData)
+{
+   if (action == "Reset")
+   {
+      theEstimator->TakeAction("Reset");
+      commandRunning = false;
+      commandComplete = false;
+      return true;
+   }
+
+   return RunSolver::TakeAction(action, actionData);
+}
+
+
+//------------------------------------------------------------------------------
+// GmatCommand* GetNext()
+//------------------------------------------------------------------------------
+/**
+ * Retrieves the pointer to the next command that the Sandbox needs to run
+ *
+ * This method returns a pointer to the current RunEstimator command while the
+ * simulation state machine is running.  It returns the next pointer after the
+ * simulation has finished execution.
+ *
+ * @return The next command that should Execute()
+ */
+//------------------------------------------------------------------------------
+GmatCommand* RunEstimator::GetNext()
+{
+   if (commandRunning)
+      return this;
+   return next;
+}
+
+
+
+//------------------------------------------------------------------------------
+// bool HasLocalClones()
+//------------------------------------------------------------------------------
+/**
+ * Method to check for the presence of local clones
+ *
+ * @return true if there are local clones, false if not
+ */
+//------------------------------------------------------------------------------
+bool RunEstimator::HasLocalClones()
+{
+   return true;
+}
+
+
+//------------------------------------------------------------------------------
+// void UpdateClonedObject(GmatBase *obj)
+//------------------------------------------------------------------------------
+/**
+ * Updates cloned objects that are copies of the object passed in
+ *
+ * @param obj The object with setting updates
+ */
+//------------------------------------------------------------------------------
+void RunEstimator::UpdateClonedObject(GmatBase *obj)
+{
+   if (obj->IsOfType("Spacecraft"))
+      return;
+   throw CommandException("To do: implement RunEstimator::UpdateClonedObject "
+         "for " + obj->GetTypeName() + " objects");
+}
+
+//------------------------------------------------------------------------------
+// Methods triggered by the finite state machine
+//------------------------------------------------------------------------------
+
+
+//------------------------------------------------------------------------------
+// void PrepareToEstimate()
+//------------------------------------------------------------------------------
+/**
+ * Responds to the INITIALIZING state of the finite state machine
+ *
+ * Performs the final stages of initialization that need to be performed prior
+ * to running the estimation.  This includes the final ODEModel preparation and
+ * the setting for the flags that indicate that an estimation is in process.
+ */
+//------------------------------------------------------------------------------
+void RunEstimator::PrepareToEstimate()
+{
+   #ifdef DEBUG_EXECUTION
+      MessageInterface::ShowMessage(
+            "Entered RunEstimator::PrepareToEstimate()\n");
+   #endif
+
+   if (!propPrepared)
+   {
+      PrepareToPropagate();  // ?? Test return value here?
+      commandRunning  = true;
+      commandComplete = false;
+      propPrepared    = true;
+   }
+
+   estimationOffset = fm[0]->GetTime();
+
+   // @todo Temporary -- Turn off range check for Cr.  This needs to be made conditional,
+   // and only active is Cr is a solve-for
+   fm[0]->TakeAction("SolveForCr");
+
+   #ifdef DEBUG_EXECUTION
+      MessageInterface::ShowMessage(
+            "Exit RunEstimator::PrepareToEstimate()\n");
+   #endif
+
+   #ifdef DEBUG_INITIAL_STATE
+      MessageInterface::ShowMessage("Object states at close of PrepareToEstimate:\n");
+      for (UnsignedInt i = 0; i < propObjects.size(); ++i)
+      {
+         PropObjectArray *poa = propObjects[i];
+         for (UnsignedInt j = 0; j < poa->size(); ++j)
+         {
+            MessageInterface::ShowMessage("   %s:\n", poa->at(j)->GetName().c_str());
+            if (poa->at(j)->IsOfType(Gmat::SPACEOBJECT))
+            {
+               MessageInterface::ShowMessage("      Epoch: [%s]\n",
+                     poa->at(j)->GetStringParameter("Epoch").c_str());
+               MessageInterface::ShowMessage("      [%16.14lf, %16.14lf, %16.14lf]:\n",
+                     poa->at(j)->GetRealParameter("X"),
+                     poa->at(j)->GetRealParameter("Y"),
+                     poa->at(j)->GetRealParameter("Z"));
+               MessageInterface::ShowMessage("      [%16.14lf, %16.14lf, %16.14lf]:\n",
+                     poa->at(j)->GetRealParameter("VX"),
+                     poa->at(j)->GetRealParameter("VY"),
+                     poa->at(j)->GetRealParameter("VZ"));
+            }
+            else
+               MessageInterface::ShowMessage("      Not a SpaceObject\n");
+         }
+      }
+   #endif
+}
+
+
+//------------------------------------------------------------------------------
+// void Propagate()
+//------------------------------------------------------------------------------
+/**
+ * Responds to the PROPAGATING state of the finite state machine.
+ *
+ * Propagation from the current epoch to the next estimation epoch is performed
+ * in this method.
+ */
+//------------------------------------------------------------------------------
+void RunEstimator::Propagate()
+{
+   #ifdef DEBUG_EXECUTION
+      MessageInterface::ShowMessage("Entered RunEstimator::Propagate()\n");
+   #endif
+
+   // If state reset at current epoch - e.g. during sequential estimation -
+   // reload the prop vector
+   if (theEstimator->ResetState())
+   {
+      #ifdef DEBUG_STATE_RESETS
+         MessageInterface::ShowMessage("Calling UpdateFromSpaceObject()\n");
+         Real* oldState = fm[0]->GetState();
+         MessageInterface::ShowMessage("   Old state:  (%.12lf   %.12lf   %.12lf)\n", oldState[0], oldState[1], oldState[2]);
+      #endif
+      
+      fm[0]->UpdateFromSpaceObject();
+      fm[0]->TakeAction("UpdateSpacecraftParameters");
+      
+      #ifdef DEBUG_STATE_RESETS
+         Real* newState = fm[0]->GetState();
+         MessageInterface::ShowMessage("   New state:  (%.12lf   %.12lf   %.12lf\n", newState[0], newState[1], newState[2]);
+      #endif
+   }
+
+   // If state reset to initial epoch - e.g. during batch estimation -
+   // reload prop vector and reset the epoch information
+   if (startNewPass == true)
+   {
+      fm[0]->UpdateFromSpaceObject();
+      fm[0]->SetTime(estimationOffset);
+      fm[0]->TakeAction("UpdateSpacecraftParameters");
+      startNewPass = false;
+   }
+   
+   Real dt = theEstimator->GetTimeStep();
+   
+   // todo: This is a temporary fix; need to evaluate to find a more elegant
+   //       solution here
+   Real maxStep = 60.0;
+   if (fabs(dt) > maxStep)
+      dt = (dt > 0.0 ? maxStep : -maxStep);
+
+   #ifdef DEBUG_INITIAL_STATE
+      MessageInterface::ShowMessage("Stepping by %.12lf = ", dt);
+   #endif
+
+   #ifdef DEBUG_EVENT_STATE_STEP
+      dim = fm[0]->GetDimension();
+      Real *b4State = fm[0]->GetState();
+
+      MessageInterface::ShowMessage("State before prop:\n  ");
+      fm[0]->ReportEpochData();
+      MessageInterface::ShowMessage("  ");
+      for (Integer i = 0; i < dim; ++i)
+         MessageInterface::ShowMessage("   %.12lf", b4State[i]);
+      MessageInterface::ShowMessage("\n");
+   #endif
+
+   Step(dt);
+   bufferFilled = false;
+   
+   theEstimator->UpdateCurrentEpoch(currEpoch[0]);
+   
+   #ifdef DEBUG_EXECUTION
+      MessageInterface::ShowMessage("Exit RunEstimator::Propagate()\n");
+   #endif
+
+   #ifdef DEBUG_EVENT_STATE
+      dim = fm[0]->GetDimension();
+      Real *odeState = fm[0]->GetState();
+
+      MessageInterface::ShowMessage("State after prop:\n  ");
+      fm[0]->ReportEpochData();
+      MessageInterface::ShowMessage("  ");
+      for (Integer i = 0; i < dim; ++i)
+         MessageInterface::ShowMessage("   %.12lf", odeState[i]);
+      MessageInterface::ShowMessage("\n");
+   #endif
+
+}
+
+
+//------------------------------------------------------------------------------
+// void Calculate()
+//------------------------------------------------------------------------------
+/**
+ * Responds to the CALCULATING state of the finite state machine
+ */
+//------------------------------------------------------------------------------
+void RunEstimator::Calculate()
+{
+   #ifdef DEBUG_EXECUTION
+      MessageInterface::ShowMessage("Entered RunEstimator::Calculate() "
+            "epoch = %.12lf\n", currEpoch[0]);
+   #endif
+
+   bufferFilled = false;
+
+   #ifdef DEBUG_EXECUTION
+      MessageInterface::ShowMessage("Exit RunEstimator::Calculate()\n");
+   #endif
+}
+
+
+//------------------------------------------------------------------------------
+// void LocateEvent()
+//------------------------------------------------------------------------------
+/**
+ * Responds to the LOCATING state of the finite state machine
+ */
+//------------------------------------------------------------------------------
+void RunEstimator::LocateEvent()
+{
+   #ifdef DEBUG_EXECUTION
+      MessageInterface::ShowMessage("Entered RunEstimator::LocateEvent()\n");
+   #endif
+
+//   bool newEvent = false;
+   EventStatus status;
+
+   // First time through, buffer the objects that get propagated
+   if (!bufferFilled)
+   {
+      dt = fm[0]->GetTime();
+      #ifdef DEBUG_EVENT_STATE
+         Integer dim = fm[0]->GetDimension();
+         Real *odeState = fm[0]->GetState();
+
+         MessageInterface::ShowMessage("State at event location start:\n  ");
+         fm[0]->ReportEpochData();
+         MessageInterface::ShowMessage("  dt = %.12lf\n  ", dt);
+         for (Integer i = 0; i < dim; ++i)
+            MessageInterface::ShowMessage("   %.12lf", odeState[i]);
+         MessageInterface::ShowMessage("\n");
+      #endif
+      BufferSatelliteStates(true);
+      eventMan->ClearObject(NULL);
+
+      #ifdef DEBUG_STATE_BUFFERING
+         MessageInterface::ShowMessage("   Buffer has %d objects; contents:\n",
+               satBuffer.size());
+
+         for (std::vector<Spacecraft *>::iterator i = satBuffer.begin();
+              i != satBuffer.end(); ++i)
+         {
+            MessageInterface::ShowMessage(
+                  "   Epoch of '%s' is %.12lf\n", (*i)->GetName().c_str(),
+                  (*i)->GetRealParameter("A1Epoch"));
+            MessageInterface::ShowMessage(
+                  "   Position is [%.12lf  %.12lf  %.12lf]\n",
+                  (*i)->GetRealParameter("X"), (*i)->GetRealParameter("Y"),
+                  (*i)->GetRealParameter("Z"));
+         }
+      #endif
+
+      bufferFilled = true;
+      eventList.clear();
+      eventList = theEstimator->GetRefObjectArray(Gmat::EVENT);
+
+      #ifdef DEBUG_STATE_BUFFERING
+         MessageInterface::ShowMessage("Event list has %d events\n",
+               eventList.size());
+      #endif
+      // Set status of the events to ITERATING
+      for (UnsignedInt i = 0; i < eventList.size(); ++i)
+      {
+         ((Event*)eventList[i])->CheckStatus(ITERATING);
+         ((Event*)eventList[i])->Initialize();
+      }
+
+      if (eventList.size() == 0)
+      {
+         currentEvent = NULL;
+         #ifdef DEBUG_EXECUTION
+            MessageInterface::ShowMessage("   No events were found\n");
+         #endif
+         return;
+      }
+      else
+      {
+         currentEvent = ((Event*)eventList[0]);
+//         newEvent = true;
+         eventIndex = 0;
+
+       // Will need to be updated when multiple propagators are enabled:
+         eventMan->SetObject(propagators[0]);
+         eventMan->SetObject(currentEvent);
+         eventMan->SetFixedState(currentEvent);
+         
+       // Reset the state data to the starting states
+         BufferSatelliteStates(false);
+         propagators[0]->GetODEModel()->UpdateFromSpaceObject();
+         fm[0]->SetTime(dt);
+
+         #ifdef DEBUG_EVENT_LOCATION
+            MessageInterface::ShowMessage("   Locating Event %d, of type %s\n",
+                  eventIndex, currentEvent->GetTypeName().c_str());
+         #endif
+      }
+
+      #ifdef DEBUG_STATE_BUFFERING
+         MessageInterface::ShowMessage("Setting flag so state data will "
+               "reset\n");
+      #endif
+
+      eventProcessComplete = true;
+   }
+
+   if (currentEvent == NULL)
+      return;
+
+   status = currentEvent->CheckStatus();
+
+   if (status == LOCATED)
+   {
+      #ifdef DEBUG_EVENT_LOCATION
+         MessageInterface::ShowMessage("Located the event %s (index %d)\n",
+               currentEvent->GetTypeName().c_str(), eventIndex);
+      #endif
+
+      ++eventIndex;
+      if (eventIndex < eventList.size())
+      {
+         #ifdef DEBUG_EVENT_LOCATION
+            MessageInterface::ShowMessage("   Locating Event %d, of type %s\n",
+                  eventIndex, currentEvent->GetTypeName().c_str());
+         #endif
+
+         // Prepare to work with the next active event
+         eventMan->ClearObject(currentEvent);
+         currentEvent = (Event*)eventList[eventIndex];
+//         newEvent = true;
+
+         // Eventually, set propagators associated with specific events here
+         eventMan->SetObject(currentEvent);
+         eventMan->SetFixedState(currentEvent);
+         // Reset the state data to the starting states
+         BufferSatelliteStates(false);
+         propagators[0]->GetODEModel()->UpdateFromSpaceObject();
+         fm[0]->SetTime(dt);
+
+         #ifdef DEBUG_EXECUTION
+            MessageInterface::ShowMessage("   Event %d, of type %s\n", eventIndex,
+                  currentEvent->GetTypeName().c_str());
+         #endif
+      }
+      else
+      {
+         eventMan->ClearObject(currentEvent);
+         currentEvent = NULL;
+         #ifdef DEBUG_EVENT_STATE
+            Integer dim = fm[0]->GetDimension();
+            Real *odeState = fm[0]->GetState();
+
+            MessageInterface::ShowMessage("State at event location end:\n  ");
+            fm[0]->ReportEpochData();
+            MessageInterface::ShowMessage("  ");
+            for (Integer i = 0; i < dim; ++i)
+               MessageInterface::ShowMessage("   %.12lf", odeState[i]);
+            MessageInterface::ShowMessage("\n");
+         #endif
+
+      }
+   }
+
+   if (currentEvent != NULL)
+   {
+      #ifdef DEBUG_EVENT_LOCATION
+         MessageInterface::ShowMessage("   Finding root for the event\n");
+      #endif
+      eventMan->FindRoot(0);
+   }
+
+   // Reset the state data to the starting states
+   BufferSatelliteStates(false);
+   propagators[0]->GetODEModel()->UpdateFromSpaceObject();
+   fm[0]->SetTime(dt);
+
+   #ifdef DEBUG_EXECUTION
+      MessageInterface::ShowMessage("Exit RunEstimator::LocateEvent()\n");
+   #endif
+
+}
+
+
+
+//------------------------------------------------------------------------------
+// void Accumulate()
+//------------------------------------------------------------------------------
+/**
+ * Performs command side actions taken during accumulation
+ */
+//------------------------------------------------------------------------------
+void RunEstimator::Accumulate()
+{
+   #ifdef DEBUG_EXECUTION
+      MessageInterface::ShowMessage("Entered RunEstimator::Accumulate()\n");
+   #endif
+
+   CleanUpEvents();
+
+   #ifdef DEBUG_EXECUTION
+      MessageInterface::ShowMessage("Exit RunEstimator::Accumulate()\n");
+   #endif
+}
+
+
+//------------------------------------------------------------------------------
+// void Estimate()
+//------------------------------------------------------------------------------
+/**
+ * Responds to the ESTIMATING state of the finite state machine
+ */
+//------------------------------------------------------------------------------
+void RunEstimator::Estimate()
+{
+   #ifdef DEBUG_EXECUTION
+      MessageInterface::ShowMessage("Entered RunEstimator::Estimate()\n");
+   #endif
+
+   CleanUpEvents();
+
+   #ifdef DEBUG_EXECUTION
+      MessageInterface::ShowMessage("Exit RunEstimator::Estimate()\n");
+   #endif
+}
+
+//------------------------------------------------------------------------------
+// void CheckConvergence()
+//------------------------------------------------------------------------------
+/**
+ * Performs command actions needed when testing for convergence
+ */
+//------------------------------------------------------------------------------
+void RunEstimator::CheckConvergence()
+{
+   #ifdef DEBUG_EXECUTION
+      MessageInterface::ShowMessage("Entered RunEstimator::CheckConvergence() "
+            "epoch = %.12lf\n", currEpoch[0]);
+   #endif
+
+   startNewPass = true;
+
+   #ifdef DEBUG_EXECUTION
+      MessageInterface::ShowMessage("Exit RunEstimator::CheckConvergence()\n");
+   #endif
+}
+
+//------------------------------------------------------------------------------
+// void Finalize()
+//------------------------------------------------------------------------------
+/**
+ * Responds to the FINALIZING state of the finite state machine
+ */
+//------------------------------------------------------------------------------
+void RunEstimator::Finalize()
+{
+   #ifdef DEBUG_EXECUTION
+      MessageInterface::ShowMessage("Entered RunEstimator::Finalize() "
+            "epoch = %.12lf\n", currEpoch[0]);
+   #endif
+
+   // Do cleanup here
+
+   // Finalize the Estimator
+   if (theEstimator->Finalize() == false)
+      MessageInterface::ShowMessage(
+            "The Estimator %s reported a problem completing processing\n",
+            theEstimator->GetName().c_str());
+
+   BuildCommandSummary(true);
+
+   commandComplete = true;
+   commandRunning  = false;
+   propPrepared    = false;
+
+   #ifdef DEBUG_EXECUTION
+      MessageInterface::ShowMessage("Exit RunEstimator::Finalize()\n");
+   #endif
+}
+
+
+//------------------------------------------------------------------------------
+// void CleanUpEvents()
+//------------------------------------------------------------------------------
+/**
+ * Restores the buffered satellite states after event processing
+ */
+//------------------------------------------------------------------------------
+void RunEstimator::CleanUpEvents()
+{
+   // If events were processed, we need to reset the state data
+   if (eventProcessComplete == true)
+   {
+      #ifdef DEBUG_STATE_BUFFERING
+         MessageInterface::ShowMessage("Resetting state data after event "
+               "location\n");
+      #endif
+
+      // Reset the state data to the starting states
+      BufferSatelliteStates(false);
+      propagators[0]->GetODEModel()->UpdateFromSpaceObject();
+      eventProcessComplete = false;
+
+      #ifdef DEBUG_EVENT_STATE
+         Integer dim = fm[0]->GetDimension();
+         Real *odeState = fm[0]->GetState();
+
+         MessageInterface::ShowMessage("State in the Accumulate method:\n  ");
+         fm[0]->ReportEpochData();
+         MessageInterface::ShowMessage("  ");
+         for (Integer i = 0; i < dim; ++i)
+            MessageInterface::ShowMessage("   %.12lf", odeState[i]);
+         MessageInterface::ShowMessage("\n");
+      #endif
+   }
+}