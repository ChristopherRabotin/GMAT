//$Id$
//------------------------------------------------------------------------------
//                           TrackingFileSet
//------------------------------------------------------------------------------
// GMAT: General Mission Analysis Tool
//
// Copyright (c) 2002-2011 United States Government as represented by the
// Administrator of The National Aeronautics and Space Administration.
// All Other Rights Reserved.
//
// Developed jointly by NASA/GSFC and Thinking Systems, Inc. under the FDSS 
// contract, Task Order 28
//
// Author: Darrel J. Conway, Thinking Systems, Inc.
// Created: Mar 11, 2014
/**
 * The class of objects that define GMAT measurement models and tracking data
 */
//------------------------------------------------------------------------------

#include "TrackingFileSet.hpp"
#include "TFSMagicNumbers.hpp"
#include "MeasurementException.hpp"
#include "MessageInterface.hpp"
#include <sstream>                  // For magic number mapping code
/// Temporarily here; needs to move into a factory
#include "RangeAdapterKm.hpp"
#include "DSNRangeAdapter.hpp"
#include "DopplerAdapter.hpp"
//#include "USNRangeAdapter.hpp"
#include "RangeRateAdapterKps.hpp"
#include "PointRangeRateAdapterKps.hpp"

//#define DEBUG_INITIALIZATION

//------------------------------------------------------------------------------
// Static Data
//------------------------------------------------------------------------------

/// Strings describing the BatchEstimator parameters
const std::string TrackingFileSet::PARAMETER_TEXT[
                             TrackingFileSetParamCount - MeasurementModelBaseParamCount] =      // made changes by TUAN NGUYEN
{
   "AddTrackingConfig",             // TRACKINGCONFIG
   "Filename",                      // FILENAME
   "RampedTable",                   // RAMPED_TABLE               // made changes by TUAN NGUYEN
   "UseLighttime",                  // USELIGHTTIME
   "UseRelativityCorrection",       // USE_RELATIVITY             // made changes by TUAN NGUYEN
   "UseETminusTAI",                 // USE_ETMINUSTAI             // made changes by TUAN NGUYEN
   "RangeModuloConstant",           // RANGE_MODULO               // made changes by TUAN NGUYEN
<<<<<<< HEAD
   "DopplerCountInterval",          // DOPPLER_COUNT_INTERVAL     // made changes by TUAN NGUYEN
=======
   "DopplerInterval"          
>>>>>>> b7e56ed7
};

/// Types of the BatchEstimator parameters
const Gmat::ParameterType TrackingFileSet::PARAMETER_TYPE[
                             TrackingFileSetParamCount - MeasurementModelBaseParamCount] =      // made changes by TUAN NGUYEN
{
   Gmat::STRINGARRAY_TYPE,          // TRACKINGCONFIG
   Gmat::STRINGARRAY_TYPE,          // FILENAME, but it's a list of names...
   Gmat::STRINGARRAY_TYPE,          // RAMPED_TABLE, but it's a list of names...
   Gmat::BOOLEAN_TYPE,              // USELIGHTTIME
   Gmat::BOOLEAN_TYPE,              // USE_RELATIVITY            // made changes by TUAN NGUYEN
   Gmat::BOOLEAN_TYPE,              // USE_ETMINUSTAI            // made changes by TUAN NGUYEN
   Gmat::REAL_TYPE,                 // RANGE_MODULO              // made changes by TUAN NGUYEN
<<<<<<< HEAD
   Gmat::REAL_TYPE,                 // DOPPLER_COUNT_INTERVAL    // made changes by TUAN NGUYEN
=======
   Gmat::REAL_TYPE                  // Doppler Interval
>>>>>>> b7e56ed7
};


//------------------------------------------------------------------------------
// TrackingFileSet()
//------------------------------------------------------------------------------
/**
 * Constructor
 *
 * @param name The name of the new object
 */
//------------------------------------------------------------------------------
TrackingFileSet::TrackingFileSet(const std::string &name) :
   MeasurementModelBase (name, "TrackingFileSet"),
   useLighttime         (false),    // Default to true once implemented
   solarsystem          (NULL),
   thePropagator        (NULL),
   useRelativityCorrection   (false),            // made changes by TUAN NGUYEN
   useETminusTAICorrection   (false),            // made changes by TUAN NGUYEN
<<<<<<< HEAD
   rangeModulo               (1.0e18),           // made changes by TUAN NGUYEN
   dopplerCountInterval      (1.0)               // made changes by TUAN NGUYEN
=======
   rangeNoiseSigma           (1.0),              // made changes by TUAN NGUYEN
   rangeErrorModel           ("RandomConstant"), // made changes by TUAN NGUYEN
   dsnrangeNoiseSigma        (1.0),              // made changes by TUAN NGUYEN
   dsnrangeErrorModel        ("RandomConstant"), // made changes by TUAN NGUYEN
   dopplerNoiseSigma         (1.0),              // made changes by TUAN NGUYEN
   dopplerErrorModel         ("RandomConstant"), // made changes by TUAN NGUYEN
   rangeModulo               (1.0e18),           // made changes by TUAN NGUYEN
//   troposphereModel          ("None"),           // made changes by TUAN NGUYEN
//   ionosphereModel           ("None")            // made changes by TUAN NGUYEN
   dopplerInterval           (1.0)           
>>>>>>> b7e56ed7
{
   objectTypes.push_back(Gmat::MEASUREMENT_MODEL);
   objectTypeNames.push_back("TrackingFileSet");

   parameterCount = TrackingFileSetParamCount;
}


//------------------------------------------------------------------------------
// ~TrackingFileSet()
//------------------------------------------------------------------------------
/**
 * Destructor
 */
//------------------------------------------------------------------------------
TrackingFileSet::~TrackingFileSet()
{
   // remove all created measurements
   for(UnsignedInt i = 0; i < measurements.size(); ++i)
   {
      if (measurements[i])
         delete measurements[i];
   }

   // clear tracking configs
   trackingConfigs.clear();

   // cleat file names and ramped table names
   filenames.clear();
   rampedTablenames.clear();
}


//------------------------------------------------------------------------------
// TrackingFileSet(const TrackingFileSet& tfs)
//------------------------------------------------------------------------------
/**
 * Copy constructor
 *
 * @param tfs The TrackingFileSet copied to make a new one
 */
//------------------------------------------------------------------------------
TrackingFileSet::TrackingFileSet(const TrackingFileSet& tfs) :
   MeasurementModelBase      (tfs),
   filenames                 (tfs.filenames),
   rampedTablenames          (tfs.rampedTablenames),          // made changes by TUAN NGUYEN
   useLighttime              (tfs.useLighttime),
   solarsystem               (tfs.solarsystem),
   thePropagator             (tfs.thePropagator),
   references                (tfs.references),
   datafiles                 (tfs.datafiles),
   useRelativityCorrection   (tfs.useRelativityCorrection),   // made changes by TUAN NGUYEN
   useETminusTAICorrection   (tfs.useETminusTAICorrection),   // made changes by TUAN NGUYEN
<<<<<<< HEAD
   rangeModulo               (tfs.rangeModulo),               // made changes by TUAN NGUYEN
   dopplerCountInterval      (tfs.dopplerCountInterval)       // made changes by TUAN NGUYEN
=======
   rangeNoiseSigma           (tfs.rangeNoiseSigma),           // made changes by TUAN NGUYEN
   rangeErrorModel           (tfs.rangeErrorModel),           // made changes by TUAN NGUYEN
   dsnrangeNoiseSigma        (tfs.dsnrangeNoiseSigma),        // made changes by TUAN NGUYEN
   dsnrangeErrorModel        (tfs.dsnrangeErrorModel),        // made changes by TUAN NGUYEN
   dopplerNoiseSigma         (tfs.dopplerNoiseSigma),         // made changes by TUAN NGUYEN
   dopplerErrorModel         (tfs.dopplerErrorModel),         // made changes by TUAN NGUYEN
   rangeModulo               (tfs.rangeModulo),               // made changes by TUAN NGUYEN
//   troposphereModel          (tfs.troposphereModel),          // made changes by TUAN NGUYEN
//   ionosphereModel           (tfs.ionosphereModel)            // made changes by TUAN NGUYEN
   dopplerInterval           (tfs.dopplerInterval)          
>>>>>>> b7e56ed7
{
   for (UnsignedInt i = 0; i < tfs.trackingConfigs.size(); ++i)
      trackingConfigs.push_back(tfs.trackingConfigs[i]);

   isInitialized = false;
}


//------------------------------------------------------------------------------
// TrackingFileSet& operator=(const TrackingFileSet& tfs)
//------------------------------------------------------------------------------
/**
 * Assignment operator
 *
 * @param tfs The TrackingFileSet that provides parameter updates to this one
 *
 * @return This TrackingFileSet, configured to match tfs
 */
//------------------------------------------------------------------------------
TrackingFileSet& TrackingFileSet::operator=(const TrackingFileSet& tfs)
{
   if (this != &tfs)
   {
      MeasurementModelBase::operator=(tfs);

      for (UnsignedInt i = 0; i < measurements.size(); ++i)    // made changes by TUAN NGUYEN
      {                                                        // made changes by TUAN NGUYEN
         if (measurements[i])                                  // made changes by TUAN NGUYEN
            delete measurements[i];                            // made changes by TUAN NGUYEN
      }                                                        // made changes by TUAN NGUYEN
      measurements.clear();                                    // made changes by TUAN NGUYEN

      trackingConfigs.clear();

      for (UnsignedInt i = 0; i < tfs.trackingConfigs.size(); ++i)
         trackingConfigs.push_back(tfs.trackingConfigs[i]);

      filenames               = tfs.filenames;
      rampedTablenames        = tfs.rampedTablenames;          // made changes by TUAN NGUYEN
      useLighttime            = tfs.useLighttime;
      solarsystem             = tfs.solarsystem;
      thePropagator           = tfs.thePropagator;
      references              = tfs.references;
      datafiles               = tfs.datafiles;
      useRelativityCorrection = tfs.useRelativityCorrection;   // made changes by TUAN NGUYEN
      useETminusTAICorrection = tfs.useETminusTAICorrection;   // made changes by TUAN NGUYEN
      rangeModulo             = tfs.rangeModulo;               // made changes by TUAN NGUYEN
<<<<<<< HEAD
      dopplerCountInterval    = tfs.dopplerCountInterval;      // made changes by TUAN NGUYEN
=======
//      troposphereModel        = tfs.troposphereModel;          // made changes by TUAN NGUYEN
//      ionosphereModel         = tfs.ionosphereModel;           // made changes by TUAN NGUYEN
      dopplerInterval             = tfs.dopplerInterval;         
>>>>>>> b7e56ed7

      isInitialized = false;
   }

   return *this;
}


//------------------------------------------------------------------------------
// GmatBase* Clone() const
//------------------------------------------------------------------------------
/**
 * Makes a replica of this TrackingFileSet
 *
 * @return The replica
 */
//------------------------------------------------------------------------------
GmatBase* TrackingFileSet::Clone() const
{
   return new TrackingFileSet(*this);
}


//------------------------------------------------------------------------------
//  std::string  GetParameterText(const Integer id) const
//------------------------------------------------------------------------------
/**
 * This method returns the parameter text, given the input parameter ID.
 *
 * @param id ID for the requested parameter text.
 *
 * @return parameter text for the requested parameter.
 */
//------------------------------------------------------------------------------
std::string TrackingFileSet::GetParameterText(const Integer id) const
{
   if (id >= MeasurementModelBaseParamCount && id < TrackingFileSetParamCount)
      return PARAMETER_TEXT[id - MeasurementModelBaseParamCount];
   return MeasurementModelBase::GetParameterText(id);
}


//------------------------------------------------------------------------------
//  Integer GetParameterID(const std::string &str) const
//------------------------------------------------------------------------------
/**
 * This method returns the parameter ID, given the input parameter string.
 *
 * @param str String for the requested parameter.
 *
 * @return ID for the requested parameter.
 */
//------------------------------------------------------------------------------
Integer TrackingFileSet::GetParameterID(const std::string& str) const
{
   for (Integer i = MeasurementModelBaseParamCount; i < TrackingFileSetParamCount; i++)
   {
      if (str == PARAMETER_TEXT[i - MeasurementModelBaseParamCount])
         return i;
   }

   return MeasurementModelBase::GetParameterID(str);
}


//------------------------------------------------------------------------------
//  Gmat::ParameterType GetParameterType(const Integer id) const
//------------------------------------------------------------------------------
/**
 * This method returns the parameter type, given the input parameter ID.
 *
 * @param id ID for the requested parameter.
 *
 * @return parameter type of the requested parameter.
 */
//------------------------------------------------------------------------------
Gmat::ParameterType TrackingFileSet::GetParameterType(const Integer id) const
{
   if (id >= MeasurementModelBaseParamCount && id < TrackingFileSetParamCount)
      return PARAMETER_TYPE[id - MeasurementModelBaseParamCount];

   return MeasurementModelBase::GetParameterType(id);
}


//------------------------------------------------------------------------------
//  std::string GetParameterTypeString(const Integer id) const
//------------------------------------------------------------------------------
/**
 * This method returns the parameter type string, given the input parameter ID.
 *
 * @param id ID for the requested parameter.
 *
 * @return parameter type string of the requested parameter.
 */
//------------------------------------------------------------------------------
std::string TrackingFileSet::GetParameterTypeString(const Integer id) const
{
   return PARAM_TYPE_STRING[GetParameterType(id)];
}


//------------------------------------------------------------------------------
// Real GetRealParameter(const Integer id) const
//------------------------------------------------------------------------------
/**
 * Retrieves the parameters used in the noise modeling for the Measurement
 *
 * @param id The ID for the parameter that is retrieved
 *
 * @return The parameter value
 */
//------------------------------------------------------------------------------
Real TrackingFileSet::GetRealParameter(const Integer id) const
{
   if (id == RANGE_MODULO)
      return rangeModulo;
   if (id == DOPPLER_COUNT_INTERVAL)
      return dopplerCountInterval;

   return MeasurementModelBase::GetRealParameter(id);
}


//------------------------------------------------------------------------------
// Real SetRealParameter(const Integer id, const Real value)
//------------------------------------------------------------------------------
/**
 * Sets the parameters used in the noise modeling for the Measurement
 *
 * @param id The ID for the parameter that is to be set
 * @param value The new value for the parameter
 *
 * @return The parameter value.  The return value is the new value if it was
 *         changed, or the value prior to the call if the new value was not
 *         accepted.
 */
//------------------------------------------------------------------------------
Real TrackingFileSet::SetRealParameter(const Integer id, const Real value)
{
   if (id == RANGE_MODULO)
   {
      if (value <= 0.0)
         throw MeasurementException("Error: "+GetName()+".RangeModuloConstant has an invalid value. It has to be a positive number\n");

      rangeModulo = value;
      return rangeModulo;
   }

   if (id == DOPPLER_COUNT_INTERVAL)
   {
      if (value <= 0.0)
         throw MeasurementException("Error: "+GetName()+".DopplerCountInterval has an invalid value. It has to be a positive number\n");

      dopplerCountInterval = value;
      return dopplerCountInterval;
   }
   if (id == DOPPLER_INTERVAL)
   {
      if (value <= 0.0)
         throw MeasurementException("Error: "+GetName()+".DopplerInterval has an invalid value. It has to be a positive number\n");

      dopplerInterval = value;
      return dopplerInterval;
   }

   return MeasurementModelBase::SetRealParameter(id, value);
}


//------------------------------------------------------------------------------
// Real GetRealParameter(const std::string & label) const
//------------------------------------------------------------------------------
/**
 * Retrieves the parameters used in the noise modeling for the Measurement
 *
 * @param label The text label for the parameter that is retrieved
 *
 * @return The parameter value
 */
//------------------------------------------------------------------------------
Real TrackingFileSet::GetRealParameter(const std::string & label) const
{
   return GetRealParameter(GetParameterID(label));
}


//------------------------------------------------------------------------------
// Real SetRealParameter(const std::string & label, const Real value)
//------------------------------------------------------------------------------
/**
 * Sets the parameters used in the noise modeling for the Measurement
 *
 * @param label The text label for the parameter that is to be set
 * @param value The new value for the parameter
 *
 * @return The parameter value.  The return value is the new value if it was
 *         changed, or the value prior to the call if the new value wwas not
 *         accepted.
 */
//------------------------------------------------------------------------------
Real TrackingFileSet::SetRealParameter(const std::string & label,
      const Real value)
{
   return SetRealParameter(GetParameterID(label), value);
}


//------------------------------------------------------------------------------
//  std::string GetStringParameter(const Integer id)
//------------------------------------------------------------------------------
/**
 * Retrieves a string parameter value, given the input parameter ID.
 *
 * @param id ID for the requested parameter.
 *
 * @return The string.
 */
//------------------------------------------------------------------------------
std::string TrackingFileSet::GetStringParameter(const Integer id) const
{
   return MeasurementModelBase::GetStringParameter(id);
}


//------------------------------------------------------------------------------
// bool SetStringParameter(const Integer id, const std::string& value)
//------------------------------------------------------------------------------
/**
 * Sets a string parameter value
 *
 * @param id The ID of the parameter
 * @param value The value
 *
 * @return true is the parameter was set, false if not
 */
//------------------------------------------------------------------------------
bool TrackingFileSet::SetStringParameter(const Integer id,
      const std::string& value)
{
   if (id == FILENAME)
   {
      if (find(filenames.begin(), filenames.end(), value) == filenames.end())
      {
         filenames.push_back(value);
         return true;
      }
      return false;
   }

   if (id == RAMPED_TABLENAME)                                                                          // made changes by TUAN NGUYEN
   {                                                                                                    // made changes by TUAN NGUYEN
      if (find(rampedTablenames.begin(), rampedTablenames.end(), value) == rampedTablenames.end())      // made changes by TUAN NGUYEN
      {                                                                                                 // made changes by TUAN NGUYEN
         rampedTablenames.push_back(value);                                                             // made changes by TUAN NGUYEN
         return true;                                                                                   // made changes by TUAN NGUYEN
      }                                                                                                 // made changes by TUAN NGUYEN
      return false;                                                                                     // made changes by TUAN NGUYEN
   }                                                                                                    // made changes by TUAN NGUYEN

   return MeasurementModelBase::SetStringParameter(id, value);
}


//------------------------------------------------------------------------------
// std::string GetStringParameter(const Integer id, const Integer index) const
//------------------------------------------------------------------------------
/**
 * Retrieves a string parameter value from a StringArray.
 *
 * @param id ID for the requested parameter
 * @param index The index into the array
 *
 * @return The string
 */
//------------------------------------------------------------------------------
std::string TrackingFileSet::GetStringParameter(const Integer id,
      const Integer index) const
{
   if (id == TRACKINGCONFIG)
   {
      if (((Integer)trackingConfigs.size() > index) && (index >= 0))
         return trackingConfigs[index].GetDefinitionString();
      else
         throw MeasurementException("Index out of bounds when trying to access "
               "a tracking data configuration");
   }

   if (id == FILENAME)
   {
      if (((Integer)filenames.size() > index) && (index >= 0))
         return filenames[index];
      else
         throw MeasurementException("Index out of bounds when trying to access "
               "a tracking data file name");
   }

   if (id == RAMPED_TABLENAME)                                                     // made changes by TUAN NGUYEN
   {                                                                               // made changes by TUAN NGUYEN
      if (((Integer)rampedTablenames.size() > index) && (index >= 0))              // made changes by TUAN NGUYEN
         return rampedTablenames[index];                                           // made changes by TUAN NGUYEN
      else                                                                         // made changes by TUAN NGUYEN
         throw MeasurementException("Index out of bounds when trying to access "   // made changes by TUAN NGUYEN
               "a ramped table file name");                                        // made changes by TUAN NGUYEN
   }                                                                               // made changes by TUAN NGUYEN

   return MeasurementModelBase::GetStringParameter(id, index);
}


//------------------------------------------------------------------------------
// bool SetStringParameter(const Integer id, const std::string& value,
//       const Integer index)
//------------------------------------------------------------------------------
/**
 * Sets a string parameter value in a StringArray.
 *
 * @param id ID for the requested parameter
 * @param value The new value
 * @param index The index into the array
 *
 * @return The string.
 */
//------------------------------------------------------------------------------
bool TrackingFileSet::SetStringParameter(const Integer id,
      const std::string& value, const Integer index)
{
   #ifdef DEBUG_INITIALIZATION
      MessageInterface::ShowMessage("TrackingFileSet::SetStringParameter(%d, "
            "'%s', %d) called\n", id, value.c_str(), index);
   #endif

   if (id == TRACKINGCONFIG)
   {
      MeasurementDefinition theDef;
      if (index == 0)
      {
         // Starting a new definition
         MeasurementDefinition newDef;
         trackingConfigs.push_back(newDef);
      }
      Integer defIndex = trackingConfigs.size() - 1;

      std::string rawName = value;
      TFSMagicNumbers *mn = TFSMagicNumbers::Instance();
      StringArray knownTypes = mn->GetKnownTypes();

      bool newStrand = false;
      const char* valarray = value.c_str();
      if ((valarray[0]=='{') || (trackingConfigs[defIndex].strands.size()==0))
      {
         newStrand = true;
         rawName = value.substr(1);
      }

      if (newStrand)
      {
         StringArray trackList;
         trackingConfigs[defIndex].strands.push_back(trackList);
      }
      Integer strandIndex = trackingConfigs[defIndex].strands.size() - 1;

      // Strip off trailing '}', and leading and trailing white space
      UnsignedInt loc = rawName.find('}');
      if (loc != std::string::npos)
         rawName = rawName.substr(0,loc);
      valarray = rawName.c_str();
      loc = 0;
      while ((valarray[loc] == ' ') || (valarray[loc] == '\t'))
         ++loc;
      Integer eloc = rawName.length() - 1;
      while ((valarray[eloc] == ' ') || (valarray[eloc] == '\t'))
         --eloc;
      rawName = rawName.substr(loc, eloc-loc+1);

      if (find(knownTypes.begin(), knownTypes.end(), rawName) == knownTypes.end())
         trackingConfigs[defIndex].strands[strandIndex].push_back(rawName);
      else
         trackingConfigs[defIndex].types.push_back(rawName);

      #ifdef DEBUG_INITIALIZATION
         MessageInterface::ShowMessage("%d members in config:\n",
               trackingConfigs.size());
         for (UnsignedInt i = 0; i < trackingConfigs.size(); ++i)
            MessageInterface::ShowMessage("   %s\n", trackingConfigs[i].GetDefinitionString().c_str());
      #endif
      return true;
   }

   if (id == FILENAME)
   {
      if (((Integer)filenames.size() > index) && (index >= 0))
         filenames[index] = value;
      else if ((Integer)filenames.size() == index)
      {
         filenames.push_back(value);
      }
      else
         throw MeasurementException("Index out of bounds when trying to "
               "set a tracking data file name");

      #ifdef DEBUG_INITIALIZATION
         MessageInterface::ShowMessage("%d members in config:\n",
               filenames.size());
         for (UnsignedInt i = 0; i < filenames.size(); ++i)
            MessageInterface::ShowMessage("   %s\n", filenames[i].c_str());
      #endif
      return true;
   }

   if (id == RAMPED_TABLENAME)                                                       // made changes by TUAN NGUYEN
   {                                                                                 // made changes by TUAN NGUYEN
      if (((Integer)rampedTablenames.size() > index) && (index >= 0))                // made changes by TUAN NGUYEN
         rampedTablenames[index] = value;                                            // made changes by TUAN NGUYEN
      else if ((Integer)rampedTablenames.size() == index)                            // made changes by TUAN NGUYEN
      {                                                                              // made changes by TUAN NGUYEN
         rampedTablenames.push_back(value);                                          // made changes by TUAN NGUYEN
      }                                                                              // made changes by TUAN NGUYEN
      else                                                                           // made changes by TUAN NGUYEN
         throw MeasurementException("Index out of bounds when trying to "            // made changes by TUAN NGUYEN
               "set a ramped table file name");                                      // made changes by TUAN NGUYEN

      #ifdef DEBUG_INITIALIZATION                                                    // made changes by TUAN NGUYEN
         MessageInterface::ShowMessage("%d members in config:\n",                    // made changes by TUAN NGUYEN
               rampedTablenames.size());                                             // made changes by TUAN NGUYEN
         for (UnsignedInt i = 0; i < rampedTablenames.size(); ++i)                   // made changes by TUAN NGUYEN
            MessageInterface::ShowMessage("   %s\n", rampedTablenames[i].c_str());   // made changes by TUAN NGUYEN
      #endif                                                                         // made changes by TUAN NGUYEN
      return true;                                                                   // made changes by TUAN NGUYEN
   }                                                                                 // made changes by TUAN NGUYEN

   return MeasurementModelBase::SetStringParameter(id, value, index);
}


//------------------------------------------------------------------------------
// const StringArray& GetStringArrayParameter(const Integer id) const
//------------------------------------------------------------------------------
/**
 * Retrieves a string array
 *
 * @param id The ID of the array
 *
 * @return The array
 */
//------------------------------------------------------------------------------
const StringArray& TrackingFileSet::GetStringArrayParameter(
      const Integer id) const
{
   static StringArray tconfigs;
   if (id == TRACKINGCONFIG)
   {
      tconfigs.clear();
      for (UnsignedInt i = 0; i < trackingConfigs.size(); ++i)
//         tconfigs.push_back(trackingConfigs[i].GetDefinitionString());
         for (UnsignedInt j = 0; j < trackingConfigs[i].strands.size(); ++j)
            for (UnsignedInt k=0; k < trackingConfigs[i].strands[j].size(); ++k)
               if (find(tconfigs.begin(), tconfigs.end(),
                     trackingConfigs[i].strands[j][k]) == tconfigs.end())
                  tconfigs.push_back(trackingConfigs[i].strands[j][k]);
      return tconfigs;
   }

   if (id == FILENAME)
      return filenames;

   if (id == RAMPED_TABLENAME)                        // made changes by TUAN NGUYEN
      return rampedTablenames;                        // made changes by TUAN NGUYEN

   return MeasurementModelBase::GetStringArrayParameter(id);
}


//------------------------------------------------------------------------------
// const StringArray& GetStringArrayParameter(const Integer id,
//       const Integer index) const
//------------------------------------------------------------------------------
/**
 * Retrieves a string array from a vector of string arrays
 *
 * @param id The ID for the string array vector
 * @param index The string array in the vector that is wanted
 *
 * @return The string array
 */
//------------------------------------------------------------------------------
const StringArray& TrackingFileSet::GetStringArrayParameter(const Integer id,
      const Integer index) const
{
   /// todo: Build decomposed reference stuff if we need external access to it
   if (id == TRACKINGCONFIG)
      if ((index >= 0) && (index < (Integer)trackingConfigs.size()))
         return trackingConfigs[index].types;

   return MeasurementModelBase::GetStringArrayParameter(id, index);
}


//------------------------------------------------------------------------------
//  std::string GetStringParameter(const std::string &label)
//------------------------------------------------------------------------------
/**
 * Retrieves a string parameter value, given the input parameter ID.
 *
 * @param label Scripted string for the requested parameter.
 *
 * @return The string.
 */
//------------------------------------------------------------------------------
std::string TrackingFileSet::GetStringParameter(const std::string& label) const
{
   return GetStringParameter(GetParameterID(label));
}


//------------------------------------------------------------------------------
// bool SetStringParameter(const std::string& label, const std::string& value)
//------------------------------------------------------------------------------
/**
 * Sets a string parameter value
 *
 * @param label Scripted string for the requested parameter.
 * @param value The value
 *
 * @return true is the parameter was set, false if not
 */
//------------------------------------------------------------------------------
bool TrackingFileSet::SetStringParameter(const std::string& label,
      const std::string& value)
{
   return SetStringParameter(GetParameterID(label), value);
}


//------------------------------------------------------------------------------
// std::string GetStringParameter(const std::string& label, const Integer index) const
//------------------------------------------------------------------------------
/**
 * Retrieves a string parameter value from a StringArray.
 *
 * @param label Scripted string for the requested parameter.
 * @param index The index into the array
 *
 * @return The string
 */
//------------------------------------------------------------------------------
std::string TrackingFileSet::GetStringParameter(const std::string& label,
      const Integer index) const
{
   return GetStringParameter(GetParameterID(label), index);
}


//------------------------------------------------------------------------------
// bool SetStringParameter(const std::string& label, const std::string& value,
//       const Integer index)
//------------------------------------------------------------------------------
/**
 * Sets a string parameter value in a StringArray.
 *
 * @param label Scripted string for the requested parameter.
 * @param value The new value
 * @param index The index into the array
 *
 * @return The string.
 */
//------------------------------------------------------------------------------
bool TrackingFileSet::SetStringParameter(const std::string& label,
      const std::string& value, const Integer index)
{
   return SetStringParameter(GetParameterID(label), value, index);
}

//------------------------------------------------------------------------------
// const StringArray& GetStringArrayParameter(const std::string& label) const
//------------------------------------------------------------------------------
/**
 * Retrieves a string array
 *
 * @param label Scripted string for the requested parameter.
 *
 * @return The array
 */
//------------------------------------------------------------------------------
const StringArray& TrackingFileSet::GetStringArrayParameter(
      const std::string& label) const
{
   return GetStringArrayParameter(GetParameterID(label));
}


//------------------------------------------------------------------------------
// const StringArray& GetStringArrayParameter(const std::string& label,
//       const Integer index) const
//------------------------------------------------------------------------------
/**
 * Retrieves a string array from a vector of string arrays
 *
 * @param label Scripted string for the requested parameter.
 * @param index The string array in the vector that is wanted
 *
 * @return The string array
 */
//------------------------------------------------------------------------------
const StringArray& TrackingFileSet::GetStringArrayParameter(
      const std::string& label, const Integer index) const
{
   return GetStringArrayParameter(GetParameterID(label), index);
}


//------------------------------------------------------------------------------
// bool GetBooleanParameter(const Integer id) const
//------------------------------------------------------------------------------
/**
 * Retrieves a Boolean parameter
 *
 * @param id The ID for the parameter
 *
 * @return The parameter setting
 */
//------------------------------------------------------------------------------
bool TrackingFileSet::GetBooleanParameter(const Integer id) const
{
   if (id == USE_RELATIVITY)
      return useRelativityCorrection;

   if (id == USE_ETMINUSTAI)
      return useETminusTAICorrection;

   if (id == USELIGHTTIME)
      return useLighttime;

   return MeasurementModelBase::GetBooleanParameter(id);
}


//------------------------------------------------------------------------------
// bool SetBooleanParameter(const Integer id, const bool value)
//------------------------------------------------------------------------------
/**
 * Sets a Boolean parameter
 *
 * @param id ID for the parameter
 * @param value The new value
 *
 * @return The parameter value
 */
//------------------------------------------------------------------------------
bool TrackingFileSet::SetBooleanParameter(const Integer id, const bool value)
{
   if (id == USE_RELATIVITY)
   {
      useRelativityCorrection = value;
      return useRelativityCorrection;
   }

   if (id == USE_ETMINUSTAI)
   {
      useETminusTAICorrection = value;
      return useETminusTAICorrection;
   }

   if (id == USELIGHTTIME)
   {
      useLighttime = value;
      return useLighttime;
   }

   return MeasurementModelBase::SetBooleanParameter(id, value);
}


//------------------------------------------------------------------------------
// bool GetBooleanParameter(const Integer id, const Integer index) const
//------------------------------------------------------------------------------
/**
 * Retrieves a Boolean parameter from an array of Boolean values
 *
 * @param id The ID for the parameter
 * @param index The index in the Boolean array
 *
 * @return The parameter setting
 */
//------------------------------------------------------------------------------
bool TrackingFileSet::GetBooleanParameter(const Integer id,
      const Integer index) const
{
   return MeasurementModelBase::GetBooleanParameter(id, index);
}


//------------------------------------------------------------------------------
// bool SetBooleanParameter(const Integer id, const bool value,
//       const Integer index)
//------------------------------------------------------------------------------
/**
 * Sets a Boolean parameter from an array of Boolean values
 *
 * @param id The ID for the parameter
 * @param value The new value
 * @param index The index in the Boolean array
 *
 * @return The parameter setting
 */
//------------------------------------------------------------------------------
bool TrackingFileSet::SetBooleanParameter(const Integer id, const bool value,
      const Integer index)
{
   return MeasurementModelBase::SetBooleanParameter(id, value, index);
}


//------------------------------------------------------------------------------
// bool GetBooleanParameter(const std::string& label) const
//------------------------------------------------------------------------------
/**
 * Retrieves a Boolean parameter from an array of Boolean values
 *
 * @param label Script label for the parameter
 *
 * @return The parameter setting
 */
//------------------------------------------------------------------------------
bool TrackingFileSet::GetBooleanParameter(const std::string& label) const
{
   return GetBooleanParameter(GetParameterID(label));
}

//------------------------------------------------------------------------------
// bool SetBooleanParameter(const std::string& label, const bool value)
//------------------------------------------------------------------------------
/**
 * Sets a Boolean parameter
 *
 * @param label Script label for the parameter
 * @param value The new value
 *
 * @return The parameter setting
 */
//------------------------------------------------------------------------------
bool TrackingFileSet::SetBooleanParameter(const std::string& label,
      const bool value)
{
   return SetBooleanParameter(GetParameterID(label), value);
}


//------------------------------------------------------------------------------
// bool GetBooleanParameter(const std::string& label, const Integer index) const
//------------------------------------------------------------------------------
/**
 * Retrieves a Boolean parameter from an array of Boolean values
 *
 * @param label Script label for the parameter
 * @param index The index in the Boolean array
 *
 * @return The parameter setting
 */
//------------------------------------------------------------------------------
bool TrackingFileSet::GetBooleanParameter(const std::string& label,
      const Integer index) const
{
   return GetBooleanParameter(GetParameterID(label), index);
}


//------------------------------------------------------------------------------
// bool SetBooleanParameter(const std::string& label, const bool value,
//      const Integer index)
//------------------------------------------------------------------------------
/**
 * Sets a Boolean parameter from an array of Boolean values
 *
 * @param label Script label for the parameter
 * @param value The new value
 * @param index The index in the Boolean array
 *
 * @return The parameter setting
 */
//------------------------------------------------------------------------------
bool TrackingFileSet::SetBooleanParameter(const std::string& label,
      const bool value, const Integer index)
{
   return SetBooleanParameter(GetParameterID(label), value, index);
}


//------------------------------------------------------------------------------
// std::string GetRefObjectName(const Gmat::ObjectType type) const
//------------------------------------------------------------------------------
/**
 * Retrieves the name of a single reference object
 *
 * @param type The type of the desired object
 *
 * @return The name of the object
 */
//------------------------------------------------------------------------------
std::string TrackingFileSet::GetRefObjectName(const Gmat::ObjectType type) const
{
   return MeasurementModelBase::GetRefObjectName(type);
}

//------------------------------------------------------------------------------
// const ObjectTypeArray& GetRefObjectTypeArray()
//------------------------------------------------------------------------------
/**
 * Retrieves a list of types the object expects
 *
 * @return The list of types
 */
//------------------------------------------------------------------------------
const ObjectTypeArray& TrackingFileSet::GetRefObjectTypeArray()
{
   refObjectTypes.clear();
   refObjectTypes.push_back(Gmat::SPACE_POINT);
   /// @todo: remove when they are autogenerated
   refObjectTypes.push_back(Gmat::DATA_FILE);

   return refObjectTypes;
}

//------------------------------------------------------------------------------
// const StringArray& TrackingFileSet::GetRefObjectNameArray(
//       const Gmat::ObjectType type)
//------------------------------------------------------------------------------
/**
 * Retrieves the names of reference objects
 *
 * @param type The object type, or Gmat::UNKNOWN_OBJECT for all ref objects
 *
 * @return The list of reference object names
 */
//------------------------------------------------------------------------------
const StringArray& TrackingFileSet::GetRefObjectNameArray(
      const Gmat::ObjectType type)
{
   #ifdef DEBUG_INITIALIZATION
      MessageInterface::ShowMessage("Called TrackingFileSet::"
            "GetRefObjectNameArray(%d)\n", type);
   #endif

   refObjectNames.clear();

   // @todo Make more robust by dropping the types rather than assuming only
   //       one at the end.  Basically, get the bracket parsing working
   if ((type == Gmat::UNKNOWN_OBJECT) || (type == Gmat::SPACE_POINT))
   {
      for (UnsignedInt i = 0; i < trackingConfigs.size(); ++i)
         for (UnsignedInt j = 0; j < trackingConfigs[i].strands.size(); ++j)
            for (UnsignedInt k=0; k < trackingConfigs[i].strands[j].size(); ++k)
         {
            if (find(refObjectNames.begin(), refObjectNames.end(),
                  trackingConfigs[i].strands[j][k]) == refObjectNames.end())
               refObjectNames.push_back(trackingConfigs[i].strands[j][k]);
         }
   }

   // @todo This loop statement is temporary code.  Remove when datafile objects
   // are autogenerated.  The current code sets DataFile object names in the
   // filenames array
   if ((type == Gmat::UNKNOWN_OBJECT) || (type == Gmat::DATA_FILE))
   {
      for (UnsignedInt i = 0; i <  filenames.size(); ++i)
         refObjectNames.push_back(filenames[i]);
   }

   #ifdef DEBUG_INITIALIZATION
      MessageInterface::ShowMessage("Reference objects:  ");
      for (UnsignedInt i = 0; i < refObjectNames.size(); ++i)
         MessageInterface::ShowMessage("'%s'  ", refObjectNames[i].c_str());
      MessageInterface::ShowMessage("\n");
   #endif

   return refObjectNames;
}

//------------------------------------------------------------------------------
// bool SetRefObjectName(const Gmat::ObjectType type, const std::string& name)
//------------------------------------------------------------------------------
/**
 * Sets names for reference objects
 *
 * @param type The type of object being named
 * @param name The object name
 *
 * @return true if set, false if not
 */
//------------------------------------------------------------------------------
bool TrackingFileSet::SetRefObjectName(const Gmat::ObjectType type,
      const std::string& name)
{
   bool retval = false;
   return (retval ? retval:MeasurementModelBase::SetRefObjectName(type, name));
}

//------------------------------------------------------------------------------
// bool RenameRefObject(const Gmat::ObjectType type, const std::string& oldName,
//      const std::string& newName)
//------------------------------------------------------------------------------
/**
 * Renames object references based on a rename in the user interface
 *
 * @param type The type of the object that is renamed
 * @param oldName The old name of the object
 * @param newName The new name
 *
 * @return true if a name was changed, false if not
 */
//------------------------------------------------------------------------------
bool TrackingFileSet::RenameRefObject(const Gmat::ObjectType type,
      const std::string& oldName, const std::string& newName)
{
   bool retval = false;

   if ((type == Gmat::DATA_FILE) || (type == Gmat::UNKNOWN_OBJECT))
   {
      for (UnsignedInt i = 0; i < filenames.size(); ++i)
      {
         if (filenames[i] == oldName)
         {
            filenames[i] = newName;
            retval = true;
            break;
         }
      }
   }

   if ((type == Gmat::SPACE_POINT) || (type == Gmat::UNKNOWN_OBJECT))
   {
      for (UnsignedInt i = 0; i < trackingConfigs.size(); ++i)
      {
         for (UnsignedInt j = 0; j < trackingConfigs[i].strands.size(); ++j)
         {
            for (UnsignedInt k = 0; k < trackingConfigs[i].strands[j].size(); ++k)
            {
               if (trackingConfigs[i].strands[j][k] == oldName)
               {
                  trackingConfigs[i].strands[j][k] = newName;
                  retval = true;
               }
            }
         }
      }
   }

   return retval;
}


//------------------------------------------------------------------------------
// GmatBase* GetRefObject(const Gmat::ObjectType type, const std::string& name)
//------------------------------------------------------------------------------
/**
 * Retrieves a reference object, given its type and name
 *
 * @param type The object type
 * @param name The object name
 *
 * @return The object pointer, or NULL if it is not set
 */
//------------------------------------------------------------------------------
GmatBase* TrackingFileSet::GetRefObject(const Gmat::ObjectType type,
      const std::string& name)
{
   return MeasurementModelBase::GetRefObject(type, name);
}


//------------------------------------------------------------------------------
// GmatBase* GetRefObject(const Gmat::ObjectType type, const std::string& name,
//       const Integer index)
//------------------------------------------------------------------------------
/**
 * Retrieves a reference object from an array of objects
 *
 * @param type The object type
 * @param name The object name
 * @param index The index of the object in the object array
 *
 * @return The object pointer, or NULL if it is not set
 */
//------------------------------------------------------------------------------
GmatBase* TrackingFileSet::GetRefObject(const Gmat::ObjectType type,
      const std::string& name, const Integer index)
{
   if (type == Gmat::SPACE_POINT)
   {
      if ((index < (Integer)references.size()) && (index >= 0))
         if (references[index]->GetName() == name)
            return references[index];
   }

   return MeasurementModelBase::GetRefObject(type, name, index);
}

//------------------------------------------------------------------------------
// bool SetRefObject(GmatBase* obj, const Gmat::ObjectType type,
//       const std::string& name)
//------------------------------------------------------------------------------
/**
 * Sets a reference object pointer
 *
 * @param obj The object
 * @param type The type of the object
 * @param name The name of the object
 *
 * @return true if a pointer was set, false if not
 */
//------------------------------------------------------------------------------
bool TrackingFileSet::SetRefObject(GmatBase* obj, const Gmat::ObjectType type,
      const std::string& name)
{
   bool retval = false;

   if (obj->IsOfType(Gmat::DATA_FILE))
   {
      if (find(datafiles.begin(), datafiles.end(), obj) == datafiles.end())
      {
         #ifdef DEBUG_INITIALIZATION
            MessageInterface::ShowMessage("Adding datafile %s\n", name.c_str());
         #endif
         datafiles.push_back((DataFile*)obj);
      }
   }
   else
   {
      if (find(references.begin(), references.end(), obj) == references.end())
      {
         #ifdef DEBUG_INITIALIZATION
            MessageInterface::ShowMessage("Adding node %s\n", name.c_str());
         #endif
         references.push_back(obj);
         retval = true;
      }
   }

   return (retval || MeasurementModelBase::SetRefObject(obj, type, name));
}

//------------------------------------------------------------------------------
// bool SetRefObject(GmatBase* obj, const Gmat::ObjectType type,
//       const std::string& name, const Integer index)
//------------------------------------------------------------------------------
/**
 * Sets a reference object pointer in an object array
 *
 * @param obj The object
 * @param type The type of the object
 * @param name The name of the object
 * @param index The array index for the object
 *
 * @return true if a pointer was set, false if not
 */
//------------------------------------------------------------------------------
bool TrackingFileSet::SetRefObject(GmatBase* obj, const Gmat::ObjectType type,
      const std::string& name, const Integer index)
{
   bool retval = false;

   if (find(references.begin(), references.end(), obj) == references.end())
   {
      #ifdef DEBUG_INITIALIZATION
         MessageInterface::ShowMessage("Adding node %s\n", name.c_str());
      #endif
      references.push_back(obj);
      retval = true;
   }

   return (retval || MeasurementModelBase::SetRefObject(obj,type,name,index));
}

//------------------------------------------------------------------------------
// ObjectArray& GetRefObjectArray(const Gmat::ObjectType type)
//------------------------------------------------------------------------------
/**
 * Retrieves an array of reference objects
 *
 * @param type The type of object requested
 *
 * @return The array of objects
 */
//------------------------------------------------------------------------------
ObjectArray& TrackingFileSet::GetRefObjectArray(const Gmat::ObjectType type)
{
   return MeasurementModelBase::GetRefObjectArray(type);
}

//------------------------------------------------------------------------------
// ObjectArray& GetRefObjectArray(const std::string& typeString)
//------------------------------------------------------------------------------
/**
 * Retrieves an array of reference objects
 *
 * @param type The label for the type of object requested
 *
 * @return The array of objects
 */
//------------------------------------------------------------------------------
ObjectArray& TrackingFileSet::GetRefObjectArray(const std::string& typeString)
{
   return GetRefObjectArray(GetObjectType(typeString));
}


//------------------------------------------------------------------------------
// void SetSolarSystem(SolarSystem* ss)
//------------------------------------------------------------------------------
/**
 * Sets the solar system for the measurements
 *
 * @param ss The solar system
 */
//------------------------------------------------------------------------------
void TrackingFileSet::SetSolarSystem(SolarSystem* ss)
{
   solarsystem = ss;
}


//------------------------------------------------------------------------------
// void SetPropagator(PropSetup* ps)
//------------------------------------------------------------------------------
/**
 * Sets the propagator pointer used for light time computations
 *
 * @param ps The propagator
 *
 * @todo: Generalize for multiple propagators once that support is implemented
 */
//------------------------------------------------------------------------------
void TrackingFileSet::SetPropagator(PropSetup* ps)
{
   MessageInterface::ShowMessage("Setting propagator in the tracking file set "
         "%s to <%p>\n", instanceName.c_str(), ps);
   thePropagator = ps;
}


//------------------------------------------------------------------------------
// bool Initialize()
//------------------------------------------------------------------------------
/**
 * Prepares the tracking file set for use
 *
 * @return true on success, false on failure
 */
//------------------------------------------------------------------------------
bool TrackingFileSet::Initialize()
{
   #ifdef DEBUG_INITIALIZATION
      MessageInterface::ShowMessage("Entered TrackingFileSet::Initialize() <%p>\n", this);
   #endif
   
   if (this->IsInitialized())
      return true;

   bool retval = false;
   if (MeasurementModelBase::Initialize())
   {
      // Count the adapters needed
      TFSMagicNumbers *mn = TFSMagicNumbers::Instance();
      StringArray knownTypes = mn->GetKnownTypes();

      #ifdef DEBUG_INITIALIZATION
         MessageInterface::ShowMessage("Tracking Configuration:\n");
         for (UnsignedInt i = 0; i < trackingConfigs.size(); ++i)
         {
            MessageInterface::ShowMessage("  %3d: ", i);
            MessageInterface::ShowMessage("%s\n",
                  trackingConfigs[i].GetDefinitionString().c_str());
         }
      #endif

      // Build the adapters
      for (UnsignedInt i = 0; i < trackingConfigs.size(); ++i)
      {
         for (UnsignedInt j = 0; j < trackingConfigs[i].types.size(); ++j)
         {
            if (trackingConfigs[i].strands.size() != 1)
               throw MeasurementException("Multiple strands and empty strands "
                     "are not yet implemented");
            
            TrackingDataAdapter *tda =
                  BuildAdapter(trackingConfigs[i].strands[0],
                        trackingConfigs[i].types[j], i);
            
            if (tda == NULL)
            {
               throw MeasurementException("Unable to build the " +
                     trackingConfigs[i].types[j] + " measurement");
            }

            // Pass in the signal paths
            std::string theStrand;
            for (UnsignedInt k=0; k < trackingConfigs[i].strands[0].size(); ++k)
            {
               if (k > 0)
                  theStrand += ", ";
               theStrand += trackingConfigs[i].strands[0][k];
            }

            tda->SetStringParameter("SignalPath", theStrand);

            // Push tracking data apadter to measurement model list
            measurements.push_back(tda);
         }
      }

      // Pass in ref objects
      for (UnsignedInt i = 0; i < measurements.size(); ++i)
      {
         StringArray refObjects = measurements[i]->GetRefObjectNameArray(
               Gmat::UNKNOWN_OBJECT);

         for (UnsignedInt j = 0; j < refObjects.size(); ++j)
         {
            GmatBase *obj = NULL;
            for (UnsignedInt k = 0; k < references.size(); ++k)
            {
               if (references[k]->GetName() == refObjects[j])
               {
                  obj = references[k];
                  break;
               }
            }
            if (obj)
            {
               if (measurements[i]->SetRefObject(obj, obj->GetType(),
                     obj->GetName()) == false)
                  MessageInterface::ShowMessage("The reference object %s was "
                        "requested but not set in a measurement referenced "
                        "by %s\n", obj->GetName().c_str(),
                        instanceName.c_str());
            }
            else
            {
               throw MeasurementException("The reference object " +
                     refObjects[j] + " was requested but not available in the "
                     "tracking file set " + instanceName);
            }
         }
      }

      retval = true;

      // Initialize the Adapters
      for (UnsignedInt i = 0; i < measurements.size(); ++i)
      {
         measurements[i]->SetSolarSystem(solarsystem);
         if (thePropagator)
            measurements[i]->SetPropagator(thePropagator);

<<<<<<< HEAD
         // Set measurement corrections to TrackingDataAdapter                                 // made changes by TUAN NGUYEN
         if (useRelativityCorrection)                                                          // made changes by TUAN NGUYEN
            measurements[i]->SetCorrection("Moyer","Relativity");                              // made changes by TUAN NGUYEN
         if (useETminusTAICorrection)                                                          // made changes by TUAN NGUYEN
            measurements[i]->SetCorrection("Moyer","ET-TAI");                                  // made changes by TUAN NGUYEN

         // Set ramped frequency tables to TrackingDataAdapter                                 // made changes by TUAN NGUYEN
         for (UnsignedInt k = 0; k < rampedTablenames.size(); ++k)                             // made changes by TUAN NGUYEN
         {                                                                                     // made changes by TUAN NGUYEN
            measurements[i]->SetStringParameter("RampTables", rampedTablenames[k], k);         // made changes by TUAN NGUYEN
         }                                                                                     // made changes by TUAN NGUYEN

         // Set range modulo constant for DSNRange                                             // made changes by TUAN NGUYEN
         if (measurements[i]->GetStringParameter("MeasurementType") == "DSNRange")             // made changes by TUAN NGUYEN
         {                                                                                     // made changes by TUAN NGUYEN
            measurements[i]->SetRealParameter("RangeModuloConstant", rangeModulo);             // made changes by TUAN NGUYEN
         }                                                                                     // made changes by TUAN NGUYEN

         // Set doppler count interval for Doppler                                             // made changes by TUAN NGUYEN
         if (measurements[i]->GetStringParameter("MeasurementType") == "Doppler")              // made changes by TUAN NGUYEN
         {                                                                                     // made changes by TUAN NGUYEN
            measurements[i]->SetRealParameter("DopplerCountInterval", dopplerCountInterval);   // made changes by TUAN NGUYEN
         }                                                                                     // made changes by TUAN NGUYEN
=======
         // Set measurement corrections to TrackingDataAdapter                     // made changes by TUAN NGUYEN
         if (useRelativityCorrection)                                              // made changes by TUAN NGUYEN
            measurements[i]->SetCorrection("Moyer","Relativity");                  // made changes by TUAN NGUYEN
         if (useETminusTAICorrection)                                              // made changes by TUAN NGUYEN
            measurements[i]->SetCorrection("Moyer","ET-TAI");                      // made changes by TUAN NGUYEN
         //if (troposphereModel != "")                                               // made changes by TUAN NGUYEN
         //   measurements[i]->SetCorrection(troposphereModel,"TroposphereModel");   // made changes by TUAN NGUYEN
         //if (ionosphereModel != "")                                                // made changes by TUAN NGUYEN
         //   measurements[i]->SetCorrection(ionosphereModel,"IonosphereModel");     // made changes by TUAN NGUYEN

         // Set ramped frequency tables to TrackingDataAdapter                            // made changes by TUAN NGUYEN
         for (UnsignedInt k = 0; k < rampedTablenames.size(); ++k)                        // made changes by TUAN NGUYEN
         {
            measurements[i]->SetStringParameter("RampTables", rampedTablenames[k], k);    // made changes by TUAN NGUYEN
         }

         // Set noise sigma and error model to TrackingDataAdapter
         measurements[i]->SetRealParameter("NoiseSigma", rangeNoiseSigma, 0);
         measurements[i]->SetRealParameter("NoiseSigma", dopplerNoiseSigma, 1);
         measurements[i]->SetRealParameter("NoiseSigma", dsnrangeNoiseSigma, 2);
         measurements[i]->SetStringParameter("ErrorModel", rangeErrorModel, 0);
         measurements[i]->SetStringParameter("ErrorModel", dopplerErrorModel, 1);
         measurements[i]->SetStringParameter("ErrorModel", dsnrangeErrorModel, 2);

         // Set range modulo constant for DSNRange
         if (measurements[i]->GetStringParameter("MeasurementType") == "DSNRange")
         {
            measurements[i]->SetRealParameter("RangeModuloConstant", rangeModulo);
         }
         // Set range modulo constant for RangeRate
         if (measurements[i]->GetStringParameter("MeasurementType") == "RangeRate")
         {
            measurements[i]->SetRealParameter("DopplerInterval", dopplerInterval);
         }
>>>>>>> b7e56ed7

         // Initialize TrackingDataAdapter
         retval = retval && measurements[i]->Initialize();
      }
      
      isInitialized = true;
   }
   
   #ifdef DEBUG_INITIALIZATION
      MessageInterface::ShowMessage("Exit TrackingFileSet::Initialize() <%p>\n", this);
   #endif

   return retval;
}

//------------------------------------------------------------------------------
// std::vector<TrackingDataAdapter*> *GetAdapters()
//------------------------------------------------------------------------------
/**
 * Retrieves the tracking data adapters specified in the tracking file set
 *
 * @return The adapters, in an std::vector
 */
//------------------------------------------------------------------------------
std::vector<TrackingDataAdapter*> *TrackingFileSet::GetAdapters()
{
   return &measurements;
}


//------------------------------------------------------------------------------
// TrackingDataAdapter* BuildAdapter(const StringArray& strand,
//       const std::string& type)
//------------------------------------------------------------------------------
/**
 * Builds a tracking data adapter for the tracking file set
 *
 * @param strand The ordered list of nodes in the strands used in the adapter
 * @param type The type of adapter needed
 *
 * @return The adapter
 *
 * @todo This implementation is not the final code.  The adapter should be built
 *       in a Factory so that users can add new models without changing core nav
 *       code.  In addition, it is currently coded for only one strand.
 */
//------------------------------------------------------------------------------
TrackingDataAdapter* TrackingFileSet::BuildAdapter(const StringArray& strand,
      const std::string& type, Integer configIndex)
{
   TrackingDataAdapter *retval = NULL;
   std::vector<StringArray> nodelist;
   StringArray currentStrand;
   std::map<std::string,std::string> designators;

   std::stringstream designator;
   // Counts for spacecraft and stations identified in GEODYN format
   Integer sCount = 0, tCount = 0;

   /// @todo: Check to see if this code works for multi-strand measurements.
   ///        Original code assumed a single strand, so it may need modification
   ///        here and wrapping in an outer loop.  Hence the indentation.

   // 1. Set value for designators map:
   for (UnsignedInt i = 0; i < strand.size(); ++i)
   {
      //designator.str() = "";                                          // made changes by TUAN NGUYEN
      // Search for a referent object with the same name of node strand[i]
      UnsignedInt j = 0;                                                // made changes by TUAN NGUYEN
      for (; j < references.size(); ++j)                                // made changes by TUAN NGUYEN
      {                                                                 // made changes by TUAN NGUYEN
         if (references[j]->GetName() == strand[i])                     // made changes by TUAN NGUYEN
            break;                                                      // made changes by TUAN NGUYEN
      }                                                                 // made changes by TUAN NGUYEN

      // If found then add value to designators map
      if (j < references.size())                                        // made changes by TUAN NGUYEN
      {                                                                 // made changes by TUAN NGUYEN
         Gmat::ObjectType pType = references[j]->GetType();

         switch(pType)
         {
            case Gmat::SPACECRAFT:
               if (designators.find(strand[i]) == designators.end())
               {
                  ++sCount;
                  designator.str("");
                  designator << "S" << sCount;
                  designators[strand[i]] = designator.str();
               }
               break;

            case Gmat::GROUND_STATION:
               if (designators.find(strand[i]) == designators.end())
               {
                  ++tCount;
                  designator.str("");
                  designator << "T" << tCount;
                  designators[strand[i]] = designator.str();
               }
               break;

            default:
               throw MeasurementException("Object type not recognized in "
                           "the tracking file set strand mapping code");
               break;  // No effect, but it avoids a warning message
         }
      }                                                                 // made changes by TUAN NGUYEN
   }

   // And now build the node list
   /// @todo: Check as described above.
   // 2. Add all spacecraft and station IDs to currentStrand
   currentStrand.clear();
   for (UnsignedInt i = 0; i < strand.size(); ++i)
   {
      currentStrand.push_back(designators[strand[i]]);
   }
   nodelist.push_back(currentStrand);


   /// @todo Move this into a Factory so that plugin adapters work
   // 3. Create TrackingDataAdapter for a given measurement type
   std::stringstream ss;
   ss << instanceName << "_Cfig" << configIndex+1 << "_" << type;
   std::string adapterName = ss.str();          // tracking adapter name contains TrackingFileSet name following tracking configuration index and type 
   
   if (type == "Range")
   {
      retval = new RangeAdapterKm(adapterName);
      if (retval)
      {
         retval->UsesLightTime(useLighttime);
         retval->SetStringParameter("MeasurementType", type);         // made changes by TUAN NGUYEN
      }
   }
   else if (type == "DSNRange")                                       // made changes by TUAN NGUYEN
   {                                                                  // made changes by TUAN NGUYEN
      retval = new DSNRangeAdapter(adapterName);                      // made changes by TUAN NGUYEN
      if (retval)                                                     // made changes by TUAN NGUYEN
      {
         retval->UsesLightTime(useLighttime);                         // made changes by TUAN NGUYEN
         retval->SetStringParameter("MeasurementType", type);         // made changes by TUAN NGUYEN
      }
   }                                                                  // made changes by TUAN NGUYEN
   else if (type == "Doppler")                                        // made changes by TUAN NGUYEN
   {                                                                  // made changes by TUAN NGUYEN
      retval = new DopplerAdapter(adapterName);                       // made changes by TUAN NGUYEN
      if (retval)                                                     // made changes by TUAN NGUYEN
      {
         ((DopplerAdapter*)retval)->adapterS = (RangeAdapterKm*)BuildAdapter(strand, "Range", configIndex); 
         retval->UsesLightTime(useLighttime);                         // made changes by TUAN NGUYEN
         retval->SetStringParameter("MeasurementType", type);         // made changes by TUAN NGUYEN         
      }
   }                                                                  
   else if (type == "RangeRate")                                       
   {                                                                  
      retval = new RangeRateAdapterKps(instanceName + type);              
      if (retval)                                                     
      {
         retval->UsesLightTime(useLighttime);                         
         retval->SetStringParameter("MeasurementType", type);       
      }
   }
   else if (type == "PointRangeRate")
   {
      retval = new PointRangeRateAdapterKps(instanceName + type);
      if (retval)
      {
         retval->UsesLightTime(useLighttime);
         retval->SetStringParameter("MeasurementType", type);
      }
   }
   else                                                               
      throw MeasurementException("Error: '"+ type +"' measurement type was "
            "not implemented in this version of EstimationPlugin.\n");    // made changes by TUAN NGUYEN

   if (retval)
   {
      TFSMagicNumbers *mn = TFSMagicNumbers::Instance();

      //MeasureModel *mm = new MeasureModel(instanceName + type + "Measurement");
      MeasureModel *mm = new MeasureModel(adapterName + "Measurement");
      retval->SetMeasurement(mm);
      Integer magicNumber = mn->GetMagicNumber(nodelist, type);
      Real multiplier = mn->GetMNMultiplier(magicNumber);
      retval->SetModelTypeID(magicNumber, type, multiplier);
   }

   return retval;
}


// Internal class definition

//------------------------------------------------------------------------------
// TrackingFileSet::MeasurementDefinition::MeasurementDefinition()
//------------------------------------------------------------------------------
/**
 * Constructor
 */
//------------------------------------------------------------------------------
TrackingFileSet::MeasurementDefinition::MeasurementDefinition()
{
}


//------------------------------------------------------------------------------
// MeasurementDefinition::~MeasurementDefinition()
//------------------------------------------------------------------------------
/**
 * Destructor
 */
//------------------------------------------------------------------------------
TrackingFileSet::MeasurementDefinition::~MeasurementDefinition()
{
   for (UnsignedInt i = 0; i < strands.size(); ++i)                 // made changes by TUAN NGUYEN
      strands[i].clear();                                           // made changes by TUAN NGUYEN
   strands.clear();                                                 // made changes by TUAN NGUYEN
   types.clear();                                                   // made changes by TUAN NGUYEN
}

//------------------------------------------------------------------------------
// MeasurementDefinition::MeasurementDefinition(const MeasurementDefinition& md)
//------------------------------------------------------------------------------
/**
 * Copy constructor
 *
 * @param md The definition copied to this one
 */
//------------------------------------------------------------------------------
TrackingFileSet::MeasurementDefinition::MeasurementDefinition(
      const MeasurementDefinition& md) :
            types       (md.types)
{
   for (UnsignedInt i = 0; i < md.strands.size(); ++i)
   {
      StringArray strand = md.strands[i];
      strands.push_back(strand);
   }
}


//------------------------------------------------------------------------------
// MeasurementDefinition& MeasurementDefinition::operator=(
//       const MeasurementDefinition& md)
//------------------------------------------------------------------------------
/**
 * Assignment operator
 *
 * @param md The definition copied into this one
 *
 * @return This MeasurementDefinition, set to match md
 */
//------------------------------------------------------------------------------
TrackingFileSet::MeasurementDefinition&
      TrackingFileSet::MeasurementDefinition::operator=(
            const MeasurementDefinition& md)
{
   if (this != &md)
   {
      types = md.types;

      strands.clear();
      for (UnsignedInt i = 0; i < md.strands.size(); ++i)
      {
         StringArray strand = md.strands[i];
         strands.push_back(strand);
      }
   }

   return *this;
}


//------------------------------------------------------------------------------
// std::string MeasurementDefinition::GetDefinitionString() const
//------------------------------------------------------------------------------
/**
 * Generates the string describing a measurement definition
 *
 * @return The string, as it could appear in script
 */
//------------------------------------------------------------------------------
std::string TrackingFileSet::MeasurementDefinition::GetDefinitionString() const
{
   std::string configstring = "{";
   for (UnsignedInt i = 0; i < strands.size(); ++i)
   {
      if (i > 0)
         configstring += ",";
      configstring += "{";
      for (UnsignedInt j = 0; j < strands[i].size(); ++j)
      {
         if (j > 0)
            configstring += ",";
         configstring += strands[i][j];
      }
      configstring += "}";
   }
   for (UnsignedInt i = 0; i < types.size(); ++i)
   {
      configstring += ",";
      configstring += types[i];
   }
   configstring += "}";
   return configstring;
}<|MERGE_RESOLUTION|>--- conflicted
+++ resolved
@@ -48,11 +48,7 @@
    "UseRelativityCorrection",       // USE_RELATIVITY             // made changes by TUAN NGUYEN
    "UseETminusTAI",                 // USE_ETMINUSTAI             // made changes by TUAN NGUYEN
    "RangeModuloConstant",           // RANGE_MODULO               // made changes by TUAN NGUYEN
-<<<<<<< HEAD
    "DopplerCountInterval",          // DOPPLER_COUNT_INTERVAL     // made changes by TUAN NGUYEN
-=======
-   "DopplerInterval"          
->>>>>>> b7e56ed7
 };
 
 /// Types of the BatchEstimator parameters
@@ -66,11 +62,7 @@
    Gmat::BOOLEAN_TYPE,              // USE_RELATIVITY            // made changes by TUAN NGUYEN
    Gmat::BOOLEAN_TYPE,              // USE_ETMINUSTAI            // made changes by TUAN NGUYEN
    Gmat::REAL_TYPE,                 // RANGE_MODULO              // made changes by TUAN NGUYEN
-<<<<<<< HEAD
    Gmat::REAL_TYPE,                 // DOPPLER_COUNT_INTERVAL    // made changes by TUAN NGUYEN
-=======
-   Gmat::REAL_TYPE                  // Doppler Interval
->>>>>>> b7e56ed7
 };
 
 
@@ -90,21 +82,9 @@
    thePropagator        (NULL),
    useRelativityCorrection   (false),            // made changes by TUAN NGUYEN
    useETminusTAICorrection   (false),            // made changes by TUAN NGUYEN
-<<<<<<< HEAD
    rangeModulo               (1.0e18),           // made changes by TUAN NGUYEN
    dopplerCountInterval      (1.0)               // made changes by TUAN NGUYEN
-=======
-   rangeNoiseSigma           (1.0),              // made changes by TUAN NGUYEN
-   rangeErrorModel           ("RandomConstant"), // made changes by TUAN NGUYEN
-   dsnrangeNoiseSigma        (1.0),              // made changes by TUAN NGUYEN
-   dsnrangeErrorModel        ("RandomConstant"), // made changes by TUAN NGUYEN
-   dopplerNoiseSigma         (1.0),              // made changes by TUAN NGUYEN
-   dopplerErrorModel         ("RandomConstant"), // made changes by TUAN NGUYEN
-   rangeModulo               (1.0e18),           // made changes by TUAN NGUYEN
-//   troposphereModel          ("None"),           // made changes by TUAN NGUYEN
-//   ionosphereModel           ("None")            // made changes by TUAN NGUYEN
    dopplerInterval           (1.0)           
->>>>>>> b7e56ed7
 {
    objectTypes.push_back(Gmat::MEASUREMENT_MODEL);
    objectTypeNames.push_back("TrackingFileSet");
@@ -158,21 +138,9 @@
    datafiles                 (tfs.datafiles),
    useRelativityCorrection   (tfs.useRelativityCorrection),   // made changes by TUAN NGUYEN
    useETminusTAICorrection   (tfs.useETminusTAICorrection),   // made changes by TUAN NGUYEN
-<<<<<<< HEAD
    rangeModulo               (tfs.rangeModulo),               // made changes by TUAN NGUYEN
    dopplerCountInterval      (tfs.dopplerCountInterval)       // made changes by TUAN NGUYEN
-=======
-   rangeNoiseSigma           (tfs.rangeNoiseSigma),           // made changes by TUAN NGUYEN
-   rangeErrorModel           (tfs.rangeErrorModel),           // made changes by TUAN NGUYEN
-   dsnrangeNoiseSigma        (tfs.dsnrangeNoiseSigma),        // made changes by TUAN NGUYEN
-   dsnrangeErrorModel        (tfs.dsnrangeErrorModel),        // made changes by TUAN NGUYEN
-   dopplerNoiseSigma         (tfs.dopplerNoiseSigma),         // made changes by TUAN NGUYEN
-   dopplerErrorModel         (tfs.dopplerErrorModel),         // made changes by TUAN NGUYEN
-   rangeModulo               (tfs.rangeModulo),               // made changes by TUAN NGUYEN
-//   troposphereModel          (tfs.troposphereModel),          // made changes by TUAN NGUYEN
-//   ionosphereModel           (tfs.ionosphereModel)            // made changes by TUAN NGUYEN
    dopplerInterval           (tfs.dopplerInterval)          
->>>>>>> b7e56ed7
 {
    for (UnsignedInt i = 0; i < tfs.trackingConfigs.size(); ++i)
       trackingConfigs.push_back(tfs.trackingConfigs[i]);
@@ -220,13 +188,8 @@
       useRelativityCorrection = tfs.useRelativityCorrection;   // made changes by TUAN NGUYEN
       useETminusTAICorrection = tfs.useETminusTAICorrection;   // made changes by TUAN NGUYEN
       rangeModulo             = tfs.rangeModulo;               // made changes by TUAN NGUYEN
-<<<<<<< HEAD
       dopplerCountInterval    = tfs.dopplerCountInterval;      // made changes by TUAN NGUYEN
-=======
-//      troposphereModel        = tfs.troposphereModel;          // made changes by TUAN NGUYEN
-//      ionosphereModel         = tfs.ionosphereModel;           // made changes by TUAN NGUYEN
       dopplerInterval             = tfs.dopplerInterval;         
->>>>>>> b7e56ed7
 
       isInitialized = false;
    }
@@ -1481,7 +1444,6 @@
          if (thePropagator)
             measurements[i]->SetPropagator(thePropagator);
 
-<<<<<<< HEAD
          // Set measurement corrections to TrackingDataAdapter                                 // made changes by TUAN NGUYEN
          if (useRelativityCorrection)                                                          // made changes by TUAN NGUYEN
             measurements[i]->SetCorrection("Moyer","Relativity");                              // made changes by TUAN NGUYEN
@@ -1505,42 +1467,11 @@
          {                                                                                     // made changes by TUAN NGUYEN
             measurements[i]->SetRealParameter("DopplerCountInterval", dopplerCountInterval);   // made changes by TUAN NGUYEN
          }                                                                                     // made changes by TUAN NGUYEN
-=======
-         // Set measurement corrections to TrackingDataAdapter                     // made changes by TUAN NGUYEN
-         if (useRelativityCorrection)                                              // made changes by TUAN NGUYEN
-            measurements[i]->SetCorrection("Moyer","Relativity");                  // made changes by TUAN NGUYEN
-         if (useETminusTAICorrection)                                              // made changes by TUAN NGUYEN
-            measurements[i]->SetCorrection("Moyer","ET-TAI");                      // made changes by TUAN NGUYEN
-         //if (troposphereModel != "")                                               // made changes by TUAN NGUYEN
-         //   measurements[i]->SetCorrection(troposphereModel,"TroposphereModel");   // made changes by TUAN NGUYEN
-         //if (ionosphereModel != "")                                                // made changes by TUAN NGUYEN
-         //   measurements[i]->SetCorrection(ionosphereModel,"IonosphereModel");     // made changes by TUAN NGUYEN
-
-         // Set ramped frequency tables to TrackingDataAdapter                            // made changes by TUAN NGUYEN
-         for (UnsignedInt k = 0; k < rampedTablenames.size(); ++k)                        // made changes by TUAN NGUYEN
-         {
-            measurements[i]->SetStringParameter("RampTables", rampedTablenames[k], k);    // made changes by TUAN NGUYEN
-         }
-
-         // Set noise sigma and error model to TrackingDataAdapter
-         measurements[i]->SetRealParameter("NoiseSigma", rangeNoiseSigma, 0);
-         measurements[i]->SetRealParameter("NoiseSigma", dopplerNoiseSigma, 1);
-         measurements[i]->SetRealParameter("NoiseSigma", dsnrangeNoiseSigma, 2);
-         measurements[i]->SetStringParameter("ErrorModel", rangeErrorModel, 0);
-         measurements[i]->SetStringParameter("ErrorModel", dopplerErrorModel, 1);
-         measurements[i]->SetStringParameter("ErrorModel", dsnrangeErrorModel, 2);
-
-         // Set range modulo constant for DSNRange
-         if (measurements[i]->GetStringParameter("MeasurementType") == "DSNRange")
-         {
-            measurements[i]->SetRealParameter("RangeModuloConstant", rangeModulo);
-         }
          // Set range modulo constant for RangeRate
          if (measurements[i]->GetStringParameter("MeasurementType") == "RangeRate")
          {
             measurements[i]->SetRealParameter("DopplerInterval", dopplerInterval);
          }
->>>>>>> b7e56ed7
 
          // Initialize TrackingDataAdapter
          retval = retval && measurements[i]->Initialize();
