--- conflicted
+++ resolved
@@ -1,3406 +1,3401 @@
-//$Id: MeasurementManager.cpp 1398 2011-04-21 20:39:37Z  $
-//------------------------------------------------------------------------------
-//                         MeasurementManager
-//------------------------------------------------------------------------------
-// GMAT: General Mission Analysis Tool
-//
-// Copyright (c) 2002 - 2015 United States Government as represented by the
-// Administrator of The National Aeronautics and Space Administration.
-// All Other Rights Reserved.
-//
-// Licensed under the Apache License, Version 2.0 (the "License"); 
-// You may not use this file except in compliance with the License. 
-// You may obtain a copy of the License at:
-// http://www.apache.org/licenses/LICENSE-2.0. 
-// Unless required by applicable law or agreed to in writing, software
-// distributed under the License is distributed on an "AS IS" BASIS,
-// WITHOUT WARRANTIES OR CONDITIONS OF ANY KIND, either 
-// express or implied.   See the License for the specific language
-// governing permissions and limitations under the License.
-//
-// Developed jointly by NASA/GSFC and Thinking Systems, Inc. under contract
-// number NNG06CA54C
-//
-// Author: Darrel J. Conway, Thinking Systems, Inc.
-// Created: 2009/06/24
-//
-/**
- * MeasurementManager implementation used in GMAT's estimators and simulator
- */
-//------------------------------------------------------------------------------
-
-#include "MeasurementManager.hpp"
-#include "MeasurementException.hpp"
-#include "GmatConstants.hpp"
-#include "MessageInterface.hpp"
-#include "StringUtil.hpp"
-#include <sstream>            // To build DataStream for a TrackingFileSet
-
-#include "DataFileAdapter.hpp"
-#include "PropSetup.hpp"
-#include "StatisticAcceptFilter.hpp"
-#include "StatisticRejectFilter.hpp"             // made changes by TUAN NGUYEN
-
-// Temporary to get Adapters hooked up
-#include "GmatObType.hpp"
-#include "RampTableType.hpp"
-
-//#define DEBUG_CONSTRUCTION
-//#define DEBUG_INITIALIZATION
-//#define DEBUG_FILE_WRITE
-//#define DEBUG_FLOW
-//#define DEBUG_CALCULATE_MEASUREMENTS
-//#define DEBUG_GET_ACTIVE_EVENTS
-//#define DEBUG_LOAD_OBSERVATIONS
-//#define DEBUG_RAMP_TABLE
-//#define DEBUG_LOAD_FREQUENCY_RAMP_TABLE
-//#define DEBUG_INITIALIZE
-//#define DEBUG_MODEL_MAPPING
-//#define DEBUG_CALCULATE
-//#define DEBUG_ADVANCE_OBSERVATION
-//#define DEBUG_EXECUTION
-//#define DEBUG_ADAPTERS
-//#define DEBUG_AUTO_GENERATE_TRACKINGDATAADAPTERS
-
-// Selects between old datafile classes and the classes in the DataFile plugin
-//#define USE_DATAFILE_PLUGINS
-
-
-//------------------------------------------------------------------------------
-// MeasurementManager()
-//------------------------------------------------------------------------------
-/**
- * Constructor for the measurement manager
- */
-//------------------------------------------------------------------------------
-MeasurementManager::MeasurementManager() :
-   thePropagator     (NULL),
-   anchorEpoch       (GmatTimeConstants::MJD_OF_J2000),
-   currentEpoch      (GmatTimeConstants::MJD_OF_J2000),
-   idBase            (10000),
-   largestId         (10000),
-   eventCount        (0),
-   inSimulationMode  (false)
-{
-}
-
-//------------------------------------------------------------------------------
-// ~MeasurementManager()
-//------------------------------------------------------------------------------
-/**
- * Destructor for the measurement manager
- */
-//------------------------------------------------------------------------------
-MeasurementManager::~MeasurementManager()
-{
-   //MessageInterface::ShowMessage("MeasurementMaganger destruction!!!!!!!!!!!!\n");
-}
-
-//------------------------------------------------------------------------------
-// MeasurementManager(const MeasurementManager &mm)
-//------------------------------------------------------------------------------
-/**
- * Copy constructor for the measurement manager
- *
- * @param mm The manager that gets copied
- */
-//------------------------------------------------------------------------------
-MeasurementManager::MeasurementManager(const MeasurementManager &mm) :
-   thePropagator     (mm.thePropagator),
-   anchorEpoch       (mm.anchorEpoch),
-   currentEpoch      (mm.currentEpoch),
-   idBase            (mm.idBase),
-   largestId         (mm.largestId),
-   eventCount        (mm.eventCount),
-   inSimulationMode  (mm.inSimulationMode)
-{
-   modelNames = mm.modelNames;
-
-   // process MeasurementModel objects
-   for (std::vector<MeasurementModel*>::const_iterator i = mm.models.begin();
-         i != mm.models.end(); ++i)
-   {
-      #ifdef DEBUG_INITIALIZATION
-         MessageInterface::ShowMessage("Cloning %s MeasurementModel\n",
-               (*i)->GetStringParameter("Type").c_str());
-      #endif
-      models.push_back((MeasurementModel*)((*i)->Clone()));
-   }
-
-   for (std::vector<TrackingSystem*>::const_iterator i = mm.systems.begin();
-         i != mm.systems.end(); ++i)
-   {
-      #ifdef DEBUG_INITIALIZATION
-         MessageInterface::ShowMessage("Cloning %s TrackingSystem\n",
-               (*i)->GetStringParameter("Type").c_str());
-      #endif
-      systems.push_back((TrackingSystem*)((*i)->Clone()));
-   }
-
-   // made changes @ 9/16/2014
-   // process TrackingDataAdapter objects
-   for (std::vector<TrackingDataAdapter*>::const_iterator i = mm.adapters.begin();
-         i != mm.adapters.end(); ++i)
-   {
-      #ifdef DEBUG_INITIALIZATION
-         MessageInterface::ShowMessage("Cloning %s TrackingDataAdapter\n",
-               (*i)->GetStringParameter("Type").c_str());
-      #endif
-      adapters.push_back((TrackingDataAdapter*)((*i)->Clone()));
-   }
-
-   for (std::vector<TrackingFileSet*>::const_iterator i = mm.trackingSets.begin();
-         i != mm.trackingSets.end(); ++i)
-   {
-      #ifdef DEBUG_INITIALIZATION
-         MessageInterface::ShowMessage("Cloning %s TrackingDataSet\n",
-               (*i)->GetName().c_str());
-      #endif
-      trackingSets.push_back((TrackingFileSet*)((*i)->Clone()));
-
-      // Note: No measurement data associated with TrackingFileSet object, but TrackingDataAdapter has its owe measurement data
-      // MeasurementData md;
-      // measurements.push_back(md);
-   }
-}
-
-//------------------------------------------------------------------------------
-// MeasurementManager& operator=(const MeasurementManager &mm)
-//------------------------------------------------------------------------------
-/**
- * Measurement manager assignment operator
- *
- * @param mm The manager that gets copied
- *
- * @return This measurement manager
- */
-//------------------------------------------------------------------------------
-MeasurementManager& MeasurementManager::operator=(const MeasurementManager &mm)
-{
-#ifdef DEBUG_CONSTRUCTION
-   MessageInterface::ShowMessage("MeasurementManager::operator= enter: <%p> assign from <%p>\n", this, &mm);  
-#endif
-   if (&mm != this)
-   {
-      thePropagator    = mm.thePropagator;
-      anchorEpoch      = mm.anchorEpoch;
-      currentEpoch     = mm.currentEpoch;
-      modelNames       = mm.modelNames;
-      eventCount       = mm.eventCount;
-      inSimulationMode = mm.inSimulationMode;
-
-      // Clone the measurements, tracking systems, adapters, and tracking file sets
-      // Clean up first
-      for (std::vector<MeasurementModel*>::iterator i = models.begin();
-            i != models.end(); ++i)
-         delete (*i);
-      models.clear();
-
-      for (std::vector<TrackingSystem*>::iterator i = systems.begin();
-            i != systems.end(); ++i)
-         delete (*i);
-      systems.clear();
-
-      for (std::vector<TrackingDataAdapter*>::iterator i = adapters.begin();
-            i != adapters.end(); ++i)
-         delete (*i);
-      adapters.clear();
-
-      for (std::vector<TrackingFileSet*>::iterator i = trackingSets.begin();
-            i != trackingSets.end(); ++i)
-         delete (*i);
-      trackingSets.clear();
-
-      measurements.clear();
-
-      // Then clone them
-      for (std::vector<MeasurementModel*>::const_iterator i = mm.models.begin();
-            i != mm.models.end(); ++i)
-         models.push_back((MeasurementModel*)(*i)->Clone());
-
-      for (std::vector<TrackingSystem*>::const_iterator i = mm.systems.begin();
-            i != mm.systems.end(); ++i)
-         systems.push_back((TrackingSystem*)(*i)->Clone());
-
-      for (std::vector<TrackingDataAdapter*>::const_iterator i = mm.adapters.begin();
-            i != mm.adapters.end(); ++i)
-         adapters.push_back((TrackingDataAdapter*)(*i)->Clone());
-
-      for (std::vector<TrackingFileSet*>::const_iterator i = mm.trackingSets.begin();
-            i != mm.trackingSets.end(); ++i)
-         trackingSets.push_back((TrackingFileSet*)((*i)->Clone()));
-
-      // Should measurements be rebuilt here?
-   }
-
-#ifdef DEBUG_CONSTRUCTION
-   MessageInterface::ShowMessage("MeasurementManager::operator= exit: <%p> assign from <%p>\n", this, &mm);  
-#endif
-   return *this;
-}
-
-
-//------------------------------------------------------------------------------
-// bool SetPropagator(PropSetup* ps)
-//------------------------------------------------------------------------------
-/**
- * Sets the propagator needed by the tracking data adapters
- *
- * @param ps The propagator
- *
- * @todo The current call supports a single propagator.  Once the estimation
- *       system supports multiple propagators, this should be changed to a
- *       vector of PropSetup objects.
- *
- * @return true if the pointer is set; false if it is NULL
- */
-//------------------------------------------------------------------------------
-bool MeasurementManager::SetPropagator(PropSetup* ps)
-{
-   #ifdef DEBUG_LIGHTTIME
-      MessageInterface::ShowMessage("Setting the propagator in the measurement "
-            "manager to %p\n", ps);
-   #endif
-   thePropagator = ps;
-   return (thePropagator != NULL);
-}
-
-
-//------------------------------------------------------------------------------
-// bool Initialize()
-//------------------------------------------------------------------------------
-/**
- * Verifies that the measurement models are ready to calculate measuremetns,
- * and builds internal data structures needed to manage these calculations.
- *
- * @return true is ready to go, false if not
- */
-//------------------------------------------------------------------------------
-bool MeasurementManager::Initialize()
-{
-   #ifdef DEBUG_FLOW
-      MessageInterface::ShowMessage(
-         "Entered MeasurementManager::Initialize() method\n");
-   #endif
-
-   #ifdef DEBUG_INITIALIZE
-      MessageInterface::ShowMessage(
-            "Entered MeasurementManager::Initialize()\n");
-   #endif
-
-   bool retval = true;
-
-   measurements.clear();
-   for (UnsignedInt i = 0; i < models.size(); ++i)
-   {
-      if (models[i]->Initialize() == false)
-         return false;
-      MeasurementData md;
-      measurements.push_back(md);
-   }
-   
-   for (UnsignedInt i = 0; i < trackingSets.size(); ++i)
-   {
-      // For each tracking set, It needs to do the following steps to process
-
-      // Step 1: Initialize trackingSets[i]
-      if (trackingSets[i]->Initialize() == false)
-         return false;
-
-      // Step 2: Load data adapters from tracking file sets to measurement manager
-      std::vector<TrackingDataAdapter*> *setAdapters =
-            trackingSets[i]->GetAdapters();
-      StringArray names;
-      for (UnsignedInt j = 0; j < setAdapters->size(); ++j)
-      {
-         AddMeasurement((*setAdapters)[j]);
-         MeasurementData md;
-         measurements.push_back(md);
-         names.push_back((*setAdapters)[j]->GetName());
-
-         // Set retval?
-      }
-      adapterFromTFSMap[trackingSets[i]] = names;
-
-      // Step 3: Set stream objects and data filters for all observation data files in trackingSet[i]
-      // 3.1. Create DataFile object for each file name
-      StringArray filenames = trackingSets[i]->GetStringArrayParameter("FileName");
-      for (UnsignedInt k = 0; k < filenames.size(); ++k)
-      {
-         // 3.1.1 Create DataFile object
-         DataFile *newStream = new DataFile(filenames[k]);
-         newStream->SetStringParameter("Filename", filenames[k]);
-
-         // 3.1.2 Create and set a data stream associated with the DataFile object
-         GmatObType *got = new GmatObType();                      // ??? what happen for GMAT_OD and GMAT_ODDoppler???   // In new design, GMATInteral data file contains data records with different measurement type
-         newStream->SetStream(got);
-         #ifdef DEBUG_INITIALIZATION
-            MessageInterface::ShowMessage("   Adding %s DataFile %s <%p>\n",
-                  (newStream->IsInitialized() ? "initialized" :
-                  "not initialized"), newStream->GetName().c_str(), newStream);
-         #endif
-
-         SetStreamObject(newStream);
-
-         // Associate the adapters with the stream
-         for (UnsignedInt j = 0; j < setAdapters->size(); ++j)
-         {
-            #ifdef DEBUG_INITIALIZATION
-               MessageInterface::ShowMessage("Associating %d with %s\n",
-                     (*setAdapters)[j]->GetModelID(),
-                     newStream->GetName().c_str());
-            #endif
-            idToStreamMap[(*setAdapters)[j]->GetModelID()] = newStream;
-         }// for j loop
-         
-         if (inSimulationMode)
-         {
-            if (newStream->OpenStream(inSimulationMode) == false)
-               throw MeasurementException("The stream " + filenames[k] + 
-                     " failed to open in simulation mode");
-         }
-      }// for k loop
-
-      // 3.2. Set data filters to data file (only set data filters in estimation mode)
-      if (!inSimulationMode)
-         SetStatisticsDataFiltersToDataFiles(i);
-
-      // Step 4: Set stream objects for all ramped tables in trackingSet[i] 
-      StringArray rampedTablenames = trackingSets[i]->GetStringArrayParameter("RampTable");
-      for (UnsignedInt k1 = 0; k1 < rampedTablenames.size(); ++k1)
-      {
-//         std::stringstream fn;
-//         fn << trackingSets[i]->GetName() << "RampTable" << k1;
-//         DataFile *newStream = new DataFile(fn.str());
-         DataFile *newStream = new DataFile(rampedTablenames[k1]);
-         newStream->SetStringParameter("Filename", rampedTablenames[k1]);
-
-#ifdef DEBUG_RAMP_TABLE
-         MessageInterface::ShowMessage("MeasurementManager::Initialize():  Ramp table name = %s\n", rampedTablenames[k1].c_str());
-#endif
-         RampTableType *rpt = new RampTableType();
-         newStream->SetStream(rpt);
-         newStream->SetStringParameter("Format", "GMAT_RampTable");
-
-         #ifdef DEBUG_RAMP_TABLE
-            MessageInterface::ShowMessage("   Adding %s DataFile %s <%p>\n",
-                  (newStream->IsInitialized() ? "initialized" :
-                  "not initialized"), newStream->GetName().c_str(), newStream);
-         #endif
-
-         SetRampTableDataStreamObject(newStream);
-
-         // Associate the adapters with the stream
-         for (UnsignedInt j = 0; j < setAdapters->size(); ++j)
-         {
-            #ifdef DEBUG_INITIALIZATION
-               MessageInterface::ShowMessage("Associating %d with %s\n",
-                     (*setAdapters)[j]->GetModelID(),
-                     newStream->GetName().c_str());
-            #endif
-            idToRampTableStreamMap[(*setAdapters)[j]->GetModelID()] = newStream;
-         }// for j loop
-
-         if (inSimulationMode)
-         {
-            if (newStream->OpenStream(inSimulationMode) == false)
-               throw MeasurementException("The stream " + rampedTablenames[k1] + 
-                     " failed to open in simulation mode");
-         }
-      }// for k1 loop
-
-   }// for i loop
-
-   // 5. Initialize all data file objects 
-   for (UnsignedInt i = 0; i < streamList.size(); ++i)
-   {
-      if (streamList[i]->IsInitialized() == false)
-         streamList[i]->Initialize();
-   }
-
-///// TBD: Do we want something more generic here?
-   // 6. Initialize all ramp table data objects
-   for (UnsignedInt i = 0; i < rampTableDataStreamList.size(); ++i)
-   {
-      if (rampTableDataStreamList[i]->IsInitialized() == false)
-         rampTableDataStreamList[i]->Initialize();
-   }
-
-
-   #ifdef DEBUG_INITIALIZE
-      MessageInterface::ShowMessage(
-            "Exit MeasurementManager::Initialize()\n");
-   #endif
-#ifdef DEBUG_FLOW
-   MessageInterface::ShowMessage(
-         "Exit MeasurementManager::Initialize() method\n");
-#endif
-
-   retval = true;
-   return retval;
-}
-
-
-// made changes by TUAN NGUYEN
-//-----------------------------------------------------------------------------------
-// bool SetStatisticsDataFiltersToDataFiles(Integer option)
-//-----------------------------------------------------------------------------------
-/** This function is used to set statistics data filters to approriated data file
-* as specified in tracking file set objects.
-*
-* @param i      TrackingFileSet index
-*
-*/
-//-----------------------------------------------------------------------------------
-bool MeasurementManager::SetStatisticsDataFiltersToDataFiles(UnsignedInt i)
-{
-      // 1. Get tracking configs in ID from TrackingFileSet trackingSet[i]
-      StringArray tkconfigs;
-      std::stringstream ss;
-      std::vector<TrackingDataAdapter*>* adapters = trackingSets[i]->GetAdapters();
-      for (UnsignedInt k = 0; k < adapters->size(); ++k)
-      {
-         MeasureModel* model = adapters->at(k)->GetMeasurementModel();
-         std::vector<ObjectArray*> objArrList = model->GetParticipantObjectLists();
-         for (UnsignedInt k1 = 0; k1 < objArrList.size(); ++k1)
-         {
-            ss.str("");
-            ss << "{{";
-            for (UnsignedInt k2 = 0; k2 < objArrList[k1]->size(); ++k2)
-            {
-               ss << objArrList[k1]->at(k2)->GetStringParameter("Id");
-               if (k2 < objArrList[k1]->size()-1)
-                  ss << ",";
-            }
-            ss << "}" << adapters->at(k)->GetStringParameter("MeasurementType") << "}";
-            tkconfigs.push_back(ss.str());
-            //MessageInterface::ShowMessage("tkconfig: <%s>\n", ss.str().c_str());
-         }
-      }
-
-      // 2. Get all data filters defined in tracking file set object trackingSet[i]
-      ObjectArray dataFilterObjects = trackingSets[i]->GetRefObjectArray(Gmat::DATA_FILTER);
-      #ifdef DEBUG_INITIALIZATION
-         MessageInterface::ShowMessage(" &&&&   There are %d data filter objects defined in %s.\n", dataFilterObjects.size(), trackingSets[i]->GetName().c_str());
-         for(UnsignedInt j = 0; j < dataFilterObjects.size(); ++j)
-            MessageInterface::ShowMessage("filter %d: <%s>\n", j, dataFilterObjects[j]->GetName().c_str());
-      #endif
-
-      // 3. Set tracking configs to statistics data filters in order to filter data based on them
-      for (UnsignedInt k = 0; k < dataFilterObjects.size(); ++k)
-      {
-         // set tracking configs to statistics accept filter
-         if (dataFilterObjects[k]->IsOfType("StatisticsAcceptFilter"))
-            ((StatisticAcceptFilter*)dataFilterObjects[k])->SetTrackingConfigs(tkconfigs);
-
-         // set tracking configs to statistics reject filter                                     // made changes by TUAN NGUYEN
-         if (dataFilterObjects[k]->IsOfType("StatisticsRejectFilter"))                           // made changes by TUAN NGUYEN
-            ((StatisticRejectFilter*)dataFilterObjects[k])->SetTrackingConfigs(tkconfigs);       // made changes by TUAN NGUYEN
-      }
-
-      // 4. Get list of all file names defined in trackingSet[i]
-      StringArray filenames = trackingSets[i]->GetStringArrayParameter("FileName");
-      #ifdef DEBUG_INITIALIZATION
-         MessageInterface::ShowMessage(" &&&&   There are %d filenames defined in %s.\n", filenames.size(), trackingSets[i]->GetName().c_str());
-         for(UnsignedInt j = 0; j < filenames.size(); ++j)
-            MessageInterface::ShowMessage("file %d: <%s>\n", j, filenames[j].c_str());
-      #endif
-      
-      // 5. Set data filters to the DataFile objects
-      for (UnsignedInt j = 0; j < filenames.size(); ++j)
-      {
-         std::string fileName = filenames[j];
-         // 5.1. Specify DataFile object having filename[j]
-         DataFile* fileObj = NULL;
-         for (UnsignedInt k = 0; k < streamList.size(); ++k)
-         {
-            if (streamList[k]->GetName() == fileName)
-            {
-               fileObj = streamList[k];
-               break;
-            }
-         }
-         if (fileObj == NULL)
-            throw MeasurementException("Error: DataFile object with name '" + filenames[j] + "' was not set in MeasurementManager.\n");
-         
-         // 5.2. Set data filters of type "Statistics" filter to DataFile object
-         for (UnsignedInt k = 0; k < dataFilterObjects.size(); ++k)
-         {
-            GmatBase*  datafilter = dataFilterObjects[k];
-            StringArray nameList = datafilter->GetStringArrayParameter("FileNames");
-
-            bool setfilter = false;
-
-            if (datafilter->IsOfType("StatisticsAcceptFilter"))
-            {
-               // For StatisticsAcceptFilter, the filter is applied to data files which are specified in StatisticAcceptFilter.FileNames.
-               // Special case: if StatisticsAcceptFilter.Filenames is an empty list, the filter is applied for all data files 
-               if (nameList.size() == 0)
-                  setfilter = true;                    // when no data file is set to StatisticsAcceptFilter.FileNames, statistics accept filter is used for all data file
-               else
-               {
-                  if ((find(nameList.begin(), nameList.end(), "From_AddTrackingConfig") != nameList.end())||
-                          (find(nameList.begin(), nameList.end(), "All") != nameList.end()))
-                        setfilter = true;
-                  else
-                  {
-                     for (UnsignedInt q = 0; q < nameList.size(); ++q)
-                     {
-                        if (GmatStringUtil::ToUpper(nameList[q]) == GmatStringUtil::ToUpper(fileName))
-                        {
-                           setfilter = true;
-                           break;
-                        }
-                     }
-                  }
-               }
-            }
-            else if (datafilter->IsOfType("StatisticsRejectFilter"))
-            {
-               // For StatisticsRejectFilter, the filter is applied to data files which are specified in StatisticRejectFilter.FileNames.
-               // Special case: if StatisticsRejectFilter.Filenames is an empty list, the filter is not applied for any data files 
-               if (nameList.size() == 0)
-               {
-                  setfilter = false;                      // when no data file is set to TrackingFileSet.FileName, statistics reject filter is not used for any data file
-                  
-               }
-               else
-               {
-                  if (find(nameList.begin(), nameList.end(), "All") != nameList.end())
-                     setfilter = true;
-                  else
-                  {
-                     for (UnsignedInt q = 0; q < nameList.size(); ++q)
-                     {
-                        if (GmatStringUtil::ToUpper(nameList[q]) == GmatStringUtil::ToUpper(fileName))
-                        {
-                           setfilter = true;
-                           break;
-                        }
-                     }
-                  }
-               }
-            }
-
-            if (setfilter)
-            {
-               #ifdef DEBUG_INITIALIZATION
-                  MessageInterface::ShowMessage(" &&&&   Set data filter <%s,%p> to data file <%s,%p>.\n", datafilter->GetName().c_str(), datafilter, fileObj->GetName().c_str(), fileObj);
-               #endif
-               fileObj->SetDataFilter((DataFilter*)datafilter);
-            }
-            
-         }// for k loop
-      }// for j loop
-
-   return true;
-}
-
-
-
-//------------------------------------------------------------------------------
-// bool PrepareForProcessing(bool simulating, PropSetup *propagator)
-//------------------------------------------------------------------------------
-/**
- * This method sets up measurement models for use in simulation or estimation
- *
- * @param simulating Flag to tell the MM that the system is only simulating, so
- *                   derivative calculations are not necessary.
- *
- * @return true unless the stream could not be opened to receive simulated data;
- *         in that case, returns false.
- */
-//------------------------------------------------------------------------------
-bool MeasurementManager::PrepareForProcessing(bool simulating)
-{
-   #ifdef DEBUG_FLOW
-      MessageInterface::ShowMessage(
-         "Entered MeasurementManager::PrepareForProcessing() method\n");
-      MessageInterface::ShowMessage(
-            "Working with %d streams\n", streamList.size());
-   #endif
-
-   #ifdef DEBUG_INITIALIZATION
-      MessageInterface::ShowMessage(
-         "Entered MeasurementManager::PrepareForProcessing(%s)\n",
-         (simulating ? "true" : "false"));
-   #endif
-   
-   // Verify no pair of streams having the same file name but different data format:
-   for (UnsignedInt i = 0; i < streamList.size(); ++i)
-   {
-      std::string fname      = streamList[i]->GetStringParameter("Filename");
-      std::string dataformat = streamList[i]->GetStringParameter("Format");
-      for(UnsignedInt j = 0; j < streamList.size(); ++j)
-      {
-         if (i == j)
-            continue;
-         if ((fname == streamList[j]->GetStringParameter("Filename"))&&(dataformat != streamList[j]->GetStringParameter("Format")))
-            throw MeasurementException("Error: DataFile objects '"+ streamList[i]->GetName() +"' and '" + streamList[j]->GetName() + "' have the same file name but different data format\n");
-      }
-
-      for(UnsignedInt j = 0; j < rampTableDataStreamList.size(); ++j)
-      {
-         if ((fname == rampTableDataStreamList[j]->GetStringParameter("Filename"))&&(dataformat != rampTableDataStreamList[j]->GetStringParameter("Format")))
-            throw MeasurementException("Error: DataFile objects '"+ streamList[i]->GetName() +"' and '" + rampTableDataStreamList[j]->GetName() + "' have the same file name but different data format\n");
-      }
-   }
-   
-   /// @todo: Set the propagators based on the spacecraft in each adapter.  This
-   ///        piece is not yet part of the GMAT implementation, but when ready,
-   ///        needs to be addressed here.
-   // Pass the propagator to the tracking data adapters
-   for (UnsignedInt i = 0; i < adapters.size(); ++i)
-      adapters[i]->SetPropagator(thePropagator);
-   
-   // Open all streams in streamList
-   bool retval = true;
-   for (UnsignedInt i = 0; i < streamList.size(); ++i)
-   {
-      #ifdef DEBUG_INITIALIZATION
-         MessageInterface::ShowMessage("Opening the data stream to file %s\n",
-               streamList[i]->GetName().c_str());
-      #endif
-
-      #ifdef USE_DATAFILE_PLUGINS
-         std::string writeMode = (simulating ? "w" : "r");
-         streamList[i]->SetStringParameter(
-               streamList[i]->GetParameterID("ReadWriteMode"), writeMode);
-
-         if (streamList[i]->OpenFile() == false)
-            retval = false;
-      #else
-         if (streamList[i]->OpenStream(simulating) == false)
-         {
-            MessageInterface::ShowMessage("Open failed\n");
-            retval = false;
-         }
-      #endif
-   }
-   
-///// TBD: Do we want something more generic here?
-   for (UnsignedInt i = 0; i < rampTableDataStreamList.size(); ++i)
-   {
-      #ifdef USE_DATAFILE_PLUGINS
-         std::string writeMode = (simulating ? "w" : "r");
-         rampTableDataStreamList[i]->SetStringParameter(
-               rampTableDataStreamList[i]->GetParameterID("ReadWriteMode"), writeMode);
-
-         if (rampTableDataStreamList[i]->OpenFile() == false)
-            retval = false;
-      #else
-         if (rampTableDataStreamList[i]->OpenStream(simulating) == false)
-            retval = false;
-      #endif
-   }
-   
-   inSimulationMode = simulating;
-
-   #ifdef DEBUG_FLOW
-      MessageInterface::ShowMessage(
-         "Exit MeasurementManager::PrepareForProcessing() method: retval = %s\n", (retval?"true":"false"));
-   #endif
-
-   return retval;
-}
-
-
-//------------------------------------------------------------------------------
-// bool MeasurementManager::ProcessingComplete()
-//------------------------------------------------------------------------------
-/**
- * Closes the measurement streams when processing is finished
- *
- * @return true if the streams closed, false if any fail to close
- */
-//------------------------------------------------------------------------------
-bool MeasurementManager::ProcessingComplete()
-{
-   #ifdef DEBUG_FLOW
-   MessageInterface::ShowMessage(
-         "Entered MeasurementManager::ProcessingComplete() method\n");
-   #endif
-
-   bool retval = true;
-
-   for (UnsignedInt i = 0; i < streamList.size(); ++i)
-   {
-      #ifdef USE_DATAFILE_PLUGINS
-         if (streamList[i]->CloseFile() == false)
-            retval = false;
-      #else
-         if (streamList[i]->CloseStream() == false)
-            retval = false;
-      #endif
-   }
-
-///// TBD: Do we want something more generic here?
-   for (UnsignedInt i = 0; i < rampTableDataStreamList.size(); ++i)
-   {
-      #ifdef USE_DATAFILE_PLUGINS
-         if (rampTableDataStreamList[i]->CloseFile() == false)
-            retval = false;
-      #else
-         if (rampTableDataStreamList[i]->CloseStream() == false)
-            retval = false;
-      #endif
-   }
-
-   #ifdef DEBUG_FLOW
-      MessageInterface::ShowMessage(
-         "Exit MeasurementManager::ProcessingComplete() method\n");
-   #endif
-   return retval;
-}
-
-
-//------------------------------------------------------------------------------
-// bool Finalize()
-//------------------------------------------------------------------------------
-/**
- * This method performs the final clean-up for a MeasurementManager prior to
- * deletion
- *
- * @return true if the object was cleaned up, false is a problem was encountered
- */
-//------------------------------------------------------------------------------
-bool MeasurementManager::Finalize()
-{
-   #ifdef DEBUG_FLOW
-      MessageInterface::ShowMessage(
-         "Entered MeasurementManager::Finalize() method\n");
-   #endif
-
-   bool retval = true;
-   return retval;
-}
-
-
-//------------------------------------------------------------------------------
-// Integer Calculate(const Integer measurementToCalc, bool withEvents)
-//------------------------------------------------------------------------------
-/**
- * Calculate the selected measurement for the current state
- *
- * @param measurementToCalc The ID of the measurement that gets calculated.  If
- *                          the ID is -1, all measurements are attempted
- * @param withEvents Flag used to perform calculation with event data
- *
- * @return The number of measurements that were calculated
- */
-//------------------------------------------------------------------------------
-Integer MeasurementManager::Calculate(const Integer measurementToCalc,
-      bool withEvents)
-{
-   #ifdef DEBUG_FLOW
-      MessageInterface::ShowMessage(
-            "Entered MeasurementManager::Calculate(%d, %s) method\n",
-            measurementToCalc, (withEvents?"true":"false"));
-   #endif
-
-   Integer successCount = 0;
-   eventCount = 0;
-
-   if (measurementToCalc == -1)
-   {
-      for (UnsignedInt j = 0; j < models.size(); ++j)
-      {
-         // Specify ramp table associated with measurement model models[j]:
-         // Note: Only one ramp table is used for a measurement model
-///// TBD: Do we want something more generic here?
-         StringArray sr = models[j]->GetStringArrayParameter("RampTables");
-         std::vector<RampTableData>* rt = NULL;
-         if (sr.size() > 0)
-            rt = &(rampTables[sr[0]]);
-
-         // Specify current observation data. If no observation data used, it passes a NULL pointer. 
-         ObservationData* od = NULL;
-         if (!observations.empty())
-            od = &(*currentObs);
-
-         measurements[j] = models[j]->CalculateMeasurement(withEvents, od, rt);
-
-         if (measurements[j].isFeasible)
-         {
-            ++successCount;
-            eventCount += measurements[j].eventCount;
-         }
-      }
-
-      for (UnsignedInt j = 0; j < adapters.size(); ++j)
-      {
-         // Specify ramp table associated with measurement model models[j]:
-         // Note: Only one ramp table is used for a measurement model
-///// TBD: Do we want something more generic here?
-         //StringArray sr = models[j]->GetStringArrayParameter("RampTables");
-         StringArray sr = adapters[j]->GetStringArrayParameter("RampTables");
-         std::vector<RampTableData>* rt = NULL;
-         if (sr.size() > 0)
-            rt = &(rampTables[sr[0]]);
-
-         // Specify current observation data. If no observation data used, it
-         // passes a NULL pointer.
-         ObservationData* od = NULL;
-         if (!observations.empty())
-            od = &(*currentObs);
-
-         measurements[j] = adapters[j]->CalculateMeasurement(withEvents, od, rt);
-         MessageInterface::ShowMessage("Calculating adapter based measurement...");
-
-         if (measurements[j].isFeasible)
-         {
-            MessageInterface::ShowMessage("Calculated feasible measurement\n");
-            ++successCount;
-            eventCount += measurements[j].eventCount;
-         }
-         else
-            MessageInterface::ShowMessage("NOT feasible\n");
-
-      }
-   }
-   else
-   {
-      if ((measurementToCalc < (Integer)models.size()) && measurementToCalc >= 0)
-      {
-///// TBD: Do we want something more generic here?
-         // Specify ramp table associated with measurement model models[j]:
-         // Note: Only one ramp table is used for a measurement model
-         StringArray sr = models[measurementToCalc]->GetStringArrayParameter("RampTables");
-         std::vector<RampTableData>* rt = NULL;
-         if (sr.size() > 0)
-            rt = &(rampTables[sr[0]]);
-
-         // Specify current observation data. If no observation data used, it passes a NULL pointer. 
-         ObservationData* od = NULL;
-         if (!observations.empty())
-            od = &(*currentObs);
-
-         measurements[measurementToCalc] = 
-            models[measurementToCalc]->CalculateMeasurement(withEvents, od, rt);
-         
-         if (measurements[measurementToCalc].isFeasible)
-         {
-            successCount = 1;
-            eventCount = measurements[measurementToCalc].eventCount;
-         }
-      }
-
-      if ((measurementToCalc < (Integer)adapters.size()) && (measurementToCalc >= 0))
-      {
-///// TBD: Do we want something more generic here?
-         // Specify ramp table associated with tracking data adapter adapters[j]:
-         // Note: Only one ramp table is used for a tracking data adapter
-         // StringArray sr = models[measurementToCalc]->GetStringArrayParameter("RampTables");
-         StringArray sr = adapters[measurementToCalc]->GetStringArrayParameter("RampTables");
-         std::vector<RampTableData>* rt = NULL;
-         if (sr.size() > 0)
-            rt = &(rampTables[sr[0]]);
-
-         // Specify current observation data. If no observation data used, it passes a NULL pointer.
-         ObservationData* od = NULL;
-         if (!observations.empty())
-            od = &(*currentObs);
-
-         #ifdef DEBUG_CALCULATE
-            MessageInterface::ShowMessage("****** adapters[%d]name = '%s'\n",
-                  measurementToCalc,
-                  adapters[measurementToCalc]->GetName().c_str());
-            MessageInterface::ShowMessage("****** observations.size() = %d\n", observations.size());
-            if (od == NULL)
-               MessageInterface::ShowMessage("****** Observation data is not used in calculation\n");
-            else
-               MessageInterface::ShowMessage("****** currentObs: epoch = %.12lf, participants: %s  %s,  meas value = %.12lf\n", currentObs->epoch, currentObs->participantIDs[0].c_str(), currentObs->participantIDs[1].c_str(), currentObs->value[0]);
-         #endif
-         
-         measurements[measurementToCalc] =
-            adapters[measurementToCalc]->CalculateMeasurement(withEvents, od, rt);
-         
-         #ifdef DEBUG_CALCULATE
-            MessageInterface::ShowMessage("****** measurements[%d] = <%p>,   "
-                  ".epoch = %.12lf,   .participants: %s  %s,   "
-                  ".value[0] = %.12le\n", measurementToCalc,
-                  &measurements[measurementToCalc],
-                  measurements[measurementToCalc].epoch,
-                  measurements[measurementToCalc].participantIDs[0].c_str(),
-                  measurements[measurementToCalc].participantIDs[1].c_str(),
-                  measurements[measurementToCalc].value[0]);
-         #endif
-
-         if (measurements[measurementToCalc].isFeasible)
-         {
-            successCount = 1;
-            eventCount = measurements[measurementToCalc].eventCount;
-         }
-      }
-   }
-
-   #ifdef DEBUG_FLOW
-      MessageInterface::ShowMessage(
-            "   Found %d events to process\n", eventCount);
-      MessageInterface::ShowMessage(
-            "Exit MeasurementManager::Calculate(%d, %s) method\n",
-            measurementToCalc, (withEvents?"true":"false"));
-   #endif
-
-   return successCount;
-}
-
-//------------------------------------------------------------------------------
-// MeasurementData* GetMeasurement(const Integer measurementToGet)
-//------------------------------------------------------------------------------
-/**
- * Retrieves a calculated measurement
- *
- * @param measurementToGet ID of the desired measurement
- *
- * @return Pointer to the measurement, or NULL if the measuremetn was not
- *         available
- */
-//------------------------------------------------------------------------------
-const MeasurementData* MeasurementManager::GetMeasurement(
-         const Integer measurementToGet)
-{
-   #ifdef DEBUG_FLOW
-      MessageInterface::ShowMessage(
-         "Entered MeasurementManager::GetMeasurement(measurentToGet = %d) method\n", measurementToGet);
-   #endif
-
-   MeasurementData *theMeasurement = NULL;
-   if ( (measurementToGet >= 0) &&
-        (measurementToGet < (Integer)measurements.size()))
-      theMeasurement = &measurements[measurementToGet];
-
-   #ifdef DEBUG_FLOW
-      MessageInterface::ShowMessage(
-         "Exit MeasurementManager::GetMeasurement() method\n");
-   #endif
-
-   return theMeasurement;
-}
-
-
-//------------------------------------------------------------------------------
-// MeasurementModel* GetMeasurementObject(const Integer measurementToGet)
-//------------------------------------------------------------------------------
-/**
- * Accessor for specific measurement model objects
- *
- * @param measurementToGet Index to the requested measurement model
- *
- * @return The model
- */
-//------------------------------------------------------------------------------
-MeasurementModelBase* MeasurementManager::GetMeasurementObject(
-      const Integer measurementToGet)
-{
-   MeasurementModelBase *retval = NULL;
-
-   if ((measurementToGet >= 0) && (measurementToGet < (Integer)models.size()))
-      retval = models[measurementToGet];
-   else if ((measurementToGet >= 0) && (measurementToGet < (Integer)adapters.size()))
-      retval = adapters[measurementToGet];
-
-
-   return retval;
-}
-
-
-//-----------------------------------------------------------------------------
-// Integer GetEventCount(const Integer forMeasurement)
-//-----------------------------------------------------------------------------
-/**
- * Returns the number of events associated with a specific measurement
- *
- * @param forMeasurement The index of the measurement
- *
- * @return The number of associated events
- */
-//-----------------------------------------------------------------------------
-Integer MeasurementManager::GetEventCount(const Integer forMeasurement)
-{
-   #ifdef DEBUG_EVENTS
-      MessageInterface::ShowMessage("MeasurementManager::GetEventCount(%d) "
-            "called", forMeasurement);
-   #endif
-   Integer retval = 0;
-
-   if (forMeasurement == -1)
-      retval = eventCount;
-   else if ((forMeasurement >= 0) &&
-            (forMeasurement < (Integer)measurements.size()))
-      retval = measurements[forMeasurement].eventCount;
-
-   #ifdef DEBUG_EVENTS
-      MessageInterface::ShowMessage("; Event count is %d\n", retval);
-   #endif
-
-   return retval;
-}
-
-
-//------------------------------------------------------------------------------
-// bool WriteMeasurement(const Integer measurementToWrite)
-//------------------------------------------------------------------------------
-/**
- * Sends the selected measurement to a MeasurementStream
- *
- * @param measurementToWrite ID of the calculated measurement that is to be
- *                           written
- *
- * @return true if the measurement was sent to a MeasurementStream; false if
- *         not (either because the stream was not available or because the
- *         measurement is not possible)
- */
-//------------------------------------------------------------------------------
-bool MeasurementManager::WriteMeasurement(const Integer measurementToWrite)
-{
-   #ifdef DEBUG_FLOW
-      MessageInterface::ShowMessage(
-            "Entered MeasurementManager::WriteMeasurement() method\n");
-   #endif
-
-   bool wasWritten = false;
-
-   return wasWritten;
-}
-
-
-
-//-----------------------------------------------------------------------------
-// UsignedInt LoadObservations()
-//-----------------------------------------------------------------------------
-/**
- * Opens the observation data sources and reads in all available observations.
- *
- * return   number of observation data
- *
- * @todo Once multiple observations sources are in use, this method will need to
- * sort the observations into time order.
- */
-//-----------------------------------------------------------------------------
-UnsignedInt MeasurementManager::LoadObservations()
-{
-   #ifdef DEBUG_LOAD_OBSERVATIONS
-      MessageInterface::ShowMessage(
-         "Entered MeasurementManager::LoadObservations() method\n");
-   #endif
-
-   #ifdef USE_DATAFILE_PLUGINS
-      DataFileAdapter dfa;
-   #endif
-
-   // Open all streams in streamList                                                                // made changes by TUAN NGUYEN
-   for (UnsignedInt i = 0; i < streamList.size(); ++i)                                              // made changes by TUAN NGUYEN
-   {                                                                                                // made changes by TUAN NGUYEN
-      #ifdef DEBUG_LOAD_OBSERVATIONS                                                                // made changes by TUAN NGUYEN
-         MessageInterface::ShowMessage("Opening the data stream to file %s\n",                      // made changes by TUAN NGUYEN
-               streamList[i]->GetName().c_str());                                                   // made changes by TUAN NGUYEN
-      #endif                                                                                        // made changes by TUAN NGUYEN
-
-      #ifdef USE_DATAFILE_PLUGINS                                                                   // made changes by TUAN NGUYEN
-         std::string writeMode = (simulating ? "w" : "r");                                          // made changes by TUAN NGUYEN
-         streamList[i]->SetStringParameter(                                                         // made changes by TUAN NGUYEN
-               streamList[i]->GetParameterID("ReadWriteMode"), writeMode);                          // made changes by TUAN NGUYEN
-
-         if (streamList[i]->OpenFile() == false)                                                    // made changes by TUAN NGUYEN
-            retval = false;                                                                         // made changes by TUAN NGUYEN
-      #else                                                                                         // made changes by TUAN NGUYEN
-         if (streamList[i]->OpenStream(false) == false)                                             // made changes by TUAN NGUYEN
-            throw MeasurementException("Error: Cannot open file '" + streamList[i]->GetName() + "'.\n");  // made changes by TUAN NGUYEN
-      #endif                                                                                        // made changes by TUAN NGUYEN
-   }                                                                                                // made changes by TUAN NGUYEN
-   
-   // Initialize trackingConfigsMap                                                                 // made changes by TUAN NGUYEN
-   for (UnsignedInt i = 0; i < streamList.size(); ++i)                                              // made changes by TUAN NGUYEN
-   {                                                                                                // made changes by TUAN NGUYEN
-      StringArray sa;                                                                               // made changes by TUAN NGUYEN
-      trackingConfigsMap[i] = sa;                                                                   // made changes by TUAN NGUYEN
-   }                                                                                                // made changes by TUAN NGUYEN
-
-
-   //UnsignedInt filter1Num, filter2Num, filter3Num, filter4Num, filter5Num, filter6Num, filter7Num, filter8Num, filter9Num;
-   //filter1Num = filter2Num = filter3Num = filter4Num = filter5Num = filter6Num = filter7Num = filter8Num = filter9Num = 0;
-   std::map<std::string, Integer> totalCount;
-   totalCount["Invalid measurement value"]        = 0;
-   totalCount["Record duplication or time order"] = 0;
-   totalCount["Old Syntax's Trackers selection"]  = 0;
-   totalCount["Old Syntax's Data thinning"]       = 0;
-   totalCount["Old Syntax's Time span"]           = 0;
-
-   observations.clear();
-
-   std::vector<UnsignedInt> numRec;
-   std::vector<UnsignedInt> count;
-   std::vector<ObservationData*> dataBuffer;
-   ObservationData* odPointer;
-   
-   for (UnsignedInt i = 0; i < streamList.size(); ++i)
-   {
-      odPointer = streamList[i]->ReadObservation();
-      dataBuffer.push_back(odPointer);
-
-      if (odPointer == NULL)
-         numRec.push_back(0);
-      else
-         numRec.push_back(1);
-
-      count.push_back(0);
-   }
-
-   ObservationData od;
-   while (true)
-   {
-      // 1. get a data record in data buffer with smallest value of epoch
-      UnsignedInt minIndex = dataBuffer.size();     // point to the outside of data buffer
-      for (UnsignedInt i = 0; i < dataBuffer.size(); ++i)
-      {
-         if (dataBuffer[i] == NULL)
-            continue;
-
-         if (minIndex == dataBuffer.size())
-            minIndex = i;
-         else
-         {
-            if (dataBuffer[i]->epoch < dataBuffer[minIndex]->epoch)
-               minIndex = i;
-         }
-      }
-
-      // 2. if dada buffer contains all NULL data record (that means all streams at EOF), then exit while loop
-      if (minIndex == dataBuffer.size())
-         break;
-
-      // 3. Filter the data record do it for all filters
-      Integer rejectedReason = 0;
-      ObservationData* obsData = dataBuffer[minIndex];
-      // Note that: this observation data is belong to data file: streamList[minIndex]. Therefor, it needs to use filters defined in that data file object
-      ObservationData* selectedData = streamList[minIndex]->FilteringData(obsData, rejectedReason);
-
-      // 4. if it passes all filters then add it to observations
-      if (selectedData != NULL)
-      {
-         od = *selectedData;
-         observations.push_back(od);
-         count[minIndex] = count[minIndex] + 1;
-
-         //@todo: generate tracking config here
-         std::stringstream ss;
-         ss << "{";
-         for (UnsignedInt i = 0; i < od.participantIDs.size(); ++i)
-         {
-            if (i != 0)
-               ss << ",";
-            ss << od.participantIDs[i];
-         }
-         ss << "}," << od.typeName;
-
-         if (trackingConfigsMap[minIndex].empty())
-            trackingConfigsMap[minIndex].push_back(ss.str());
-         else if (find(trackingConfigsMap[minIndex].begin(), trackingConfigsMap[minIndex].end(), ss.str()) == trackingConfigsMap[minIndex].end())
-            trackingConfigsMap[minIndex].push_back(ss.str());
-      }
-
-      // 5. count throw recods based on rejectedReason
-      switch (rejectedReason)
-      {
-         case 1:
-            //++filter1Num; 
-            ++totalCount["Old Syntax's Data thinning"];
-            break;
-         case 2:
-            //++filter2Num; 
-            ++totalCount["Old Syntax's Time span"];
-            break;
-         case 3:
-            //++filter3Num;
-            ++totalCount["Invalid measurement value"];
-            break;
-         case 4:
-            //++filter4Num;
-            ++totalCount["Record duplication or time order"];
-            break;
-         case 5:
-            //++filter5Num;
-            totalCount["Old Syntax's Trackers selection"];
-            break;
-
-         //case 6:
-         //   ++filter6Num; 
-         //   break;
-         //case 7:
-         //   ++filter7Num; 
-         //   break;
-         //case 8:
-         //   ++filter8Num; 
-         //   break;
-         //case 9:
-         //   ++filter9Num; 
-         //   break;
-         default:
-            {
-               if (rejectedReason >=6)
-               { 
-                  Integer filterIndex = rejectedReason - 6;
-                  std::vector<DataFilter*>& filters = streamList[minIndex]->GetFilterList();                  
-                  //MessageInterface::ShowMessage("filterIndex = %d    filters.size() = %d\n", filterIndex, filters.size());
-                  if (filterIndex < filters.size())
-                  {
-                     std::string filterName = "";
-                     if (filters[filterIndex]->IsOfType("StatisticsAcceptFilter"))
-                        filterName += "All Statistics Accept Filter";
-                     else if  (filters[filterIndex]->IsOfType("StatisticsRejectFilter"))
-                     {
-                        filterName += "StatisticsRejectFilter ";
-                        filterName += filters[filterIndex]->GetName();
-                     }
-                     ++totalCount[filterName];
-                  }
-               }
-            }
-      }
-
-      // 6. Read data record from streamList[minIndex] to fill data buffer if the stream is not EOF
-      if (dataBuffer[minIndex] != NULL)
-      {
-         dataBuffer[minIndex] = streamList[minIndex]->ReadObservation();
-         if (dataBuffer[minIndex] != NULL)
-            numRec[minIndex] = numRec[minIndex] + 1;        // count up number of read records if it really has one record read from file
-      }
-
-   }
-
-   // 7. Display all statistic of data records
-   MessageInterface::ShowMessage("Number of thown records due to:\n");
-   //MessageInterface::ShowMessage("      .Invalid measurement value       : %d\n", filter3Num);
-   //MessageInterface::ShowMessage("      .Record duplication or time order: %d\n", filter4Num);
-   //MessageInterface::ShowMessage("      .Trackers selection              : %d\n", filter5Num);
-   //MessageInterface::ShowMessage("      .Data thinning                   : %d\n", filter1Num);
-   //MessageInterface::ShowMessage("      .Time span                       : %d\n", filter2Num);
-   //MessageInterface::ShowMessage("      .Observers selection             : %d\n", filter6Num);
-   //MessageInterface::ShowMessage("      .Data types selection            : %d\n", filter7Num);
-   //MessageInterface::ShowMessage("      .Data files selection            : %d\n", filter8Num);
-   //MessageInterface::ShowMessage("      .Tracking configuration selection: %d\n", filter9Num);
-   for(std::map<std::string,Integer>::iterator i = totalCount.begin(); i != totalCount.end(); ++i)
-   {
-      MessageInterface::ShowMessage("     .%s : %d\n", i->first.c_str(), i->second); 
-   }
-
-
-   for (UnsignedInt i = 0; i < streamList.size(); ++i)
-      MessageInterface::ShowMessage("Data file '%s' has %d of %d records used for estimation.\n", streamList[i]->GetStringParameter("Filename").c_str(), count[i], numRec[i]);
-
-   #ifdef DEBUG_LOAD_OBSERVATIONS
-      for (UnsignedInt i = 0; i < observations.size(); ++i)
-         MessageInterface::ShowMessage(" Data type = %s    A1MJD epoch: %.15lf   measurement type = <%s, %d>   participants: %s   %s   observation data: %.12lf\n", observations[i].dataFormat.c_str(), observations[i].epoch, observations[i].typeName.c_str(), observations[i].type, observations[i].participantIDs[0].c_str(), observations[i].participantIDs[1].c_str(), observations[i].value[0]);
-   #endif
-
-   // Set the current data pointer to the first observation value
-   currentObs = observations.begin();
-   MessageInterface::ShowMessage("Total number of load records : %d\n\n", observations.size());
-
-   for(UnsignedInt i = 0; i < trackingConfigsMap.size(); ++i)
-   {
-      MessageInterface::ShowMessage("List of tracking configurations (present in participant ID) for load records from data file '%s':\n", streamList[i]->GetName().c_str());
-      for(UnsignedInt j = 0; j < trackingConfigsMap[i].size(); ++j)
-         MessageInterface::ShowMessage("   Config %d: {%s}\n", j, trackingConfigsMap[i].at(j).c_str());
-   }
-   MessageInterface::ShowMessage("\n");
-
-   #ifdef DEBUG_LOAD_OBSERVATIONS
-     MessageInterface::ShowMessage(
-         "Exit MeasurementManager::LoadObservations() method\n");
-   #endif
-
-   return observations.size(); 
-}
-
-
-bool MeasurementManager::AutoGenerateTrackingDataAdapters()
-{
-#ifdef DEBUG_AUTO_GENERATE_TRACKINGDATAADAPTERS
-   MessageInterface::ShowMessage("Enter MeasurementManager::AutoGenerateTrackingDataAdapters()\n");
-#endif
-
-   // Get a list of TrackingFileSet having no tracking configs
-   for(UnsignedInt i = 0; i < trackingSets.size(); ++i)
-   {
-      StringArray list = trackingSets[i]->GetStringArrayParameter("AddTrackingConfig");
-      if (list.empty())
-      {
-         // For each tracking file set object, It generates tracking data adapters for trackingSets[i]
-         StringArray createList;
-
-         // 1. Get list data files
-         StringArray fileNamesList = trackingSets[i]->GetStringArrayParameter("FileName");
-         for (UnsignedInt j = 0; j < fileNamesList.size(); ++j)
-         {
-            // Get file index for fileNamesList[j]
-            UnsignedInt index;
-            for (UnsignedInt k = 0; k < streamList.size(); ++k)
-            {
-               if (GmatStringUtil::ToUpper(fileNamesList[j]) == GmatStringUtil::ToUpper(streamList[k]->GetName()))
-               {
-                  index = k;
-                  break;
-               }
-            }
-
-            // Get a list of tracking configurations for this data file
-            StringArray tclist = trackingConfigsMap[index];
-            for (UnsignedInt k = 0; k < tclist.size(); ++k)
-            {
-               if (createList.empty())
-                  createList.push_back(tclist[k]);
-               else if (find(createList.begin(), createList.end(), tclist[k]) == createList.end())
-                  createList.push_back(tclist[k]);
-            }
-         }
-
-         // 2. Create tracking data adapters for trackingSets[i] based on createList
-         // 2.0. Get a list of stations and spacecrafts
-         ObjectMap objectmap = trackingSets[i]->GetConfiguredObjectMap();
-         ObjectArray partList;
-         for (ObjectMap::iterator j = objectmap.begin(); j != objectmap.end(); ++j)
-         {
-            if (((*j).second->IsOfType(Gmat::GROUND_STATION))||
-                ((*j).second->IsOfType(Gmat::SPACECRAFT)))
-               partList.push_back((*j).second);
-         }
-
-         // 2.1. Prepare all inputs
-         std::vector<StringArray> strands;
-         StringArray types;
-
-         for (UnsignedInt j = 0; j < createList.size(); ++j)
-         {
-            StringArray participants;
-            std::string participantID;
-            Integer count;
-            GmatBase* obj;
-
-            std::string config = createList[j];
-            size_t pos = config.find_last_of(',');                     // change from std::string::size_type to size_t in order to compatible with C++98 and C++11       // made changes by TUAN NGUYEN
-            std::string type = config.substr(pos+1, config.size()-(pos+1));
-            std::string strand = config.substr(1, pos-2);
-            while (strand != "")
-            {
-               pos = strand.find_first_of(',');
-               if (pos != strand.npos)
-               {
-                  participantID = strand.substr(0,pos);
-                  strand = strand.substr(pos+1);
-               }
-               else
-               {
-                  participantID = strand;
-                  strand = "";
-               }
-
-               // Convert participant ID to participant object
-               count = 0;
-               obj = NULL;
-               for (UnsignedInt k = 0; k < partList.size(); ++k)
-               {
-                  if (partList[k]->GetStringParameter("Id") == participantID)
-                  {
-                     ++count;
-                     obj = partList[k];
-                  }
-               }
-               if (count == 0)
-                  throw MeasurementException("Error: It is failed to generate tracking configuration due to neither station nor spacecraft defined in your script has Id = '" + participantID + "'.\n" );
-               else if (count > 1)
-                  throw MeasurementException("Error: It is failed to generate tracking configuation due to 2 or more GMAT objects having the same Id = '" + participantID + "'.\n");
-
-               // Set name
-               participants.push_back(obj->GetName());
-               // Set reference object for tracking file set
-               try
-               {
-                  trackingSets[i]->SetRefObject(obj, obj->GetType(), obj->GetName());
-               }
-               catch(...)
-               {
-                  // skip when it fail to set referent object
-               }
-            }
-
-            //participants.push_back(strand);
-            strands.push_back(participants);
-            types.push_back(type);
-         }
-
-         // 2.2. Generate tracking configs
-         trackingSets[i]->GenerateTrackingConfigs(strands, types);
-
-         // 3. Set stream objects and data filters for all observation data files in trackingSet[i]
-         // 3.1. Get list of all data filters defined in trackingSet[i]
-         ObjectArray dataFilterObjects = trackingSets[i]->GetRefObjectArray(Gmat::DATA_FILTER);
-         // 3.2. Get list of all file names defined in trackingSet[i]
-         StringArray filenames = trackingSets[i]->GetStringArrayParameter("FileName");
-
-         for(UnsignedInt j = 0; j < filenames.size(); ++j)
-         {
-            // 3.3. Set data filter to data file object
-            // 3.3.1. Get data file object with name filenames[j]
-            DataFile* fileObj = NULL;
-            for (UnsignedInt k = 0; k < streamList.size(); ++k)
-            {
-               if (streamList[k]->GetName() == filenames[j])
-               {
-                  fileObj = streamList[k];
-                  break;
-               }
-            }
-
-            // 3.3.2. Set data filters of type "Statistics" filter to DataFile object
-            #ifdef DEBUG_INITIALIZATION
-               MessageInterface::ShowMessage(" &&&&   There are %d data filter objects.\n", dataFilterObjects.size());
-            #endif
-            for (UnsignedInt k = 0; k < dataFilterObjects.size(); ++k)
-            {
-               if ((dataFilterObjects[k]->IsOfType("StatisticsAcceptFilter"))||(dataFilterObjects[k]->IsOfType("StatisticsRejectFilter")))
-               {
-                  // data filter is only set to data file if and only if datafilter.Filenames parameter 
-                  // is an empty list or contains the name of data file.
-                  StringArray nameList = dataFilterObjects[k]->GetStringArrayParameter("FileNames");
-               
-                  bool setfilter = false;
-                  if (nameList.size() == 0)
-                     setfilter = true;
-                  else
-                  {
-                     if ((dataFilterObjects[k]->IsOfType("StatisticsAcceptFilter"))&&
-                         ((find(nameList.begin(), nameList.end(), "From_AddTrackingConfig") != nameList.end())||
-                          (find(nameList.begin(), nameList.end(), "All") != nameList.end())))
-                        setfilter = true;
-                     else
-                     {
-                        for (UnsignedInt q = 0; q < nameList.size(); ++q)
-                        {
-                           if (GmatStringUtil::ToUpper(nameList[q]) == GmatStringUtil::ToUpper(filenames[j]))
-                           {
-                              setfilter = true;
-                              break;
-                           }
-                        }
-                     }
-                  }
-
-                  if (setfilter)
-                  {
-                     #ifdef DEBUG_INITIALIZATION
-                        MessageInterface::ShowMessage(" &&&&   Set data filter <%s,%p> to data file <%s,%p>.\n", dataFilterObjects[k]->GetName().c_str(), dataFilterObjects[k], fileObj->GetName().c_str(), fileObj);
-                     #endif
-                     fileObj->SetDataFilter((DataFilter*)dataFilterObjects[k]);
-                  }
-               }
-            }
-         }
-
-         // 4. Load data adapters from tracking file sets to measurement manager
-         std::vector<TrackingDataAdapter*> *setAdapters = trackingSets[i]->GetAdapters();
-         StringArray names;
-         for (UnsignedInt j = 0; j < setAdapters->size(); ++j)
-         {
-            AddMeasurement((*setAdapters)[j]);
-            MeasurementData md;
-            measurements.push_back(md);
-            names.push_back((*setAdapters)[j]->GetName());
-         }
-         adapterFromTFSMap[trackingSets[i]] = names;
-      }
-      else
-         MessageInterface::ShowMessage("****   No tracking configuration was "
-               "generated because the tracking configuration is defined in the "
-               "script.\n");
-   }// for i loop
-
-
-#ifdef DEBUG_AUTO_GENERATE_TRACKINGDATAADAPTERS
-   MessageInterface::ShowMessage("Exit MeasurementManager::AutoGenerateTrackingDataAdapters()\n");
-#endif
-   return true;
-}
-
-
-
-UnsignedInt MeasurementManager::LoadObservationsOld()
-{
-   #ifdef DEBUG_LOAD_OBSERVATIONS
-      MessageInterface::ShowMessage(
-         "Entered MeasurementManager::LoadObservations() method\n");
-   #endif
-
-   #ifdef USE_DATAFILE_PLUGINS
-      DataFileAdapter dfa;
-   #endif
-
-   std::vector<ObservationData>     obsTable;
-   std::vector<UnsignedInt>         startIndexes;
-   std::vector<UnsignedInt>         endIndexes;
-   observations.clear();
-   
-   for (UnsignedInt i = 0; i < streamList.size(); ++i)
-   {
-      startIndexes.push_back(obsTable.size());
-
-      ObservationData *od;
-///// TBD: Look at file handlers here once data file pieces are designed
-      ObservationData od_old;
-      od_old.epoch = -1.0;
-
-      std::string streamFormat = streamList[i]->GetStringParameter("Format");
-
-///// TBD: Especially here; this style will cause maintenence issues as more types are added
-      if ((streamFormat == "GMAT_OD") || (streamFormat == "GMAT_ODDoppler") ||
-          (streamFormat == "GMATInternal") || (streamFormat == "TDM"))      // It needs for loading all type of observation data (except ramp table)
-      {
-      #ifdef USE_DATAFILE_PLUGINS
-         if (streamList[i]->GetIsOpen())
-         {
-            ObType *obs;
-
-            // This part needs some design information from Matt
-            ObType *obd = dfa.GetObTypeObject(streamList[i]);
-            if (!streamList[i]->GetData(obd))
-            {
-               throw MeasurementException("Could not load observation\n");
-            }
-            dfa.LoadObservation(*obd, *od);
-
-            while (!streamList[i]->IsEOF())
-            {
-               if (streamList[i]->GetData(obs))
-               {
-                  // Store the data for processing
-               }
-               streamList[i]->AdvanceToNextOb();
-            }
-         }
-      #else
-
-         if (streamList[i]->IsOpen())
-         {
-            UnsignedInt filter0Num;                                                                           // made changes by TUAN NGUYEN
-            filter0Num = 0;                                                                                   // made changes by TUAN NGUYEN
-            UnsignedInt filter1Num, filter2Num, filter3Num, filter4Num, filter5Num, count, numRec;
-            filter1Num = filter2Num = filter3Num = filter4Num = filter5Num =  count = numRec = 0;
-            Real acc = 1.0;
-
-            Real epoch1 = 0.0;
-            Real epoch2 = 0.0;
-
-            Real thinningRatio = streamList[i]->GetRealParameter("DataThinningRatio"); 
-            StringArray selectedStations = streamList[i]->GetStringArrayParameter("SelectedStationIDs"); 
-            bool EndofFile = false;                                                                           // made changes by TUAN NGUYEN
-            while (true)
-            {
-               od = streamList[i]->ReadObservation();                                                         // made changes by TUAN NGUYEN
-               ++numRec;
-               
-               // End of file
-               if (EndofFile)     // if (od == NULL)                                                          // made changes by TUAN NGUYEN
-               {
-                  --numRec;
-                  break;
-               }
-
-               if (od == NULL)                                                                               // made changes by TUAN NGUYEN
-               {                                                                                             // made changes by TUAN NGUYEN
-                  ++filter0Num;                                                                              // made changes by TUAN NGUYEN
-                  continue;                                                                                  // made changes by TUAN NGUYEN
-               }
-
-               #ifdef DUMP_OBSDATA
-                  // Write out the observation
-                  MessageInterface::ShowMessage("In MeasurementManager: Observation record at %p:\n", od);
-                  MessageInterface::ShowMessage("   typeName:  %s\n", od->typeName.c_str());
-                  MessageInterface::ShowMessage("   type:  %d\n", od->type);
-                  MessageInterface::ShowMessage("   inUsed:  %s\n", (od->inUsed ? "true" : "false"));
-                  MessageInterface::ShowMessage("   removedReason:  %s\n", od->removedReason.c_str());
-                  MessageInterface::ShowMessage("   uniqueID:  %d\n", od->uniqueID);
-                  MessageInterface::ShowMessage("   epochSystem:  %d\n", od->epochSystem);
-                  MessageInterface::ShowMessage("   epoch:  %.12le\n", od->epoch);
-                  MessageInterface::ShowMessage("   epochAtEnd:  %s\n", (od->epochAtEnd ? "true" : "false"));
-                  MessageInterface::ShowMessage("   epochAtIntegrationEnd:  %s\n", (od->epochAtIntegrationEnd ? "true" : "false"));
-                  MessageInterface::ShowMessage("   participantIDs:  %d members\n", od->participantIDs.size());
-                  for (UnsignedInt i = 0; i < od->participantIDs.size(); ++i)
-                     MessageInterface::ShowMessage("      %d: %s\n", i, od->participantIDs[i].c_str());
-                  MessageInterface::ShowMessage("   strands: %d strands in the record\n", od->strands.size());
-                  MessageInterface::ShowMessage("   value:  %d members\n", od->value.size());
-                  MessageInterface::ShowMessage("   dataMap:  %d members\n", od->dataMap.size());
-                  for (UnsignedInt i = 0; i < od->value.size(); ++i)
-                  {
-                     if (od->dataMap.size() > i)
-                        MessageInterface::ShowMessage("      %s --> ", od->dataMap[i].c_str());
-                     else
-                        MessageInterface::ShowMessage("      ");
-                     MessageInterface::ShowMessage("%.12lf\n", od->value[i]);
-                  }
-                  MessageInterface::ShowMessage("   value_orig:  %d members\n", od->value_orig.size());
-                  for (UnsignedInt i = 0; i < od->value_orig.size(); ++i)
-                  {
-                     if (od->dataMap.size() > i)
-                        MessageInterface::ShowMessage("      %s --> ", od->dataMap[i].c_str());
-                     else
-                        MessageInterface::ShowMessage("      ");
-                     MessageInterface::ShowMessage("%.12lf\n", od->value_orig[i]);
-                  }
-                  MessageInterface::ShowMessage("   unit:  %s\n", od->unit.c_str());
-                  MessageInterface::ShowMessage("   noiseCovariance:  <%p>\n", od->noiseCovariance);
-                  MessageInterface::ShowMessage("   extraDataDescriptions:  %d members\n", od->extraDataDescriptions.size());
-                  MessageInterface::ShowMessage("   extraTypes:  %d members\n", od->extraTypes.size());
-                  MessageInterface::ShowMessage("   extraData:  %d members\n", od->extraData.size());
-                  MessageInterface::ShowMessage("   uplinkBand:  %d\n", od->uplinkBand);
-                  MessageInterface::ShowMessage("   uplinkFreq:  %.12le\n", od->uplinkFreq);
-                  MessageInterface::ShowMessage("   rangeModulo: %.12le\n", od->rangeModulo);
-                  MessageInterface::ShowMessage("   dopplerCountInterval:  %.12le\n", od->dopplerCountInterval);
-               #endif
-
-               // Get start epoch and end epoch when od != NULL
-               if (epoch1 == 0.0)
-               {
-                  epoch1 = TimeConverterUtil::Convert(streamList[i]->GetRealParameter("StartEpoch"), TimeConverterUtil::A1MJD, od->epochSystem);
-                  epoch2 = TimeConverterUtil::Convert(streamList[i]->GetRealParameter("EndEpoch"), TimeConverterUtil::A1MJD, od->epochSystem);
-               }
-               
-               // Data thinning filter
-               acc = acc + thinningRatio;
-               if (acc < 1.0)
-               {
-                  #ifdef DEBUG_LOAD_OBSERVATIONS
-                     MessageInterface::ShowMessage(" Data type = %s    A1MJD epoch: %.15lf   measurement type = <%s, %d>   participants: %s   %s   observation data: %.12lf :Throw away this record due to data thinning\n", streamFormat.c_str(), od->epoch, od->typeName.c_str(), od->type, od->participantIDs[0].c_str(), od->participantIDs[1].c_str(), od->value[0]);
-                  #endif
-                  ++filter4Num;
-                  continue;
-               }
-               else
-                  acc = acc -1.0;
-               
-               // Time span filter
-               if ((od->epoch < epoch1)||(od->epoch > epoch2))
-               {
-                  #ifdef DEBUG_LOAD_OBSERVATIONS
-                     MessageInterface::ShowMessage(" Data type = %s    A1MJD epoch: %.15lf   measurement type = <%s, %d>   participants: %s   %s   observation data: %.12lf :Throw away this record due to time span filter\n", streamFormat.c_str(), od->epoch, od->typeName.c_str(), od->type, od->participantIDs[0].c_str(), od->participantIDs[1].c_str(), od->value[0]);
-                  #endif
-                  ++filter5Num;
-                  continue;
-               }
-               
-               // Invalid measurement value filter
-               if (od->value.size() > 0)
-                  if (od->value[0] == -1.0)      // throw away this observation data if it is invalid
-                  {
-                     #ifdef DEBUG_LOAD_OBSERVATIONS
-                        MessageInterface::ShowMessage(" Data type = %s    A1MJD epoch: %.15lf   measurement type = <%s, %d>   participants: %s   %s   observation data: %.12lf :Throw away this record due to invalid observation data\n", streamFormat.c_str(), od->epoch, od->typeName.c_str(), od->type, od->participantIDs[0].c_str(), od->participantIDs[1].c_str(), od->value[0]);
-                     #endif
-                     ++filter1Num;
-                     continue;
-                  }
-
-               
-               // Duplication or time order filter
-               if (od_old.epoch >= (od->epoch + 2.0e-12))
-               {
-                  #ifdef DEBUG_LOAD_OBSERVATIONS
-                     MessageInterface::ShowMessage(" Data type = %s    A1MJD epoch: %.15lf   measurement type = <%s, %d>   participants: %s   %s   observation data: %.12lf :Throw away this record due to duplication or time order\n", streamFormat.c_str(), od->epoch, od->typeName.c_str(), od->type, od->participantIDs[0].c_str(), od->participantIDs[1].c_str(), od->value[0]);
-                  #endif
-                  ++filter2Num;
-                  continue;
-               }
-
-               // Selected stations filter
-               bool choose = false;
-               if (selectedStations.size() == 0)
-                  choose = true;
-               else
-               {
-                  for (int j=0; j < selectedStations.size(); ++j)
-                  {
-                     if (selectedStations[j] == od->participantIDs[0])
-                     {
-                        choose = true;
-                         break;
-                     }
-                  }
-               }
-
-               if (choose == false)
-               {
-                  #ifdef DEBUG_LOAD_OBSERVATIONS
-                     MessageInterface::ShowMessage(" Data type = %s    A1MJD epoch: %.15lf   measurement type = <%s, %d>   participants: %s   %s   observation data: %.12lf :Throw away this record due to station is not in SelectedStationID\n", streamFormat.c_str(), od->epoch, od->typeName.c_str(), od->type, od->participantIDs[0].c_str(), od->participantIDs[1].c_str(), od->value[0]);
-                  #endif
-                  ++filter3Num;
-                  continue;
-               }
-
-               obsTable.push_back(*od);
-               #ifdef DEBUG_LOAD_OBSERVATIONS
-                  MessageInterface::ShowMessage(" Data type = %s    A1MJD epoch: %.15lf   measurement type = <%s, %d>   participants: %s   %s   observation data: %.12lf   ", streamFormat.c_str(), od->epoch, od->typeName.c_str(), od->type, od->participantIDs[0].c_str(), od->participantIDs[1].c_str(), od->value[0]);
-                  if (od->typeName == "DSNTwoWayDoppler")
-                     MessageInterface::ShowMessage(" Band = %d    Doppler count interval = %le\n", od->uplinkBand, od->dopplerCountInterval);
-                  else if (od->typeName == "DSNTwoWayRange")
-                     MessageInterface::ShowMessage(" Band = %d    Frequency = %.15le   Range Modulo = %.15le\n", od->uplinkBand, od->uplinkFreq, od->rangeModulo);
-                  else
-                     MessageInterface::ShowMessage("\n");
-               #endif
-
-               ++count;
-               od_old = *od;
-            }// endwhile(true)   
-
-            MessageInterface::ShowMessage("Number of thown records in '%s' due to:\n", streamList[i]->GetStringParameter("Filename").c_str());
-            MessageInterface::ShowMessage("      .Filter by Satistic data filters        : %d\n", filter0Num);                                       // made changes by TUAN NGUYEN
-            MessageInterface::ShowMessage("      .Invalid measurement value              : %d\n", filter1Num);
-            MessageInterface::ShowMessage("      .Duplication record or time order filter: %d\n", filter2Num);
-            MessageInterface::ShowMessage("      .Selected stations filter               : %d\n", filter3Num);
-            MessageInterface::ShowMessage("      .Data thinning filter                   : %d\n", filter4Num);
-            MessageInterface::ShowMessage("      .Time span filter                       : %d\n", filter5Num);
-            MessageInterface::ShowMessage("Total number of records in '%s': %d\n", streamList[i]->GetStringParameter("Filename").c_str(), numRec);
-            MessageInterface::ShowMessage("Number of records in '%s' used for estimation: %d\n\n", streamList[i]->GetStringParameter("Filename").c_str(), count);
-
-         } // endif (streamList[i]->IsOpen())
-       
-      #endif
-      } // endif ((streamFormat == "GMAT_OD")
-
-      // fix bug GMT-4394
-      if (obsTable.size() == 0)
-         throw MeasurementException("Error: No observation data in tracking data file '" + streamList[i]->GetStringParameter("Filename") +"'\n"); 
-      else
-      {
-         if ((Integer)startIndexes[i] <= (obsTable.size()-1))
-            endIndexes.push_back(obsTable.size()-1);
-         else
-            throw MeasurementException("Error: No observation data in tracking data file '" + streamList[i]->GetStringParameter("Filename") +"'\n"); 
-      }
-     
-   }// for i loop
-
-
-   // Sort observation data by epoch due to observations table is required to have an epoch ascending order
-   bool completed = false;
-   while (!completed)
-   {
-      UnsignedInt minIndex = streamList.size();
-      for (UnsignedInt i = 0; i < streamList.size(); ++i)
-      {
-         if (startIndexes[i] > endIndexes[i])
-            continue;
-
-         if (minIndex == streamList.size())
-            minIndex = i;
-         else
-         {
-            if (obsTable[startIndexes[minIndex]].epoch > obsTable[startIndexes[i]].epoch)
-               minIndex = i;
-         }
-     }
-     
-     if (minIndex < streamList.size())
-     {
-        observations.push_back(obsTable[startIndexes[minIndex]]);
-        startIndexes[minIndex]++;
-     }
-     else
-        completed = true;
-
-   }
-   
-   #ifdef DEBUG_LOAD_OBSERVATIONS
-      for (UnsignedInt i = 0; i < observations.size(); ++i)
-         MessageInterface::ShowMessage(" Data type = %s    A1MJD epoch: %.15lf   measurement type = <%s, %d>   participants: %s   %s   observation data: %.12lf\n", observations[i].dataFormat.c_str(), observations[i].epoch, observations[i].typeName.c_str(), observations[i].type, observations[i].participantIDs[0].c_str(), observations[i].participantIDs[1].c_str(), observations[i].value[0]);
-   #endif
-
-   // Set the current data pointer to the first observation value
-   currentObs = observations.begin();
-   MessageInterface::ShowMessage("Total number of load records : %d\n", observations.size());
-
-   #ifdef DEBUG_LOAD_OBSERVATIONS
-     MessageInterface::ShowMessage(
-         "Exit MeasurementManager::LoadObservations() method\n");
-   #endif
-
-   return observations.size(); 
-}
-
-
-
-std::vector<ObservationData>* MeasurementManager::GetObservationDataList()
-{
-   return &observations;
-}
-
-
-//-----------------------------------------------------------------------------
-// void LoadRampTables()
-//-----------------------------------------------------------------------------
-/**
- * Load all frequency ramp tables.
- */
-//-----------------------------------------------------------------------------
-void MeasurementManager::LoadRampTables()
-{
-   #ifdef DEBUG_LOAD_FREQUENCY_RAMP_TABLE
-      MessageInterface::ShowMessage("Entered MeasurementManager::LoadRampTables() method\n");
-      MessageInterface::ShowMessage("  rampTableDataStreamList.size() = %d\n", rampTableDataStreamList.size());
-   #endif
-
-   #ifdef USE_DATAFILE_PLUGINS
-      DataFileAdapter dfa;
-   #endif
-
-   rampTables.clear();
-
-   for (UnsignedInt i = 0; i < rampTableDataStreamList.size(); ++i)
-   {
-      RampTableData *rtd;
-      RampTableData rtd_old;
-      rtd_old.epoch = -1.0;
-      if (rampTableDataStreamList[i]->GetStringParameter("Format") == "GMAT_RampTable")
-      {
-      #ifdef USE_DATAFILE_PLUGINS
-         if (rampTableDataStreamList[i]->GetIsOpen())
-         {
-            ObType *obs;
-
-            // This part needs some design information from Matt
-            ObType *obd = dfa.GetObTypeObject(rampTableDataStreamList[i]);
-            if (!rampTableDataStreamList[i]->GetData(obd))
-            {
-               throw MeasurementException("Could not load ramp table data\n");
-            }
-            dfa.LoadRampTable(*obd, *rtd);
-
-            while (!rampTableDataStreamList[i]->IsEOF())
-            {
-               if (rampTableDataStreamList[i]->GetData(obs))
-               {
-                  // Store the data for processing
-               }
-               rampTableDataStreamList[i]->AdvanceToNextOb();
-            }
-         }
-      #else
-         if (rampTableDataStreamList[i]->IsOpen())
-         {
-            if (rampTableDataStreamList[i]->GetStringParameter("Format") == "GMAT_RampTable")
-            {
-               std::map<std::string, RampTableData> ramp_table_map;
-               std::vector<RampTableData> ramp_table;
-               rtd = rampTableDataStreamList[i]->ReadRampTableData();
-               while (rtd != NULL)
-               {
-                  // Data records containing rampType = 0(snap), 6(invalid/unknown) , and 7(left bank in DSN file) will be removed from ramp table  
-                  //if ((rtd_old.epoch < rtd->epoch)&&(rtd->rampType >= 1)&&(rtd->rampType <= 5))
-                  if ((rtd->rampType >= 1)&&(rtd->rampType <= 5))
-                  {
-                     // Specify keyindex
-                     std::stringstream ss;
-                     ss.precision(21);
-                     for (UnsignedInt p = 0; p < rtd->participantIDs.size(); p++)
-                     {
-                        ss << rtd->participantIDs[p];
-                        ss << " ";          // adding a blank between partcipants
-                     }
-                     ss << rtd->epoch;
-                     rtd->indexkey = ss.str();
-
-                     // Store data record into ramp table map if it is not in there 
-                     if (ramp_table_map.find(rtd->indexkey) == ramp_table_map.end())
-                        ramp_table_map[rtd->indexkey] = *rtd;
-
-                     #ifdef DEBUG_LOAD_FREQUENCY_RAMP_TABLE
-                     MessageInterface::ShowMessage(" epoch: %.15lf   participants: %s   %s   frequency band = %d    ramp type = %d    ramp frequency = %.12le     ramp rate = : %.12le  indexkey = <%s>\n", rtd->epoch, rtd->participantIDs[0].c_str(), rtd->participantIDs[1].c_str(), rtd->uplinkBand, rtd->rampType, rtd->rampFrequency, rtd->rampRate, rtd->indexkey.c_str());
-                     #endif
-
-                     rtd_old = *rtd;
-                  }
-                  else
-                  {
-                     #ifdef DEBUG_LOAD_FREQUENCY_RAMP_TABLE
-                        //MessageInterface::ShowMessage(" epoch: %.15lf   participants: %s   %s   frequency band = %d    ramp type = %d    ramp frequency = %.12le     ramp rate = : %.12le: throw away this record due to the order of time or rampType = 0, 6, or 7\n", rtd->epoch, rtd->participantIDs[0].c_str(), rtd->participantIDs[1].c_str(), rtd->uplinkBand, rtd->rampType, rtd->rampFrequency, rtd->rampRate);
-                        MessageInterface::ShowMessage(" epoch: %.15lf   participants: %s   %s   frequency band = %d    ramp type = %d    ramp frequency = %.12le     ramp rate = : %.12le: throw away this record due to rampType = 0, 6, or 7\n", rtd->epoch, rtd->participantIDs[0].c_str(), rtd->participantIDs[1].c_str(), rtd->uplinkBand, rtd->rampType, rtd->rampFrequency, rtd->rampRate);
-                     #endif
-                  }
-
-                  rtd = rampTableDataStreamList[i]->ReadRampTableData();
-               }
-
-               // Store data from ramp table map to ramp_table
-               for (std::map<std::string, RampTableData>::iterator q = ramp_table_map.begin(); q != ramp_table_map.end(); ++q)
-               {
-                  ramp_table.push_back(q->second);
-               }
-
-               // store ramp_table to rampTables
-               rampTables[rampTableDataStreamList[i]->GetName()] = ramp_table;
-               #ifdef DEBUG_LOAD_FREQUENCY_RAMP_TABLE
-                  MessageInterface::ShowMessage("Ramp Table:\n");
-                  for (UnsignedInt j = 0; j < ramp_table.size(); ++j)
-                  {
-                     RampTableData data = ramp_table[j];
-                     MessageInterface::ShowMessage("%.12lf  %s  %s  %d  %d  %le  %le\n", data.epoch, data.participantIDs[0].c_str(), data.participantIDs[1].c_str(), data.uplinkBand, data.rampType, data.rampFrequency, data.rampRate);
-                  }
-                  MessageInterface::ShowMessage("      ^^^^^^ ramp_table[%s] = <%p>\n", rampTableDataStreamList[i]->GetName().c_str(), &rampTables[rampTableDataStreamList[i]->GetName()]);
-               #endif
-
-               // Clean up memmory
-               ramp_table_map.clear();
-               ramp_table.clear();
-            }
-         }
-      #endif
-      }
-   }
-
-   #ifdef DEBUG_LOAD_FREQUENCY_RAMP_TABLE
-      MessageInterface::ShowMessage(
-         "Exit MeasurementManager::LoadRampTable() method\n");
-   #endif
-}
-
-
-//-----------------------------------------------------------------------------
-// GmatEpoch GetEpoch()
-//-----------------------------------------------------------------------------
-/**
- * Retrieves the epoch of the current observation
- *
- * @return The (a.1 modified Julian) epoch of the observation.
- */
-//-----------------------------------------------------------------------------
-GmatEpoch MeasurementManager::GetEpoch()
-{
-   if (currentObs == observations.end())
-      return 0.0;
-   return currentObs->epoch;
-}
-
-
-//-----------------------------------------------------------------------------
-// GmatEpoch GetNextEpoch()
-//-----------------------------------------------------------------------------
-/**
- * Retrieves the epoch for the next available observation
- *
- * @return The (a.1 modified Julian) epoch of the next observation.
- */
-//-----------------------------------------------------------------------------
-GmatEpoch MeasurementManager::GetNextEpoch()
-{
-   std::vector<ObservationData>::iterator nextObs = observations.end();
-   if (currentObs != observations.end())
-      nextObs = currentObs + 1;
-
-   if (nextObs == observations.end())
-      return 0.0;
-
-   #ifdef DEBUG_FLOW
-      MessageInterface::ShowMessage("Next epoch: %.12lf\n", nextObs->epoch);
-   #endif
-   return nextObs->epoch;
-}
-
-
-//-----------------------------------------------------------------------------
-// const ObservationData *GetObsData(const Integer observationToGet)
-//-----------------------------------------------------------------------------
-/**
- * Access method for the observation data
- *
- * This method is used to access observations.  If the input parameter,
- * observationToGet, is -1, the current observation is returned.  If it is set
- * to a non-negative number, the observation at that index in the observations
- * vector is returned.  If neither case is valid, a NULL pointer is returned.
- *
- * @param observationToGet Index of the desired observation, or -1 for the
- *                         current observation.
- *
- * @return A pointer to the observation
- */
-//-----------------------------------------------------------------------------
-const ObservationData *MeasurementManager::GetObsData(
-      const Integer observationToGet)
-{
-   if (observationToGet == -1)
-      return &(*currentObs);
-
-   if ((observationToGet < 0) ||
-       (observationToGet >= (Integer)observations.size()))
-      // Should throw here
-      return NULL;
-
-   return &(observations[observationToGet]);
-}
-
-
-//-----------------------------------------------------------------------------
-// ObservationData* GetObsDataObject(const Integer observationToGet)
-//-----------------------------------------------------------------------------
-/**
- * This method is used to get an observation data object.  If the input parameter,
- * observationToGet, is -1, the current observation data object is returned.  If it is set
- * to a non-negative number, the observation data object at that index in the observations
- * vector is returned.  If neither case is valid, a NULL pointer is returned.
- *
- * @param observationToGet Index of the desired observation data object, or -1 for the
- *                         current observation data object.
- *
- * @return A pointer to the observation data object
- */
-//-----------------------------------------------------------------------------
-ObservationData* MeasurementManager::GetObsDataObject(const Integer observationToGet)
-{
-   if (observationToGet == -1)
-   {
-      return &(*currentObs);
-   }
-
-   if ((observationToGet < 0) ||
-       (observationToGet >= (Integer)observations.size()))
-      return NULL;
-
-   return &(observations[observationToGet]);
-}
-
-
-
-//-----------------------------------------------------------------------------
-// bool MeasurementManager::AdvanceObservation()
-//-----------------------------------------------------------------------------
-/**
- * Advances the current observation pointer to the next observation in the
- * observations vector
- *
- * @return   true when it is at the end of observations table otherwise return false
- */
-//-----------------------------------------------------------------------------
-bool MeasurementManager::AdvanceObservation()
-{
-   if (currentObs != observations.end())
-   {
-      ++currentObs;
-   }
-
-
-#ifdef DEBUG_ADVANCE_OBSERVATION
-   if (currentObs == observations.end())
-      MessageInterface::ShowMessage("MeasurementManager::AdanceObservation():   currentObs == end\n");
-   else
-      MessageInterface::ShowMessage("MeasurementManager::AdanceObservation():   currentObs->epoch = %.12lf   correntObs->value.size() = %d\n", currentObs->epoch, currentObs->value.size());
-#endif
-
-   if (currentObs == observations.end())
-      return true;
-   else
-     return false;
-}
-
-//------------------------------------------------------------------------------
-// Integer AddMeasurement(MeasurementModel *meas)
-//------------------------------------------------------------------------------
-/**
- * Sets a new MeasurementModel on the MeasurementManager
- *
- * @param meas The new MeasurementModel
- *
- * @return The ID for the model during this run
- */
-//------------------------------------------------------------------------------
-Integer MeasurementManager::AddMeasurement(MeasurementModel *meas)
-{
-   Integer retval = -1;
-   if (meas->IsOfType("TrackingFileSet"))
-   {
-      retval = AddMeasurement((TrackingFileSet*)meas);
-   }
-   else
-   {
-      meas->SetModelID(largestId++);
-      models.push_back(meas);
-      retval = meas->GetModelID();
-
-      #ifdef DEBUG_INITIALIZATION
-         MessageInterface::ShowMessage(
-            "Added measurement of type %s with unique ID %d\n",
-            meas->GetStringParameter("Type").c_str(),
-            meas->GetModelID());
-      #endif
-   }
-
-   return retval;
-}
-
-
-//------------------------------------------------------------------------------
-// Integer AddMeasurement(MeasurementModel *meas)
-//------------------------------------------------------------------------------
-/**
- * Sets a TrackingSystem and associated collection of MeasurementModels on the
- * MeasurementManager
- *
- * @param system The new TrackingSystem
- *
- * @return The ID for the first model in this system
- */
-//------------------------------------------------------------------------------
-Integer MeasurementManager::AddMeasurement(TrackingSystem *system)
-{
-//   Integer firstModel = largestId;
-//
-//   MeasurementModel *meas = NULL;
-//
-//   return firstModel;
-//   meas->SetModelID(largestId++);
-   systems.push_back(system);
-
-   #ifdef DEBUG_INITIALIZATION
-      MessageInterface::ShowMessage(
-            "Added tracking system named %s of type %s with unique ID %d\n",
-            system->GetName().c_str(), system->GetTypeName().c_str(),
-            -1 /*meas->GetModelID()*/);
-   #endif
-
-   return -1; //meas->GetModelID();
-}
-
-
-//------------------------------------------------------------------------------
-// const StringArray& GetParticipantList()
-//------------------------------------------------------------------------------
-/**
- * Accesses the complete list of measurement participants, avoiding duplicates.
- *
- * @return The list.
- */
-//------------------------------------------------------------------------------
-const StringArray& MeasurementManager::GetParticipantList()
-{
-   participants.clear();
-
-   #ifdef DEBUG_INITIALIZATION
-      MessageInterface::ShowMessage("MeasurementManager knows about %d "
-         "measurement models\n", models.size());
-      MessageInterface::ShowMessage("MeasurementManager knows about %d "
-            "TrackingDataSets\n", trackingSets.size());
-      MessageInterface::ShowMessage("MeasurementManager knows about %d "
-         "measurement model names\n", modelNames.size());
-      for (UnsignedInt i = 0; i < modelNames.size(); ++i)
-         MessageInterface::ShowMessage("   %s\n", modelNames[i].c_str());
-   #endif
-
-   // Walk through the collection of measurement models...
-   for (std::vector<MeasurementModel*>::iterator i =  models.begin();
-         i !=  models.end(); ++i)
-   {
-      // Walk through the participant list for the model
-      StringArray parts = (*i)->GetStringArrayParameter("Participants");
-      for (StringArray::iterator j = parts.begin(); j != parts.end(); ++j)
-      {
-         // If the participant is not in the list yet, add it
-         if (find(participants.begin(), participants.end(), (*j)) ==
-               participants.end())
-            participants.push_back(*j);
-      }
-   }
-
-   for (std::vector<TrackingFileSet*>::iterator i =  trackingSets.begin();
-         i !=  trackingSets.end(); ++i)
-   {
-      /// @todo: This part will need changes
-      // Walk through the participant list for the model
-      //StringArray parts = (*i)->GetStringArrayParameter("AddTrackingConfig");           // made changes by TUAN NGUYEN
-      StringArray parts = (*i)->GetParticipants();                                        // made changes by TUAN NGUYEN
-      for (UnsignedInt j = 0; j < parts.size(); ++j)
-      {
-         // If the participant is not in the list yet, add it
-         if (find(participants.begin(), participants.end(), parts[j]) ==
-               participants.end())
-            participants.push_back(parts[j]);
-      }
-   }
-
-   return participants;
-}
-
-
-//------------------------------------------------------------------------------
-// std::vector<StringArray> GetSignalPathList()
-//------------------------------------------------------------------------------
-/**
- * Accesses the complete list of all signal paths.
- *
- * @return The list.
- */
-//------------------------------------------------------------------------------
-std::vector<StringArray> MeasurementManager::GetSignalPathList()
-{
-   std::vector<StringArray> signalPathList;
-   signalPathList.clear();
-
-   // Walk through the collection of measurement models...
-   for (std::vector<MeasurementModel*>::iterator i =  models.begin();
-         i !=  models.end(); ++i)
-   {
-      StringArray parts = (*i)->GetStringArrayParameter("Participants");
-      signalPathList.push_back(parts);
-   }
-
-   for (std::vector<TrackingDataAdapter*>::iterator i =  adapters.begin();
-         i !=  adapters.end(); ++i)
-   {
-      StringArray parts = (*i)->GetParticipants(0);                                        // made changes by TUAN NGUYEN
-      signalPathList.push_back(parts);
-   }
-
-   return signalPathList;
-}
-
-
-//-----------------------------------------------------------------------------
-// void AddMeasurementName(std::string measName)
-//-----------------------------------------------------------------------------
-/**
- * Adds a named measurement model to the list of managed models.
- *
- * This method is idempotent: the same model can be added multiple times, and
- * only one copy of the name will appear in the list.
- *
- * @param measName The name of the measurement model
- */
-//-----------------------------------------------------------------------------
-void MeasurementManager::AddMeasurementName(std::string measName)
-{
-   if (find(modelNames.begin(), modelNames.end(), measName) == modelNames.end())
-      modelNames.push_back(measName);
-}
-
-//-----------------------------------------------------------------------------
-// const StringArray& GetMeasurementNames() const
-//-----------------------------------------------------------------------------
-/**
- * Retrieves the list of measurement models registered with this
- * MeasurementManager
- *
- * @return The list of models
- */
-//-----------------------------------------------------------------------------
-const StringArray& MeasurementManager::GetMeasurementNames() const
-{
-   return modelNames;
-}
-
-
-
-//const std::vector<TrackingFileSet*> MeasurementManager::GetTrackingSets() const
-//{
-//   return trackingSets;
-//}
-
-
-const std::vector<TrackingDataAdapter*>& MeasurementManager::GetAllTrackingDataAdapters()
-{
-   return adapters;
-}
-
-
-//-----------------------------------------------------------------------------
-// const Integer GetMeasurementId(const std::string &modelName) const
-//-----------------------------------------------------------------------------
-/**
- * Retrieves the model ID (or IDs) for a named measurement model or a named tracking file set
- *
- * @param modelName The name of the measurement model or the tracking file set
- *
- * @return The ID (or IDs) for model or tracking file set
- */
-//-----------------------------------------------------------------------------
-<<<<<<< HEAD
-const IntegerArray MeasurementManager::GetMeasurementId(
-      const std::string &modelName) const
-=======
-Integer MeasurementManager::GetMeasurementId(
-		const std::string &modelName) const
->>>>>>> 28baee36
-{
-   IntegerArray arrayId;
-   Integer foundId = -1;
-
-   for (UnsignedInt i = 0; i < models.size(); ++i)
-   {
-      if (models[i]->GetName() == modelName)
-      {
-         foundId = models[i]->GetModelID();
-         break;
-      }
-   }
-
-   if (foundId != -1)
-      arrayId.push_back(foundId);
-   else
-   {
-      // Check modelName to be a name of trackingSet 
-      UnsignedInt i;
-      for (i = 0; i < trackingSets.size(); ++i)
-      {
-         if (trackingSets[i]->GetName() == modelName)
-            break;
-      }
-
-      if (i < trackingSets.size())
-      {
-         // Get a name list of TrackingDataAdapter object associated the TrackingFileSet specified by modelName
-         StringArray tfsAdapterList;
-         if (adapterFromTFSMap.find(trackingSets[i]) != adapterFromTFSMap.end())
-            tfsAdapterList = adapterFromTFSMap.find(trackingSets[i])->second;
-
-         for (UnsignedInt k = 0; k < tfsAdapterList.size(); ++k)
-         {
-            // Find an adapter having the same name as tfsAdapterList[i]
-            foundId = -1;
-            for (UnsignedInt j = 0; j < adapters.size(); ++j)
-            {
-               if (adapters[j]->GetName() == tfsAdapterList[k])
-               {
-                  foundId = adapters[j]->GetModelID();
-                  break;
-               }
-            }
-
-            // Add founId to ID
-            if (foundId != -1)
-               arrayId.push_back(foundId);
-         }
-      }
-      else
-         arrayId.push_back(-1);
-   }
-
-   return arrayId;
-
-   /// @todo: Handle multiple measurements inside of a TrackingFileSet
-
-   //for (UnsignedInt i = 0; i < trackingSets.size(); ++i)
-   //{
-   //   if (trackingSets[i]->GetName() == modelName)
-   //   {
-   //      if (adapterFromTFSMap.find(trackingSets[i]) != adapterFromTFSMap.end())
-   //      {
-   //         /// @todo: Make measurementID accessor work for > 1 adapter in a TFS
-   //         StringArray tfsAdapterList =
-   //               adapterFromTFSMap.find(trackingSets[i])->second;
-
-   //         std::string modelAdapterName = (tfsAdapterList.size() > 0 ?
-   //               tfsAdapterList[0] : "Range");
-
-   //         for (UnsignedInt j = 0; j < adapters.size(); ++j)
-   //            if (adapters[j]->GetName() == modelAdapterName)
-   //               foundId = adapters[j]->GetModelID();
-   //      }
-   //   }
-   //}
-
-   //return foundId;
-}
-
-
-//-----------------------------------------------------------------------------
-// GmatBase* GetClone(GmatBase *obj)
-//-----------------------------------------------------------------------------
-/**
- * Finds a local clone of an object if one is available
- *
- * @param obj The object whose clone is needed
- *
- * @return A pointer to the clone, if one is available
- */
-//-----------------------------------------------------------------------------
-GmatBase* MeasurementManager::GetClone(GmatBase *obj)
-{
-   GmatBase *retval = NULL;
-   // Look for an object named same as obj
-   std::string objname = obj->GetName();
-
-   if (objname != "")
-   {
-      // Check the models
-      for (UnsignedInt i = 0; i < models.size(); ++i)
-         if (models[i]->GetName() == objname)
-         {
-            retval = models[i];
-            break;
-         }
-
-      // Check the tracking file sets
-      for (UnsignedInt i = 0; i < trackingSets.size(); ++i)
-         if (trackingSets[i]->GetName() == objname)
-         {
-            retval = trackingSets[i];
-            break;
-         }
-   }
-
-   return retval;
-}
-
-
-//------------------------------------------------------------------------------
-// bool CalculateMeasurements(bool forSimulation, bool withEvents, bool addNoise)   
-//------------------------------------------------------------------------------
-/**
- * Fires the calculation method of each owned MeasurementModel
- *
- * @param  forSimulation   true for simulation calculation and false for 
- *                          estimation calculation. Default value is false
- * @param  withEvents       flag to indicate calculation with ro without events
- * @param  addNoise         flag to indicate noise added to measurement
- *
- * @return True if at least one measurement is feasible and calculated; false
- *         otherwise
- */
-//------------------------------------------------------------------------------
-bool MeasurementManager::CalculateMeasurements(bool forSimulation, bool withEvents, bool addNoise)
-{
-   #ifdef DEBUG_FLOW
-      MessageInterface::ShowMessage(" Entered bool MeasurementManager::CalculateMeasurements(simulation = %s, withEvents = %s, addNoise = %s)\n", (forSimulation?"true":"false"), (withEvents?"true":"false"), (addNoise?"true":"false"));
-   #endif
-   
-   // Specify observation data for measurement
-   ObservationData* od = NULL;
-   if (!observations.empty())
-      od = &(*currentObs);
-
-   bool retval = false;
-   eventCount = 0;
-
-   if (forSimulation)
-   {  // This section is used for simulation only:
-      for (UnsignedInt j = 0; j < models.size(); ++j)
-      {
-         #ifdef DEBUG_CALCULATE_MEASUREMENTS
-           MessageInterface::ShowMessage(" Measurement models[%d] name = '%s'    measurement type = '%s'\n", j, models[j]->GetName().c_str(), models[j]->GetStringParameter("Type").c_str());
-         #endif
-
-///// TBD: Do we want something more generic here?
-         // Specify ramp table associated with measurement model models[j]:
-         // Note: Only one ramp table is used for a measurement model
-         StringArray sr = models[j]->GetStringArrayParameter("RampTables");
-         std::vector<RampTableData>* rt = NULL;
-         if (sr.size() > 0)
-            rt = &(rampTables[sr[0]]);
-       
-         if (withEvents)
-         {  
-            #ifdef DEBUG_CALCULATE_MEASUREMENTS
-               MessageInterface::ShowMessage(" Simulation: measurement with events\n");
-            #endif
-            if (measurements[j].isFeasible)
-            {
-               measurements[j] = models[j]->CalculateMeasurement(withEvents, od, rt, addNoise);
-               if (measurements[j].unfeasibleReason == "R")
-               {
-                  Real a1Time = measurements[j].epoch;
-                  Real taiTime;
-                  std::string tais;
-                  TimeConverterUtil::Convert("A1ModJulian", a1Time, "", "TAIModJulian", taiTime, tais); 
-                  char s[1000];
-                  sprintf(&s[0], "Error: In simulation for measurement model %s, epoch %.12lf TAIMdj is out of ramped table.\n Please make sure ramped table cover all simulation epochs.\n", models[j]->GetName().c_str(), taiTime);
-                  throw MeasurementException(s); 
-               }
-            }
-         }
-         else
-         {
-            #ifdef DEBUG_CALCULATE_MEASUREMENTS
-               MessageInterface::ShowMessage(" Simulation: measurement without events\n");
-            #endif
-            // without event, no noise is added due to check feasibility
-            measurements[j] = models[j]->CalculateMeasurement(withEvents, od, rt);
-            if (measurements[j].unfeasibleReason == "R")
-            {
-               Real a1Time = measurements[j].epoch;
-               Real taiTime;
-               std::string tais;
-               TimeConverterUtil::Convert("A1ModJulian", a1Time, "", "TAIModJulian", taiTime, tais); 
-               char s[1000];
-               sprintf(&s[0], "Error: In simulation for measurement adapter %s, epoch %.12lf TAIMdj is out of ramped table.\n Please make sure ramped table cover all simulation epochs.\n", adapters[j]->GetName().c_str(), taiTime);
-               throw MeasurementException(s);
-            }
-         }
-
-         if (measurements[j].isFeasible)
-         {
-            if (!withEvents)
-               eventCount += measurements[j].eventCount;
-            retval = true;
-         }
-
-         #ifdef DEBUG_CALCULATE_MEASUREMENTS
-            MessageInterface::ShowMessage(" Measurement is %s. Its value is %lf\n", (measurements[j].isFeasible?"feasible":" not feasible"), measurements[j].value[0]);
-         #endif
-
-      } // for j loop
-
-      // Now do the same thing for the TrackingDataAdapters
-      #ifdef DEBUG_CALCULATE_MEASUREMENTS
-      MessageInterface::ShowMessage("adapters size = %d\n", adapters.size());
-      #endif
-      for (UnsignedInt i = 0; i < adapters.size(); ++i)
-      {
-         // Specify ramp table associated with measurement adapters[i]:
-         // Note: Only one ramp table is used for a measurement model
-         StringArray sr = adapters[i]->GetStringArrayParameter("RampTables");
-         std::vector<RampTableData>* rt = NULL;
-         if (sr.size() > 0)
-            rt = &(rampTables[sr[0]]);
-
-         #ifdef DEBUG_CALCULATE_MEASUREMENTS
-            MessageInterface::ShowMessage("******** Ramped table names size = %d\n", sr.size());
-            if (sr.size() > 0)
-            {
-               MessageInterface::ShowMessage("******** Ramped table [%s] = <%p>\n", sr[0].c_str(), rt);
-               for(int ii=0; ii < rt->size(); ++ii)
-                  MessageInterface::ShowMessage("epoch = %.12lf\n", (*rt)[ii].epoch);
-            }
-         #endif
-         
-         // Set AddNoise to measuement apdater
-         adapters[i]->SetBooleanParameter("AddNoise", addNoise);
-         #ifdef DEBUG_CALCULATE_MEASUREMENTS
-            MessageInterface::ShowMessage("******** Finsh setting noise\n");
-         #endif
-
-         // Run CalculateMeasurement() function 
-         if (withEvents)
-         {  
-            #ifdef DEBUG_CALCULATE_MEASUREMENTS
-               MessageInterface::ShowMessage(" Simulation: measurement adapter %s with events\n", adapters[i]->GetName().c_str());
-            #endif
-            if (measurements[i].isFeasible)
-            {
-               measurements[i] = adapters[i]->CalculateMeasurement(withEvents, od, rt);
-               if (measurements[i].unfeasibleReason == "R")
-               {
-                  Real a1Time = measurements[i].epoch;
-                  Real taiTime;
-                  std::string tais;
-                  TimeConverterUtil::Convert("A1ModJulian", a1Time, "", "TAIModJulian", taiTime, tais); 
-                  char s[1000];
-                  sprintf(&s[0], "Error: In simulation for measurement adapter %s, epoch %.12lf TAIMdj is out of ramped table.\n Please make sure ramped table cover all simulation epochs.\n", adapters[i]->GetName().c_str(), taiTime);
-                  throw MeasurementException(s); 
-               }
-            }
-         }
-         else
-         {
-            #ifdef DEBUG_CALCULATE_MEASUREMENTS
-               MessageInterface::ShowMessage(" Simulation: measurement adapter %s without events\n", adapters[i]->GetName().c_str());
-            #endif
-            measurements[i] = adapters[i]->CalculateMeasurement(withEvents, od, rt);
-            if (measurements[i].unfeasibleReason == "R")
-            {
-               Real a1Time = measurements[i].epoch;
-               Real taiTime;
-               std::string tais;
-               TimeConverterUtil::Convert("A1ModJulian", a1Time, "", "TAIModJulian", taiTime, tais); 
-               char s[1000];
-               sprintf(&s[0], "Error: In simulation for measurement adapter %s, epoch %.12lf TAIMdj is out of ramped table.\n Please make sure ramped table cover all simulation epochs.\n", adapters[i]->GetName().c_str(), taiTime);
-               throw MeasurementException(s);
-            }
-         }
-
-         if (measurements[i].isFeasible)
-         {
-            if (!withEvents)
-               eventCount += measurements[i].eventCount;
-            retval = true;
-         }
-         
-         #ifdef DEBUG_CALCULATE_MEASUREMENTS
-            MessageInterface::ShowMessage(" Adapter Measurement is %s. Its value is "
-                  "%lf\n", (measurements[i].isFeasible?"feasible":
-                  " not feasible"), measurements[i].value[0]);
-         #endif
-      } // for i loop
-   }
-   else
-   {  // This section is used for estimation only:
-      if (od == NULL)
-      {
-         #ifdef DEBUG_CALCULATE_MEASUREMENTS
-            MessageInterface::ShowMessage("    observation data is NULL\n");
-         #endif
-         return retval;               // no calculation measurement value whenever no observation data is available
-      }
-      #ifdef DEBUG_CALCULATE_MEASUREMENTS
-      else
-         MessageInterface::ShowMessage("    %s observation data: %.12lf  %s  %d  %s  %s   %.12lf\n", od->dataFormat.c_str(), od->epoch, od->typeName.c_str(), od->type, od->participantIDs[0].c_str(), od->participantIDs[1].c_str(),od->value[0]);
-      #endif
-
-      #ifdef DEBUG_CALCULATE_MEASUREMENTS
-         MessageInterface::ShowMessage(" processing for measurement models ...\n");
-      #endif
-      for (UnsignedInt j = 0; j < models.size(); ++j)
-      {
-         // Verify observation data belonging to the measurement model jth
-         bool isbelong;
-         if ((models[j]->GetStringParameter("Type") != od->typeName))
-         {
-            isbelong = false;
-         }
-         else
-         {
-            isbelong = false;
-            ObjectArray participants = models[j]->GetParticipants();      // participants in measurement model
-            if (participants.size() == od->participantIDs.size())
-            {
-               int num = participants.size();
-               for (int i1 = 0; i1 < num; ++i1)
-               {
-                  isbelong = false;
-                  for (int i2 = 0; i2 < num; ++i2)
-                  {
-                     if (od->participantIDs[i1] == participants[i2]->GetStringParameter("Id"))
-                     {
-                        isbelong = true;
-                        break;
-                     }
-                  } // for i2 loop
-
-                  if (isbelong == false)  
-                     break;              
-               } // for i1 loop
-            }
-         }
-       
-         if (isbelong == false)
-         {
-//          MessageInterface::ShowMessage("This observation data is not belong to model[%d]<%s>: %lf  %s  %s  %s  %lf\n",j, models[j]->GetStringParameter("Type").c_str(), od->epoch, od->typeName.c_str(), od->participantIDs[0].c_str(), od->participantIDs[1].c_str(), od->value[0]);
-            measurements[j].typeName       = models[j]->GetStringParameter("Type");
-            measurements[j].epoch          = od->epoch;
-            measurements[j].epochSystem        = od->epochSystem;
-            measurements[j].isFeasible       = false;
-            measurements[j].covariance       = NULL;
-            measurements[j].eventCount       = 0;
-            measurements[j].feasibilityValue = 0.0;
-            measurements[j].unfeasibleReason = "U";
-            measurements[j].value.clear();  
-         }
-         else
-         {
-///// TBD: Do we want something more generic here?
-            // Specify ramp table associated with measurement model models[j]:
-            // Note: Only one ramp table is used for a measurement model
-            StringArray sr = models[j]->GetStringArrayParameter("RampTables");
-            std::vector<RampTableData>* rt = NULL;
-            if (sr.size() > 0)
-               rt = &(rampTables[sr[0]]);
-          
-            measurements[j] = models[j]->CalculateMeasurement(withEvents, od, rt);
-        
-            if (measurements[j].isFeasible)
-            {
-               if (!withEvents)
-                  eventCount += measurements[j].eventCount;
-               retval = true;
-            }
-         }
-      }// for j loop
-
-      #ifdef DEBUG_CALCULATE_MEASUREMENTS
-         MessageInterface::ShowMessage(" processing for tracking data adapters ...\n");
-         MessageInterface::ShowMessage("adapters.size() = %d:\n", adapters.size());
-      #endif
-      // Now do the tracking data adapters
-      for (UnsignedInt j = 0; j < adapters.size(); ++j)
-      {
-         // Code to verify observation data belonging to the measurement model jth
-         bool isbelong = false;
-         if ((adapters[j]->GetStringParameter("MeasurementType") == od->typeName))
-         {
-            std::vector<ObjectArray*> participantObjLists = adapters[j]->GetMeasurementModel()->GetParticipantObjectLists();
-            UnsignedInt num = participantObjLists[0]->size();                                       // participants in measurement model
-            if (num == od->participantIDs.size())
-            {
-               isbelong = true;
-               for (UnsignedInt i1 = 0; i1 < num; ++i1)
-               {
-                  if (od->participantIDs[i1] == participantObjLists[0]->at(i1)->GetStringParameter("Id"))
-                  {
-                     isbelong = false;
-                     break;
-                  }
-               }
-            }
-         }
-
-         if (isbelong == false)
-         {
-            // MessageInterface::ShowMessage("This observation data is not belong to model[%d]<%s>: %lf  %s  %s  %s  %lf\n",j, adapters[j]->GetStringParameter("MeasurementType").c_str(), od->epoch, od->typeName.c_str(), od->participantIDs[0].c_str(), od->participantIDs[1].c_str(), od->value[0]);
-            measurements[j].typeName         = adapters[j]->GetStringParameter("MeasurementType");
-            measurements[j].epoch            = od->epoch;
-            measurements[j].epochSystem      = od->epochSystem;
-            measurements[j].isFeasible       = false;
-            measurements[j].covariance       = NULL;
-            measurements[j].eventCount       = 0;
-            measurements[j].feasibilityValue = 0.0;
-            measurements[j].unfeasibleReason = "U";
-            measurements[j].value.clear();  
-         }
-         else
-         {
-///// TBD: Do we want something more generic here?
-            // Specify ramp table associated with tracking data adapter adapters[j]:
-            // Note: Only one ramp table is used for a tracking data adapter
-            StringArray sr = adapters[j]->GetStringArrayParameter("RampTables");
-            std::vector<RampTableData>* rt = NULL;
-            if (sr.size() > 0)
-               rt = &(rampTables[sr[0]]);
-            measurements[j] = adapters[j]->CalculateMeasurement(withEvents, od, rt);
-            
-            if (measurements[j].isFeasible)
-            {
-               if (!withEvents)
-                  eventCount += measurements[j].eventCount;
-               retval = true;
-            }
-
-            #ifdef DEBUG_ADAPTERS
-               MessageInterface::ShowMessage("   Measurement %d computed; first "
-                  "value: %lf\n", j, measurements[j].value[0]);
-            #endif
-         }
-      }// for j loop
-   }
-
-   #ifdef DEBUG_FLOW
-      MessageInterface::ShowMessage(" Returning %s from bool MeasurementManager"
-            "::CalculateMeasurements(%s,%s)\n", (retval ? "true" : "false"),
-            (forSimulation?"true":"false"), (withEvents?"true":"false"));
-   #endif
-
-   return retval;
-}
-
-
-//-----------------------------------------------------------------------------
-// bool MeasurementHasEvents()
-//-----------------------------------------------------------------------------
-/**
- * Check to see if any registered measurements have events
- *
- * @return true if any of the measurements have events
- */
-//-----------------------------------------------------------------------------
-bool MeasurementManager::MeasurementHasEvents()
-{
-   bool retval = false;
-
-   for (UnsignedInt i = 0; i < measurements.size(); ++i)
-      if (measurements[i].eventCount > 0)
-         retval = true;
-
-   return retval;
-}
-
-
-//-----------------------------------------------------------------------------
-// ObjectArray& GetActiveEvents()
-//-----------------------------------------------------------------------------
-/**
- * Retrieves a vector of all events associated with currently feasible
- * measurements in the MeasurementManager
- *
- * @return The vector of events for the feasible measurements
- */
-//-----------------------------------------------------------------------------
-ObjectArray& MeasurementManager::GetActiveEvents()
-{
-#ifdef DEBUG_GET_ACTIVE_EVENTS
-   MessageInterface::ShowMessage("MeasurementManager::GetActiveEvents()   entered: \n");
-#endif
-
-   activeEvents.clear();
-   eventMap.clear();
-
-   for (UnsignedInt j = 0; j < models.size(); ++j)
-   {
-#ifdef DEBUG_GET_ACTIVE_EVENTS
-      MessageInterface::ShowMessage("    measurement model[%d] <%s> is %s.\n", j, models[j]->GetName().c_str(), (measurements[j].isFeasible?"feasible":"not feasible"));
-#endif
-      if (measurements[j].isFeasible)
-      {
-         Integer count = models[j]->GetEventCount();
-         for (Integer i = 0; i < count; ++i)
-         {
-            Event *currentEvent = models[j]->GetEvent(i);
-            eventMap[currentEvent] = models[j];
-            activeEvents.push_back(currentEvent);
-#ifdef DEBUG_GET_ACTIVE_EVENTS
-     MessageInterface::ShowMessage("    measurement model[%d] <%s> event %s.\n", j, models[j]->GetName().c_str(), currentEvent->GetName().c_str());
-#endif
-         }
-      }
-   }
-
-#ifdef DEBUG_GET_ACTIVE_EVENTS
-   MessageInterface::ShowMessage("MeasurementManager::GetActiveEvents()   exit: \n");
-#endif
-
-   return activeEvents;
-}
-
-
-//-----------------------------------------------------------------------------
-// bool ProcessEvent(Event *locatedEvent)
-//-----------------------------------------------------------------------------
-/**
- * Passes an event to the owning measurement so that measurement can process the
- * result from that event.
- *
- * This method is called after the RootFinder has located an event, so that the
- * measurement that depends on that event can retrieve the result of the event
- * location process for use in the measurement evaluation process.
- *
- * @param locatedEvent Pointer to the event that is to be processed
- *
- * @return true if the event was passed to a measurement model, false if not
- */
-//-----------------------------------------------------------------------------
-bool MeasurementManager::ProcessEvent(Event *locatedEvent)
-{
-   bool retval = false;
-
-   if (eventMap.find(locatedEvent) != eventMap.end())
-   {
-      MeasurementModel *model = eventMap[locatedEvent];
-      model->SetEventData(locatedEvent);
-      retval = true;
-   }
-
-   return retval;
-}
-
-//------------------------------------------------------------------------------
-// const std::vector<RealArray>& MeasurementManager::CalculateDerivatives(
-//                         GmatBase *obj, Integer wrt, Integer forMeasurement)
-//------------------------------------------------------------------------------
-/**
- * Fires the calculation method of each owned MeasurementModel, and on success
- * (i.e. if the measurement was feasible) then fires the derivative calculator.
- *
- * @param obj The object holding the with-respect-to parameters
- * @param wrt The with-respect-to parameters
- * @param forMeasurement Indix of the measurement that is being differentiated
- *
- * @return The derivative data
- */
-//------------------------------------------------------------------------------
-const std::vector<RealArray>& MeasurementManager::CalculateDerivatives(
-                           GmatBase *obj, Integer wrt, Integer forMeasurement)
-{
-   #ifdef DEBUG_EXECUTION
-      MessageInterface::ShowMessage("Entered MeasurementManager::"
-            "CalculateDerivatives(%s <%p>, %d, %d)\n", obj->GetName().c_str(),
-            obj, wrt, forMeasurement);
-   #endif
-
-   if ((Integer)models.size() > forMeasurement)
-      return models[forMeasurement]->CalculateMeasurementDerivatives(obj, wrt);
-   else
-      return adapters[forMeasurement]->CalculateMeasurementDerivatives(obj,wrt);
-}
-
-
-//------------------------------------------------------------------------------
-// bool MeasurementManager::WriteMeasurements()
-//------------------------------------------------------------------------------
-/**
- * Writes the calculated data to a file.
- *
- * This method is used during measurement simulation to generate simulated data.
- *
- * @return true on success, false on failure
- */
-//------------------------------------------------------------------------------
-bool MeasurementManager::WriteMeasurements()
-{
-   #ifdef DEBUG_FILE_WRITE
-      MessageInterface::ShowMessage("Entered MeasurementManager::"
-            "WriteMeasurements()\n");
-   #endif
-
-   bool retval = false;
-
-   for (UnsignedInt i = 0; i < measurements.size(); ++i)
-   {
-      if (measurements[i].isFeasible)
-      {
-         #ifdef DEBUG_FILE_WRITE
-            MessageInterface::ShowMessage("Feasible\n   id = %d\n",
-                  measurements[i].uniqueID);
-            MessageInterface::ShowMessage("   Stream at <%p>\n",
-                  idToStreamMap[measurements[i].uniqueID]);
-         #endif
-         if (idToStreamMap[measurements[i].uniqueID])
-         {
-            idToStreamMap[measurements[i].uniqueID]->
-               WriteMeasurement(&(measurements[i]));
-         }
-         else
-            throw MeasurementException("Error: No data file is defined in TrackingFileSet or MeasurementModel\n");
-
-         retval = true;
-      }
-   }
-
-   #ifdef DEBUG_FILE_WRITE
-      MessageInterface::ShowMessage("Exit MeasurementManager::"
-            "WriteMeasurements()\n");
-   #endif
-
-   return retval;
-}
-
-
-//-----------------------------------------------------------------------------
-// const StringArray& GetStreamList()
-//-----------------------------------------------------------------------------
-/**
- * Retrieves a list of the observation data streams available to this
- * MeasurementManager.
- *
- * The current implementation queries the measurement models for the list of
- * streams in those models.  That dependency may change with later builds, based
- * on changes in the scripting to the location of the stream identifiers.
- *
- * @return The list of streams
- */
-//-----------------------------------------------------------------------------
-const StringArray& MeasurementManager::GetStreamList()
-{
-   #ifdef DEBUG_INITIALIZATION
-      MessageInterface::ShowMessage("MeasurementManager::GetStreamList() "
-            "Entered\n   %d models registered\n", models.size());
-   #endif
-
-   // Run through the measurements and build the list
-   streamNames.clear();
-   for (UnsignedInt i = 0; i < models.size(); ++i)
-   {
-      StringArray names = models[i]->GetStringArrayParameter("ObservationData");
-      for (UnsignedInt j = 0; j < names.size(); ++j)
-      {
-         if(find(streamNames.begin(), streamNames.end(), names[j]) ==
-               streamNames.end())
-            streamNames.push_back(names[j]);
-      }
-   }
-
-   #ifdef DEBUG_INITIALIZATION
-      MessageInterface::ShowMessage("MeasurementManager::GetStreamList() Exit \n");
-   #endif
-
-   return streamNames;
-}
-
-
-///// TBD: Do we want something more generic here?
-//-----------------------------------------------------------------------------
-// const StringArray& GetRampTableDataStreamList()
-//-----------------------------------------------------------------------------
-/**
- * Retrieves a list of the ramp table data streams available to this
- * MeasurementManager.
- *
- * The current implementation queries the measurement models for the list of
- * streams in those models.  That dependency may change with later builds, based
- * on changes in the scripting to the location of the stream identifiers.
- *
- * @return The list of ramp table data streams
- */
-//-----------------------------------------------------------------------------
-const StringArray& MeasurementManager::GetRampTableDataStreamList()
-{
-   #ifdef DEBUG_INITIALIZATION
-      MessageInterface::ShowMessage("MeasurementManager::GetRampTableDataStreamList() "
-            "Entered\n   %d models registered\n", models.size());
-   #endif
-
-   // Run through the measurements and build the list
-   rampTableDataStreamNames.clear();
-   for (UnsignedInt i = 0; i < models.size(); ++i)
-   {
-      StringArray names = models[i]->GetStringArrayParameter("RampTables");
-      for (UnsignedInt j = 0; j < names.size(); ++j)
-      {
-         if(find(rampTableDataStreamNames.begin(), rampTableDataStreamNames.end(), names[j]) ==
-               rampTableDataStreamNames.end())
-            rampTableDataStreamNames.push_back(names[j]);
-      }
-   }
-
-   #ifdef DEBUG_INITIALIZATION
-      MessageInterface::ShowMessage("MeasurementManager::GetRampTableDataStreamList() Exit\n");
-   #endif
-
-   return rampTableDataStreamNames;
-}
-
-
-//-----------------------------------------------------------------------------
-// void SetStreamObject(DataFile *newStream)
-//-----------------------------------------------------------------------------
-/**
- * Passes an observation stream into the MeasurementManager.
- *
- * This method passes an observation stream to the MeasurementManager.  The
- * MeasurementManager, in turn, passes the stream pointer to each
- * MeasurementModel that uses it.
- *
- * This method is idempotent.  Multiple calls with the same observation stream
- * have the same result as passing in the stream once.
- *
- * @param newStream The stream that is being set
- */
-//-----------------------------------------------------------------------------
-void MeasurementManager::SetStreamObject(DataFile *newStream)
-{
-   if (find(streamList.begin(), streamList.end(), newStream) ==
-         streamList.end())
-   {
-      streamList.push_back(newStream);
-      std::string streamName = newStream->GetName();
-
-      // Walk through the models and set each model's index that refs the new
-      // stream to point to it.
-      for (UnsignedInt i = 0; i < models.size(); ++i)
-      {
-         StringArray od = models[i]->GetStringArrayParameter("ObservationData");
-         for (UnsignedInt j = 0; j < od.size(); ++j)
-         {
-            // todo: Each model feeds only one stream with this code
-            if (streamName == od[j])
-            {
-               idToStreamMap[models[i]->GetModelID()] = newStream;
-               #ifdef DEBUG_INITIALIZATION
-                  MessageInterface::ShowMessage("Stream id %d -> %s\n",
-                        models[i]->GetModelID(), newStream->GetName().c_str());
-               #endif
-            }
-         }
-      }
-   }
-}
-
-
-///// TBD: Do we want something more generic here?
-//-----------------------------------------------------------------------------
-// void SetRampTableDataStreamObject(DataFile *newStream)
-//-----------------------------------------------------------------------------
-/**
- * Passes a ramp table data stream into the MeasurementManager.
- *
- * This method passes a ramp table data stream to the MeasurementManager.  The
- * MeasurementManager, in turn, passes the stream pointer to each
- * MeasurementModel that uses it.
- *
- * This method is idempotent.  Multiple calls with the same ramp table data stream
- * have the same result as passing in the stream once.
- *
- * @param newStream The stream that is being set
- */
-//-----------------------------------------------------------------------------
-void MeasurementManager::SetRampTableDataStreamObject(DataFile *newStream)
-{
-   if (find(rampTableDataStreamList.begin(), rampTableDataStreamList.end(), newStream) ==
-         rampTableDataStreamList.end())
-   {
-      rampTableDataStreamList.push_back(newStream);
-      std::string streamName = newStream->GetName();
-
-      // Walk through the models and set each model's index that refs the new
-      // stream to point to it.
-      for (UnsignedInt i = 0; i < models.size(); ++i)
-      {
-         StringArray rtNameList = models[i]->GetStringArrayParameter("RampTables");
-         for (UnsignedInt j = 0; j < rtNameList.size(); ++j)
-         {
-            // todo: Each model feeds only one stream with this code
-            if (streamName == rtNameList[j])
-            {
-               idToRampTableStreamMap[models[i]->GetModelID()] = newStream;
-               #ifdef DEBUG_INITIALIZATION
-                  MessageInterface::ShowMessage("Ramp table stream id %d -> %s\n",
-                        models[i]->GetModelID(), newStream->GetName().c_str());
-               #endif
-            }
-         }
-      }
-   }
-}
-
-
-//-----------------------------------------------------------------------------
-// IntegerArray& GetValidMeasurementList()
-//-----------------------------------------------------------------------------
-/**
- * Retrieves the indices of the current active measurement models
- *
- * @return A vector of indices for the active measurements
- */
-//-----------------------------------------------------------------------------
-IntegerArray& MeasurementManager::GetValidMeasurementList()
-{
-   activeMeasurements.clear();
-
-   FindModelForObservation();
-
-   #ifdef DEBUG_MODEL_MAPPING
-      MessageInterface::ShowMessage("Found %d potential models for the current "
-            "observation\n", activeMeasurements.size());
-   #endif
-
-   return activeMeasurements;
-}
-
-
-//-----------------------------------------------------------------------------
-// Integer FindModelForObservation()
-//-----------------------------------------------------------------------------
-/**
- * Finds the MeasurementModel associated with the current observation
- *
- * @return The index for the measurement model
- */
-//-----------------------------------------------------------------------------
-Integer MeasurementManager::FindModelForObservation()
-{
-   #ifdef DEBUG_MODEL_MAPPING
-       MessageInterface::ShowMessage("Entered MeasurementManager::"
-             "FindModelForObservation()\n");
-   #endif
-   Integer retval = 0;
-
-   Integer type =  currentObs->type;
-
-   #ifdef DEBUG_MODEL_MAPPING
-       MessageInterface::ShowMessage("   Current observation type: %d\n", type);
-   #endif
-
-   if (type < 9000)
-   {
-   for (UnsignedInt i = 0; i < models.size(); ++i)
-   {
-      MeasurementData theMeas = models[i]->GetMeasurement();
-
-      #ifdef DEBUG_MODEL_MAPPING
-          MessageInterface::ShowMessage("   Current model type: %d\n",
-                theMeas.type);
-      #endif
-
-      if (theMeas.type == type)
-      {
-         #ifdef DEBUG_MODEL_MAPPING
-             MessageInterface::ShowMessage("   Found a model of this type; "
-                   "checking participants\n");
-         #endif
-         StringArray parts = currentObs->participantIDs;
-         StringArray measParts = theMeas.participantIDs;
-         bool missingParticipant = false;
-         for (UnsignedInt j = 0; j < parts.size(); ++j)
-            if (find(measParts.begin(), measParts.end(), parts[j]) ==
-                  measParts.end())
-               missingParticipant = true;
-
-         if (!missingParticipant)
-         {
-            activeMeasurements.push_back(i);
-            ++retval;
-         }
-      }
-   }
-   }
-   else
-   {
-      for (UnsignedInt i = 0; i < adapters.size(); ++i)
-      {
-         MeasurementData theMeas = adapters[i]->GetMeasurement();
-
-         #ifdef DEBUG_MODEL_MAPPING
-             MessageInterface::ShowMessage("   Current model type: %d\n",
-                   theMeas.type);
-         #endif
-
-         if (theMeas.type == type)
-         {
-            #ifdef DEBUG_MODEL_MAPPING
-                MessageInterface::ShowMessage("   Found a model of this type; "
-                      "checking participants\n");
-            #endif
-            StringArray parts = currentObs->participantIDs;
-            StringArray measParts = theMeas.participantIDs;
-            bool missingParticipant = false;
-            for (UnsignedInt j = 0; j < parts.size(); ++j)
-               if (find(measParts.begin(), measParts.end(), parts[j]) ==
-                     measParts.end())
-                  missingParticipant = true;
-
-            if (!missingParticipant)
-            {
-               activeMeasurements.push_back(i);
-               ++retval;
-            }
-         }
-      }
-   }
-
-   #ifdef DEBUG_MODEL_MAPPING
-       MessageInterface::ShowMessage("Exit MeasurementManager::"
-             "FindModelForObservation()\n");
-   #endif
-
-   return retval;
-}
-
-
-//-----------------------------------------------------------------------------
-// void Reset()
-//-----------------------------------------------------------------------------
-/**
- * Resets the data pointers in the MeasurementManager.
- *
- * This method is used to set the MeasurementManager to the start of the
- * observation data so that an Estimator can start processing with the first
- * observation available to the MeasurementManager.
- */
-//-----------------------------------------------------------------------------
-void  MeasurementManager::Reset()
-{
-   currentObs = observations.begin();
-}
-
-
-//------------------------------------------------------------------------------
-// Integer AddMeasurement(TrackingFileSet* tfs)
-//------------------------------------------------------------------------------
-/**
- * Adds a tracking file set to the manager
- *
- * @param tfs The TrackingFileSet object that is managed
- *
- * @return TBD
- */
-//------------------------------------------------------------------------------
-Integer MeasurementManager::AddMeasurement(TrackingFileSet* tfs)
-{
-   Integer retval = -1;
-
-   if (find(trackingSets.begin(),trackingSets.end(), tfs) == trackingSets.end())
-   {
-      #ifdef DEBUG_INITIALIZATION
-         MessageInterface::ShowMessage("Adding %s TrackingFileSet %s <%p>\n",
-               (tfs->IsInitialized() ? "initialized" : "not initialized"),
-               tfs->GetName().c_str(), tfs);
-      #endif
-      trackingSets.push_back(tfs);
-
-//      // Now add the adapters
-//      std::vector<TrackingDataAdapter*> *setAdapters = tfs->GetAdapters();
-//
-//      for (UnsignedInt i = 0; i < setAdapters->size(); ++i)
-//         AddMeasurement((*setAdapters)[i]);
-//
-//      // And the stream objects
-//      StringArray filenames = tfs->GetStringArrayParameter("FileName");
-//      for (UnsignedInt i = 0; i < filenames.size(); ++i)
-//      {
-//         std::stringstream fn;
-//         fn << tfs->GetName() << "DataFile" << i;
-//         DataFile *newStream = new DataFile(fn.str());
-//         newStream->SetStringParameter("Filename", filenames[i]);
-//         GmatObType *got = new GmatObType();
-//         newStream->SetStream(got);
-//         newStream->Initialize();
-//
-//         #ifdef DEBUG_INITIALIZATION
-//            MessageInterface::ShowMessage("   Adding %s DataFile %s <%p>\n",
-//                  (newStream->IsInitialized() ? "initialized" :
-//                  "not initialized"), newStream->GetName().c_str(), newStream);
-//         #endif
-//
-//         SetStreamObject(newStream);
-//
-//         // Associate the adapters with the stream
-//         for (UnsignedInt j = 0; j < setAdapters->size(); ++j)
-//         {
-//            #ifdef DEBUG_INITIALIZATION
-//               MessageInterface::ShowMessage("Associating %d with %s\n",
-//                     (*setAdapters)[j]->GetModelID(),
-//                     newStream->GetName().c_str());
-//            #endif
-//            idToStreamMap[(*setAdapters)[j]->GetModelID()] = newStream;
-//         }
-//      }
-//      // Set retval?
-   }
-
-   return retval;
-}
-
-
-//------------------------------------------------------------------------------
-// Integer AddMeasurement(TrackingDataAdapter* adapter)
-//------------------------------------------------------------------------------
-/**
- * Adds a TrackingDataAdapter to the measurement manager
- *
- * @param adapter The adapter
- *
- * @return TBD
- */
-//------------------------------------------------------------------------------
-Integer MeasurementManager::AddMeasurement(TrackingDataAdapter* adapter)
-{
-   #ifdef DEBUG_INITIALIZATION
-      MessageInterface::ShowMessage("   Adding %s TrackingDataAdapter %s "
-            "<%p>\n", (adapter->IsInitialized() ? "initialized" :
-            "not initialized"), adapter->GetName().c_str(), adapter);
-   #endif
-   adapter->SetModelID(largestId++);
-   if (thePropagator)
-      adapter->SetPropagator(thePropagator);
-   adapters.push_back(adapter);
-   return -1;
-}
-
-
-const std::vector<MeasurementModel*>& MeasurementManager::GetAllMeasurementModels()
-{
-   return models;
-}
-
-const std::vector<TrackingSystem*>& MeasurementManager::GetAllTrackingSystems()
-{
-   return systems;
-}
-
-const std::vector<TrackingFileSet*>& MeasurementManager::GetAllTrackingFileSets()
-{
-   return trackingSets;
-}
-
-UnsignedInt MeasurementManager::GetCurrentRecordNumber()
-{
-   UnsignedInt i = 0;
-   for (std::vector<ObservationData>::iterator j = observations.begin(); j != observations.end(); ++j)
-   {
-      if (j == currentObs)
-       break;
-     ++i;
-   }
-
-   return i;
-}+//$Id: MeasurementManager.cpp 1398 2011-04-21 20:39:37Z  $
+//------------------------------------------------------------------------------
+//                         MeasurementManager
+//------------------------------------------------------------------------------
+// GMAT: General Mission Analysis Tool
+//
+// Copyright (c) 2002 - 2015 United States Government as represented by the
+// Administrator of The National Aeronautics and Space Administration.
+// All Other Rights Reserved.
+//
+// Licensed under the Apache License, Version 2.0 (the "License"); 
+// You may not use this file except in compliance with the License. 
+// You may obtain a copy of the License at:
+// http://www.apache.org/licenses/LICENSE-2.0. 
+// Unless required by applicable law or agreed to in writing, software
+// distributed under the License is distributed on an "AS IS" BASIS,
+// WITHOUT WARRANTIES OR CONDITIONS OF ANY KIND, either 
+// express or implied.   See the License for the specific language
+// governing permissions and limitations under the License.
+//
+// Developed jointly by NASA/GSFC and Thinking Systems, Inc. under contract
+// number NNG06CA54C
+//
+// Author: Darrel J. Conway, Thinking Systems, Inc.
+// Created: 2009/06/24
+//
+/**
+ * MeasurementManager implementation used in GMAT's estimators and simulator
+ */
+//------------------------------------------------------------------------------
+
+#include "MeasurementManager.hpp"
+#include "MeasurementException.hpp"
+#include "GmatConstants.hpp"
+#include "MessageInterface.hpp"
+#include "StringUtil.hpp"
+#include <sstream>            // To build DataStream for a TrackingFileSet
+
+#include "DataFileAdapter.hpp"
+#include "PropSetup.hpp"
+#include "StatisticAcceptFilter.hpp"
+#include "StatisticRejectFilter.hpp"             // made changes by TUAN NGUYEN
+
+// Temporary to get Adapters hooked up
+#include "GmatObType.hpp"
+#include "RampTableType.hpp"
+
+//#define DEBUG_CONSTRUCTION
+//#define DEBUG_INITIALIZATION
+//#define DEBUG_FILE_WRITE
+//#define DEBUG_FLOW
+//#define DEBUG_CALCULATE_MEASUREMENTS
+//#define DEBUG_GET_ACTIVE_EVENTS
+//#define DEBUG_LOAD_OBSERVATIONS
+//#define DEBUG_RAMP_TABLE
+//#define DEBUG_LOAD_FREQUENCY_RAMP_TABLE
+//#define DEBUG_INITIALIZE
+//#define DEBUG_MODEL_MAPPING
+//#define DEBUG_CALCULATE
+//#define DEBUG_ADVANCE_OBSERVATION
+//#define DEBUG_EXECUTION
+//#define DEBUG_ADAPTERS
+//#define DEBUG_AUTO_GENERATE_TRACKINGDATAADAPTERS
+
+// Selects between old datafile classes and the classes in the DataFile plugin
+//#define USE_DATAFILE_PLUGINS
+
+
+//------------------------------------------------------------------------------
+// MeasurementManager()
+//------------------------------------------------------------------------------
+/**
+ * Constructor for the measurement manager
+ */
+//------------------------------------------------------------------------------
+MeasurementManager::MeasurementManager() :
+   thePropagator     (NULL),
+   anchorEpoch       (GmatTimeConstants::MJD_OF_J2000),
+   currentEpoch      (GmatTimeConstants::MJD_OF_J2000),
+   idBase            (10000),
+   largestId         (10000),
+   eventCount        (0),
+   inSimulationMode  (false)
+{
+}
+
+//------------------------------------------------------------------------------
+// ~MeasurementManager()
+//------------------------------------------------------------------------------
+/**
+ * Destructor for the measurement manager
+ */
+//------------------------------------------------------------------------------
+MeasurementManager::~MeasurementManager()
+{
+   //MessageInterface::ShowMessage("MeasurementMaganger destruction!!!!!!!!!!!!\n");
+}
+
+//------------------------------------------------------------------------------
+// MeasurementManager(const MeasurementManager &mm)
+//------------------------------------------------------------------------------
+/**
+ * Copy constructor for the measurement manager
+ *
+ * @param mm The manager that gets copied
+ */
+//------------------------------------------------------------------------------
+MeasurementManager::MeasurementManager(const MeasurementManager &mm) :
+   thePropagator     (mm.thePropagator),
+   anchorEpoch       (mm.anchorEpoch),
+   currentEpoch      (mm.currentEpoch),
+   idBase            (mm.idBase),
+   largestId         (mm.largestId),
+   eventCount        (mm.eventCount),
+   inSimulationMode  (mm.inSimulationMode)
+{
+   modelNames = mm.modelNames;
+
+   // process MeasurementModel objects
+   for (std::vector<MeasurementModel*>::const_iterator i = mm.models.begin();
+         i != mm.models.end(); ++i)
+   {
+      #ifdef DEBUG_INITIALIZATION
+         MessageInterface::ShowMessage("Cloning %s MeasurementModel\n",
+               (*i)->GetStringParameter("Type").c_str());
+      #endif
+      models.push_back((MeasurementModel*)((*i)->Clone()));
+   }
+
+   for (std::vector<TrackingSystem*>::const_iterator i = mm.systems.begin();
+         i != mm.systems.end(); ++i)
+   {
+      #ifdef DEBUG_INITIALIZATION
+         MessageInterface::ShowMessage("Cloning %s TrackingSystem\n",
+               (*i)->GetStringParameter("Type").c_str());
+      #endif
+      systems.push_back((TrackingSystem*)((*i)->Clone()));
+   }
+
+   // made changes @ 9/16/2014
+   // process TrackingDataAdapter objects
+   for (std::vector<TrackingDataAdapter*>::const_iterator i = mm.adapters.begin();
+         i != mm.adapters.end(); ++i)
+   {
+      #ifdef DEBUG_INITIALIZATION
+         MessageInterface::ShowMessage("Cloning %s TrackingDataAdapter\n",
+               (*i)->GetStringParameter("Type").c_str());
+      #endif
+      adapters.push_back((TrackingDataAdapter*)((*i)->Clone()));
+   }
+
+   for (std::vector<TrackingFileSet*>::const_iterator i = mm.trackingSets.begin();
+         i != mm.trackingSets.end(); ++i)
+   {
+      #ifdef DEBUG_INITIALIZATION
+         MessageInterface::ShowMessage("Cloning %s TrackingDataSet\n",
+               (*i)->GetName().c_str());
+      #endif
+      trackingSets.push_back((TrackingFileSet*)((*i)->Clone()));
+
+      // Note: No measurement data associated with TrackingFileSet object, but TrackingDataAdapter has its owe measurement data
+      // MeasurementData md;
+      // measurements.push_back(md);
+   }
+}
+
+//------------------------------------------------------------------------------
+// MeasurementManager& operator=(const MeasurementManager &mm)
+//------------------------------------------------------------------------------
+/**
+ * Measurement manager assignment operator
+ *
+ * @param mm The manager that gets copied
+ *
+ * @return This measurement manager
+ */
+//------------------------------------------------------------------------------
+MeasurementManager& MeasurementManager::operator=(const MeasurementManager &mm)
+{
+#ifdef DEBUG_CONSTRUCTION
+   MessageInterface::ShowMessage("MeasurementManager::operator= enter: <%p> assign from <%p>\n", this, &mm);  
+#endif
+   if (&mm != this)
+   {
+      thePropagator    = mm.thePropagator;
+      anchorEpoch      = mm.anchorEpoch;
+      currentEpoch     = mm.currentEpoch;
+      modelNames       = mm.modelNames;
+      eventCount       = mm.eventCount;
+      inSimulationMode = mm.inSimulationMode;
+
+      // Clone the measurements, tracking systems, adapters, and tracking file sets
+      // Clean up first
+      for (std::vector<MeasurementModel*>::iterator i = models.begin();
+            i != models.end(); ++i)
+         delete (*i);
+      models.clear();
+
+      for (std::vector<TrackingSystem*>::iterator i = systems.begin();
+            i != systems.end(); ++i)
+         delete (*i);
+      systems.clear();
+
+      for (std::vector<TrackingDataAdapter*>::iterator i = adapters.begin();
+            i != adapters.end(); ++i)
+         delete (*i);
+      adapters.clear();
+
+      for (std::vector<TrackingFileSet*>::iterator i = trackingSets.begin();
+            i != trackingSets.end(); ++i)
+         delete (*i);
+      trackingSets.clear();
+
+      measurements.clear();
+
+      // Then clone them
+      for (std::vector<MeasurementModel*>::const_iterator i = mm.models.begin();
+            i != mm.models.end(); ++i)
+         models.push_back((MeasurementModel*)(*i)->Clone());
+
+      for (std::vector<TrackingSystem*>::const_iterator i = mm.systems.begin();
+            i != mm.systems.end(); ++i)
+         systems.push_back((TrackingSystem*)(*i)->Clone());
+
+      for (std::vector<TrackingDataAdapter*>::const_iterator i = mm.adapters.begin();
+            i != mm.adapters.end(); ++i)
+         adapters.push_back((TrackingDataAdapter*)(*i)->Clone());
+
+      for (std::vector<TrackingFileSet*>::const_iterator i = mm.trackingSets.begin();
+            i != mm.trackingSets.end(); ++i)
+         trackingSets.push_back((TrackingFileSet*)((*i)->Clone()));
+
+      // Should measurements be rebuilt here?
+   }
+
+#ifdef DEBUG_CONSTRUCTION
+   MessageInterface::ShowMessage("MeasurementManager::operator= exit: <%p> assign from <%p>\n", this, &mm);  
+#endif
+   return *this;
+}
+
+
+//------------------------------------------------------------------------------
+// bool SetPropagator(PropSetup* ps)
+//------------------------------------------------------------------------------
+/**
+ * Sets the propagator needed by the tracking data adapters
+ *
+ * @param ps The propagator
+ *
+ * @todo The current call supports a single propagator.  Once the estimation
+ *       system supports multiple propagators, this should be changed to a
+ *       vector of PropSetup objects.
+ *
+ * @return true if the pointer is set; false if it is NULL
+ */
+//------------------------------------------------------------------------------
+bool MeasurementManager::SetPropagator(PropSetup* ps)
+{
+   #ifdef DEBUG_LIGHTTIME
+      MessageInterface::ShowMessage("Setting the propagator in the measurement "
+            "manager to %p\n", ps);
+   #endif
+   thePropagator = ps;
+   return (thePropagator != NULL);
+}
+
+
+//------------------------------------------------------------------------------
+// bool Initialize()
+//------------------------------------------------------------------------------
+/**
+ * Verifies that the measurement models are ready to calculate measuremetns,
+ * and builds internal data structures needed to manage these calculations.
+ *
+ * @return true is ready to go, false if not
+ */
+//------------------------------------------------------------------------------
+bool MeasurementManager::Initialize()
+{
+   #ifdef DEBUG_FLOW
+      MessageInterface::ShowMessage(
+         "Entered MeasurementManager::Initialize() method\n");
+   #endif
+
+   #ifdef DEBUG_INITIALIZE
+      MessageInterface::ShowMessage(
+            "Entered MeasurementManager::Initialize()\n");
+   #endif
+
+   bool retval = true;
+
+   measurements.clear();
+   for (UnsignedInt i = 0; i < models.size(); ++i)
+   {
+      if (models[i]->Initialize() == false)
+         return false;
+      MeasurementData md;
+      measurements.push_back(md);
+   }
+   
+   for (UnsignedInt i = 0; i < trackingSets.size(); ++i)
+   {
+      // For each tracking set, It needs to do the following steps to process
+
+      // Step 1: Initialize trackingSets[i]
+      if (trackingSets[i]->Initialize() == false)
+         return false;
+
+      // Step 2: Load data adapters from tracking file sets to measurement manager
+      std::vector<TrackingDataAdapter*> *setAdapters =
+            trackingSets[i]->GetAdapters();
+      StringArray names;
+      for (UnsignedInt j = 0; j < setAdapters->size(); ++j)
+      {
+         AddMeasurement((*setAdapters)[j]);
+         MeasurementData md;
+         measurements.push_back(md);
+         names.push_back((*setAdapters)[j]->GetName());
+
+         // Set retval?
+      }
+      adapterFromTFSMap[trackingSets[i]] = names;
+
+      // Step 3: Set stream objects and data filters for all observation data files in trackingSet[i]
+      // 3.1. Create DataFile object for each file name
+      StringArray filenames = trackingSets[i]->GetStringArrayParameter("FileName");
+      for (UnsignedInt k = 0; k < filenames.size(); ++k)
+      {
+         // 3.1.1 Create DataFile object
+         DataFile *newStream = new DataFile(filenames[k]);
+         newStream->SetStringParameter("Filename", filenames[k]);
+
+         // 3.1.2 Create and set a data stream associated with the DataFile object
+         GmatObType *got = new GmatObType();                      // ??? what happen for GMAT_OD and GMAT_ODDoppler???   // In new design, GMATInteral data file contains data records with different measurement type
+         newStream->SetStream(got);
+         #ifdef DEBUG_INITIALIZATION
+            MessageInterface::ShowMessage("   Adding %s DataFile %s <%p>\n",
+                  (newStream->IsInitialized() ? "initialized" :
+                  "not initialized"), newStream->GetName().c_str(), newStream);
+         #endif
+
+         SetStreamObject(newStream);
+
+         // Associate the adapters with the stream
+         for (UnsignedInt j = 0; j < setAdapters->size(); ++j)
+         {
+            #ifdef DEBUG_INITIALIZATION
+               MessageInterface::ShowMessage("Associating %d with %s\n",
+                     (*setAdapters)[j]->GetModelID(),
+                     newStream->GetName().c_str());
+            #endif
+            idToStreamMap[(*setAdapters)[j]->GetModelID()] = newStream;
+         }// for j loop
+         
+         if (inSimulationMode)
+         {
+            if (newStream->OpenStream(inSimulationMode) == false)
+               throw MeasurementException("The stream " + filenames[k] + 
+                     " failed to open in simulation mode");
+         }
+      }// for k loop
+
+      // 3.2. Set data filters to data file (only set data filters in estimation mode)
+      if (!inSimulationMode)
+         SetStatisticsDataFiltersToDataFiles(i);
+
+      // Step 4: Set stream objects for all ramped tables in trackingSet[i] 
+      StringArray rampedTablenames = trackingSets[i]->GetStringArrayParameter("RampTable");
+      for (UnsignedInt k1 = 0; k1 < rampedTablenames.size(); ++k1)
+      {
+//         std::stringstream fn;
+//         fn << trackingSets[i]->GetName() << "RampTable" << k1;
+//         DataFile *newStream = new DataFile(fn.str());
+         DataFile *newStream = new DataFile(rampedTablenames[k1]);
+         newStream->SetStringParameter("Filename", rampedTablenames[k1]);
+
+#ifdef DEBUG_RAMP_TABLE
+         MessageInterface::ShowMessage("MeasurementManager::Initialize():  Ramp table name = %s\n", rampedTablenames[k1].c_str());
+#endif
+         RampTableType *rpt = new RampTableType();
+         newStream->SetStream(rpt);
+         newStream->SetStringParameter("Format", "GMAT_RampTable");
+
+         #ifdef DEBUG_RAMP_TABLE
+            MessageInterface::ShowMessage("   Adding %s DataFile %s <%p>\n",
+                  (newStream->IsInitialized() ? "initialized" :
+                  "not initialized"), newStream->GetName().c_str(), newStream);
+         #endif
+
+         SetRampTableDataStreamObject(newStream);
+
+         // Associate the adapters with the stream
+         for (UnsignedInt j = 0; j < setAdapters->size(); ++j)
+         {
+            #ifdef DEBUG_INITIALIZATION
+               MessageInterface::ShowMessage("Associating %d with %s\n",
+                     (*setAdapters)[j]->GetModelID(),
+                     newStream->GetName().c_str());
+            #endif
+            idToRampTableStreamMap[(*setAdapters)[j]->GetModelID()] = newStream;
+         }// for j loop
+
+         if (inSimulationMode)
+         {
+            if (newStream->OpenStream(inSimulationMode) == false)
+               throw MeasurementException("The stream " + rampedTablenames[k1] + 
+                     " failed to open in simulation mode");
+         }
+      }// for k1 loop
+
+   }// for i loop
+
+   // 5. Initialize all data file objects 
+   for (UnsignedInt i = 0; i < streamList.size(); ++i)
+   {
+      if (streamList[i]->IsInitialized() == false)
+         streamList[i]->Initialize();
+   }
+
+///// TBD: Do we want something more generic here?
+   // 6. Initialize all ramp table data objects
+   for (UnsignedInt i = 0; i < rampTableDataStreamList.size(); ++i)
+   {
+      if (rampTableDataStreamList[i]->IsInitialized() == false)
+         rampTableDataStreamList[i]->Initialize();
+   }
+
+
+   #ifdef DEBUG_INITIALIZE
+      MessageInterface::ShowMessage(
+            "Exit MeasurementManager::Initialize()\n");
+   #endif
+#ifdef DEBUG_FLOW
+   MessageInterface::ShowMessage(
+         "Exit MeasurementManager::Initialize() method\n");
+#endif
+
+   retval = true;
+   return retval;
+}
+
+
+// made changes by TUAN NGUYEN
+//-----------------------------------------------------------------------------------
+// bool SetStatisticsDataFiltersToDataFiles(Integer option)
+//-----------------------------------------------------------------------------------
+/** This function is used to set statistics data filters to approriated data file
+* as specified in tracking file set objects.
+*
+* @param i      TrackingFileSet index
+*
+*/
+//-----------------------------------------------------------------------------------
+bool MeasurementManager::SetStatisticsDataFiltersToDataFiles(UnsignedInt i)
+{
+      // 1. Get tracking configs in ID from TrackingFileSet trackingSet[i]
+      StringArray tkconfigs;
+      std::stringstream ss;
+      std::vector<TrackingDataAdapter*>* adapters = trackingSets[i]->GetAdapters();
+      for (UnsignedInt k = 0; k < adapters->size(); ++k)
+      {
+         MeasureModel* model = adapters->at(k)->GetMeasurementModel();
+         std::vector<ObjectArray*> objArrList = model->GetParticipantObjectLists();
+         for (UnsignedInt k1 = 0; k1 < objArrList.size(); ++k1)
+         {
+            ss.str("");
+            ss << "{{";
+            for (UnsignedInt k2 = 0; k2 < objArrList[k1]->size(); ++k2)
+            {
+               ss << objArrList[k1]->at(k2)->GetStringParameter("Id");
+               if (k2 < objArrList[k1]->size()-1)
+                  ss << ",";
+            }
+            ss << "}" << adapters->at(k)->GetStringParameter("MeasurementType") << "}";
+            tkconfigs.push_back(ss.str());
+            //MessageInterface::ShowMessage("tkconfig: <%s>\n", ss.str().c_str());
+         }
+      }
+
+      // 2. Get all data filters defined in tracking file set object trackingSet[i]
+      ObjectArray dataFilterObjects = trackingSets[i]->GetRefObjectArray(Gmat::DATA_FILTER);
+      #ifdef DEBUG_INITIALIZATION
+         MessageInterface::ShowMessage(" &&&&   There are %d data filter objects defined in %s.\n", dataFilterObjects.size(), trackingSets[i]->GetName().c_str());
+         for(UnsignedInt j = 0; j < dataFilterObjects.size(); ++j)
+            MessageInterface::ShowMessage("filter %d: <%s>\n", j, dataFilterObjects[j]->GetName().c_str());
+      #endif
+
+      // 3. Set tracking configs to statistics data filters in order to filter data based on them
+      for (UnsignedInt k = 0; k < dataFilterObjects.size(); ++k)
+      {
+         // set tracking configs to statistics accept filter
+         if (dataFilterObjects[k]->IsOfType("StatisticsAcceptFilter"))
+            ((StatisticAcceptFilter*)dataFilterObjects[k])->SetTrackingConfigs(tkconfigs);
+
+         // set tracking configs to statistics reject filter                                     // made changes by TUAN NGUYEN
+         if (dataFilterObjects[k]->IsOfType("StatisticsRejectFilter"))                           // made changes by TUAN NGUYEN
+            ((StatisticRejectFilter*)dataFilterObjects[k])->SetTrackingConfigs(tkconfigs);       // made changes by TUAN NGUYEN
+      }
+
+      // 4. Get list of all file names defined in trackingSet[i]
+      StringArray filenames = trackingSets[i]->GetStringArrayParameter("FileName");
+      #ifdef DEBUG_INITIALIZATION
+         MessageInterface::ShowMessage(" &&&&   There are %d filenames defined in %s.\n", filenames.size(), trackingSets[i]->GetName().c_str());
+         for(UnsignedInt j = 0; j < filenames.size(); ++j)
+            MessageInterface::ShowMessage("file %d: <%s>\n", j, filenames[j].c_str());
+      #endif
+      
+      // 5. Set data filters to the DataFile objects
+      for (UnsignedInt j = 0; j < filenames.size(); ++j)
+      {
+         std::string fileName = filenames[j];
+         // 5.1. Specify DataFile object having filename[j]
+         DataFile* fileObj = NULL;
+         for (UnsignedInt k = 0; k < streamList.size(); ++k)
+         {
+            if (streamList[k]->GetName() == fileName)
+            {
+               fileObj = streamList[k];
+               break;
+            }
+         }
+         if (fileObj == NULL)
+            throw MeasurementException("Error: DataFile object with name '" + filenames[j] + "' was not set in MeasurementManager.\n");
+         
+         // 5.2. Set data filters of type "Statistics" filter to DataFile object
+         for (UnsignedInt k = 0; k < dataFilterObjects.size(); ++k)
+         {
+            GmatBase*  datafilter = dataFilterObjects[k];
+            StringArray nameList = datafilter->GetStringArrayParameter("FileNames");
+
+            bool setfilter = false;
+
+            if (datafilter->IsOfType("StatisticsAcceptFilter"))
+            {
+               // For StatisticsAcceptFilter, the filter is applied to data files which are specified in StatisticAcceptFilter.FileNames.
+               // Special case: if StatisticsAcceptFilter.Filenames is an empty list, the filter is applied for all data files 
+               if (nameList.size() == 0)
+                  setfilter = true;                    // when no data file is set to StatisticsAcceptFilter.FileNames, statistics accept filter is used for all data file
+               else
+               {
+                  if ((find(nameList.begin(), nameList.end(), "From_AddTrackingConfig") != nameList.end())||
+                          (find(nameList.begin(), nameList.end(), "All") != nameList.end()))
+                        setfilter = true;
+                  else
+                  {
+                     for (UnsignedInt q = 0; q < nameList.size(); ++q)
+                     {
+                        if (GmatStringUtil::ToUpper(nameList[q]) == GmatStringUtil::ToUpper(fileName))
+                        {
+                           setfilter = true;
+                           break;
+                        }
+                     }
+                  }
+               }
+            }
+            else if (datafilter->IsOfType("StatisticsRejectFilter"))
+            {
+               // For StatisticsRejectFilter, the filter is applied to data files which are specified in StatisticRejectFilter.FileNames.
+               // Special case: if StatisticsRejectFilter.Filenames is an empty list, the filter is not applied for any data files 
+               if (nameList.size() == 0)
+               {
+                  setfilter = false;                      // when no data file is set to TrackingFileSet.FileName, statistics reject filter is not used for any data file
+                  
+               }
+               else
+               {
+                  if (find(nameList.begin(), nameList.end(), "All") != nameList.end())
+                     setfilter = true;
+                  else
+                  {
+                     for (UnsignedInt q = 0; q < nameList.size(); ++q)
+                     {
+                        if (GmatStringUtil::ToUpper(nameList[q]) == GmatStringUtil::ToUpper(fileName))
+                        {
+                           setfilter = true;
+                           break;
+                        }
+                     }
+                  }
+               }
+            }
+
+            if (setfilter)
+            {
+               #ifdef DEBUG_INITIALIZATION
+                  MessageInterface::ShowMessage(" &&&&   Set data filter <%s,%p> to data file <%s,%p>.\n", datafilter->GetName().c_str(), datafilter, fileObj->GetName().c_str(), fileObj);
+               #endif
+               fileObj->SetDataFilter((DataFilter*)datafilter);
+            }
+            
+         }// for k loop
+      }// for j loop
+
+   return true;
+}
+
+
+
+//------------------------------------------------------------------------------
+// bool PrepareForProcessing(bool simulating, PropSetup *propagator)
+//------------------------------------------------------------------------------
+/**
+ * This method sets up measurement models for use in simulation or estimation
+ *
+ * @param simulating Flag to tell the MM that the system is only simulating, so
+ *                   derivative calculations are not necessary.
+ *
+ * @return true unless the stream could not be opened to receive simulated data;
+ *         in that case, returns false.
+ */
+//------------------------------------------------------------------------------
+bool MeasurementManager::PrepareForProcessing(bool simulating)
+{
+   #ifdef DEBUG_FLOW
+      MessageInterface::ShowMessage(
+         "Entered MeasurementManager::PrepareForProcessing() method\n");
+      MessageInterface::ShowMessage(
+            "Working with %d streams\n", streamList.size());
+   #endif
+
+   #ifdef DEBUG_INITIALIZATION
+      MessageInterface::ShowMessage(
+         "Entered MeasurementManager::PrepareForProcessing(%s)\n",
+         (simulating ? "true" : "false"));
+   #endif
+   
+   // Verify no pair of streams having the same file name but different data format:
+   for (UnsignedInt i = 0; i < streamList.size(); ++i)
+   {
+      std::string fname      = streamList[i]->GetStringParameter("Filename");
+      std::string dataformat = streamList[i]->GetStringParameter("Format");
+      for(UnsignedInt j = 0; j < streamList.size(); ++j)
+      {
+         if (i == j)
+            continue;
+         if ((fname == streamList[j]->GetStringParameter("Filename"))&&(dataformat != streamList[j]->GetStringParameter("Format")))
+            throw MeasurementException("Error: DataFile objects '"+ streamList[i]->GetName() +"' and '" + streamList[j]->GetName() + "' have the same file name but different data format\n");
+      }
+
+      for(UnsignedInt j = 0; j < rampTableDataStreamList.size(); ++j)
+      {
+         if ((fname == rampTableDataStreamList[j]->GetStringParameter("Filename"))&&(dataformat != rampTableDataStreamList[j]->GetStringParameter("Format")))
+            throw MeasurementException("Error: DataFile objects '"+ streamList[i]->GetName() +"' and '" + rampTableDataStreamList[j]->GetName() + "' have the same file name but different data format\n");
+      }
+   }
+   
+   /// @todo: Set the propagators based on the spacecraft in each adapter.  This
+   ///        piece is not yet part of the GMAT implementation, but when ready,
+   ///        needs to be addressed here.
+   // Pass the propagator to the tracking data adapters
+   for (UnsignedInt i = 0; i < adapters.size(); ++i)
+      adapters[i]->SetPropagator(thePropagator);
+   
+   // Open all streams in streamList
+   bool retval = true;
+   for (UnsignedInt i = 0; i < streamList.size(); ++i)
+   {
+      #ifdef DEBUG_INITIALIZATION
+         MessageInterface::ShowMessage("Opening the data stream to file %s\n",
+               streamList[i]->GetName().c_str());
+      #endif
+
+      #ifdef USE_DATAFILE_PLUGINS
+         std::string writeMode = (simulating ? "w" : "r");
+         streamList[i]->SetStringParameter(
+               streamList[i]->GetParameterID("ReadWriteMode"), writeMode);
+
+         if (streamList[i]->OpenFile() == false)
+            retval = false;
+      #else
+         if (streamList[i]->OpenStream(simulating) == false)
+         {
+            MessageInterface::ShowMessage("Open failed\n");
+            retval = false;
+         }
+      #endif
+   }
+   
+///// TBD: Do we want something more generic here?
+   for (UnsignedInt i = 0; i < rampTableDataStreamList.size(); ++i)
+   {
+      #ifdef USE_DATAFILE_PLUGINS
+         std::string writeMode = (simulating ? "w" : "r");
+         rampTableDataStreamList[i]->SetStringParameter(
+               rampTableDataStreamList[i]->GetParameterID("ReadWriteMode"), writeMode);
+
+         if (rampTableDataStreamList[i]->OpenFile() == false)
+            retval = false;
+      #else
+         if (rampTableDataStreamList[i]->OpenStream(simulating) == false)
+            retval = false;
+      #endif
+   }
+   
+   inSimulationMode = simulating;
+
+   #ifdef DEBUG_FLOW
+      MessageInterface::ShowMessage(
+         "Exit MeasurementManager::PrepareForProcessing() method: retval = %s\n", (retval?"true":"false"));
+   #endif
+
+   return retval;
+}
+
+
+//------------------------------------------------------------------------------
+// bool MeasurementManager::ProcessingComplete()
+//------------------------------------------------------------------------------
+/**
+ * Closes the measurement streams when processing is finished
+ *
+ * @return true if the streams closed, false if any fail to close
+ */
+//------------------------------------------------------------------------------
+bool MeasurementManager::ProcessingComplete()
+{
+   #ifdef DEBUG_FLOW
+   MessageInterface::ShowMessage(
+         "Entered MeasurementManager::ProcessingComplete() method\n");
+   #endif
+
+   bool retval = true;
+
+   for (UnsignedInt i = 0; i < streamList.size(); ++i)
+   {
+      #ifdef USE_DATAFILE_PLUGINS
+         if (streamList[i]->CloseFile() == false)
+            retval = false;
+      #else
+         if (streamList[i]->CloseStream() == false)
+            retval = false;
+      #endif
+   }
+
+///// TBD: Do we want something more generic here?
+   for (UnsignedInt i = 0; i < rampTableDataStreamList.size(); ++i)
+   {
+      #ifdef USE_DATAFILE_PLUGINS
+         if (rampTableDataStreamList[i]->CloseFile() == false)
+            retval = false;
+      #else
+         if (rampTableDataStreamList[i]->CloseStream() == false)
+            retval = false;
+      #endif
+   }
+
+   #ifdef DEBUG_FLOW
+      MessageInterface::ShowMessage(
+         "Exit MeasurementManager::ProcessingComplete() method\n");
+   #endif
+   return retval;
+}
+
+
+//------------------------------------------------------------------------------
+// bool Finalize()
+//------------------------------------------------------------------------------
+/**
+ * This method performs the final clean-up for a MeasurementManager prior to
+ * deletion
+ *
+ * @return true if the object was cleaned up, false is a problem was encountered
+ */
+//------------------------------------------------------------------------------
+bool MeasurementManager::Finalize()
+{
+   #ifdef DEBUG_FLOW
+      MessageInterface::ShowMessage(
+         "Entered MeasurementManager::Finalize() method\n");
+   #endif
+
+   bool retval = true;
+   return retval;
+}
+
+
+//------------------------------------------------------------------------------
+// Integer Calculate(const Integer measurementToCalc, bool withEvents)
+//------------------------------------------------------------------------------
+/**
+ * Calculate the selected measurement for the current state
+ *
+ * @param measurementToCalc The ID of the measurement that gets calculated.  If
+ *                          the ID is -1, all measurements are attempted
+ * @param withEvents Flag used to perform calculation with event data
+ *
+ * @return The number of measurements that were calculated
+ */
+//------------------------------------------------------------------------------
+Integer MeasurementManager::Calculate(const Integer measurementToCalc,
+      bool withEvents)
+{
+   #ifdef DEBUG_FLOW
+      MessageInterface::ShowMessage(
+            "Entered MeasurementManager::Calculate(%d, %s) method\n",
+            measurementToCalc, (withEvents?"true":"false"));
+   #endif
+
+   Integer successCount = 0;
+   eventCount = 0;
+
+   if (measurementToCalc == -1)
+   {
+      for (UnsignedInt j = 0; j < models.size(); ++j)
+      {
+         // Specify ramp table associated with measurement model models[j]:
+         // Note: Only one ramp table is used for a measurement model
+///// TBD: Do we want something more generic here?
+         StringArray sr = models[j]->GetStringArrayParameter("RampTables");
+         std::vector<RampTableData>* rt = NULL;
+         if (sr.size() > 0)
+            rt = &(rampTables[sr[0]]);
+
+         // Specify current observation data. If no observation data used, it passes a NULL pointer. 
+         ObservationData* od = NULL;
+         if (!observations.empty())
+            od = &(*currentObs);
+
+         measurements[j] = models[j]->CalculateMeasurement(withEvents, od, rt);
+
+         if (measurements[j].isFeasible)
+         {
+            ++successCount;
+            eventCount += measurements[j].eventCount;
+         }
+      }
+
+      for (UnsignedInt j = 0; j < adapters.size(); ++j)
+      {
+         // Specify ramp table associated with measurement model models[j]:
+         // Note: Only one ramp table is used for a measurement model
+///// TBD: Do we want something more generic here?
+         //StringArray sr = models[j]->GetStringArrayParameter("RampTables");
+         StringArray sr = adapters[j]->GetStringArrayParameter("RampTables");
+         std::vector<RampTableData>* rt = NULL;
+         if (sr.size() > 0)
+            rt = &(rampTables[sr[0]]);
+
+         // Specify current observation data. If no observation data used, it
+         // passes a NULL pointer.
+         ObservationData* od = NULL;
+         if (!observations.empty())
+            od = &(*currentObs);
+
+         measurements[j] = adapters[j]->CalculateMeasurement(withEvents, od, rt);
+         MessageInterface::ShowMessage("Calculating adapter based measurement...");
+
+         if (measurements[j].isFeasible)
+         {
+            MessageInterface::ShowMessage("Calculated feasible measurement\n");
+            ++successCount;
+            eventCount += measurements[j].eventCount;
+         }
+         else
+            MessageInterface::ShowMessage("NOT feasible\n");
+
+      }
+   }
+   else
+   {
+      if ((measurementToCalc < (Integer)models.size()) && measurementToCalc >= 0)
+      {
+///// TBD: Do we want something more generic here?
+         // Specify ramp table associated with measurement model models[j]:
+         // Note: Only one ramp table is used for a measurement model
+         StringArray sr = models[measurementToCalc]->GetStringArrayParameter("RampTables");
+         std::vector<RampTableData>* rt = NULL;
+         if (sr.size() > 0)
+            rt = &(rampTables[sr[0]]);
+
+         // Specify current observation data. If no observation data used, it passes a NULL pointer. 
+         ObservationData* od = NULL;
+         if (!observations.empty())
+            od = &(*currentObs);
+
+         measurements[measurementToCalc] = 
+            models[measurementToCalc]->CalculateMeasurement(withEvents, od, rt);
+         
+         if (measurements[measurementToCalc].isFeasible)
+         {
+            successCount = 1;
+            eventCount = measurements[measurementToCalc].eventCount;
+         }
+      }
+
+      if ((measurementToCalc < (Integer)adapters.size()) && (measurementToCalc >= 0))
+      {
+///// TBD: Do we want something more generic here?
+         // Specify ramp table associated with tracking data adapter adapters[j]:
+         // Note: Only one ramp table is used for a tracking data adapter
+         // StringArray sr = models[measurementToCalc]->GetStringArrayParameter("RampTables");
+         StringArray sr = adapters[measurementToCalc]->GetStringArrayParameter("RampTables");
+         std::vector<RampTableData>* rt = NULL;
+         if (sr.size() > 0)
+            rt = &(rampTables[sr[0]]);
+
+         // Specify current observation data. If no observation data used, it passes a NULL pointer.
+         ObservationData* od = NULL;
+         if (!observations.empty())
+            od = &(*currentObs);
+
+         #ifdef DEBUG_CALCULATE
+            MessageInterface::ShowMessage("****** adapters[%d]name = '%s'\n",
+                  measurementToCalc,
+                  adapters[measurementToCalc]->GetName().c_str());
+            MessageInterface::ShowMessage("****** observations.size() = %d\n", observations.size());
+            if (od == NULL)
+               MessageInterface::ShowMessage("****** Observation data is not used in calculation\n");
+            else
+               MessageInterface::ShowMessage("****** currentObs: epoch = %.12lf, participants: %s  %s,  meas value = %.12lf\n", currentObs->epoch, currentObs->participantIDs[0].c_str(), currentObs->participantIDs[1].c_str(), currentObs->value[0]);
+         #endif
+         
+         measurements[measurementToCalc] =
+            adapters[measurementToCalc]->CalculateMeasurement(withEvents, od, rt);
+         
+         #ifdef DEBUG_CALCULATE
+            MessageInterface::ShowMessage("****** measurements[%d] = <%p>,   "
+                  ".epoch = %.12lf,   .participants: %s  %s,   "
+                  ".value[0] = %.12le\n", measurementToCalc,
+                  &measurements[measurementToCalc],
+                  measurements[measurementToCalc].epoch,
+                  measurements[measurementToCalc].participantIDs[0].c_str(),
+                  measurements[measurementToCalc].participantIDs[1].c_str(),
+                  measurements[measurementToCalc].value[0]);
+         #endif
+
+         if (measurements[measurementToCalc].isFeasible)
+         {
+            successCount = 1;
+            eventCount = measurements[measurementToCalc].eventCount;
+         }
+      }
+   }
+
+   #ifdef DEBUG_FLOW
+      MessageInterface::ShowMessage(
+            "   Found %d events to process\n", eventCount);
+      MessageInterface::ShowMessage(
+            "Exit MeasurementManager::Calculate(%d, %s) method\n",
+            measurementToCalc, (withEvents?"true":"false"));
+   #endif
+
+   return successCount;
+}
+
+//------------------------------------------------------------------------------
+// MeasurementData* GetMeasurement(const Integer measurementToGet)
+//------------------------------------------------------------------------------
+/**
+ * Retrieves a calculated measurement
+ *
+ * @param measurementToGet ID of the desired measurement
+ *
+ * @return Pointer to the measurement, or NULL if the measuremetn was not
+ *         available
+ */
+//------------------------------------------------------------------------------
+const MeasurementData* MeasurementManager::GetMeasurement(
+         const Integer measurementToGet)
+{
+   #ifdef DEBUG_FLOW
+      MessageInterface::ShowMessage(
+         "Entered MeasurementManager::GetMeasurement(measurentToGet = %d) method\n", measurementToGet);
+   #endif
+
+   MeasurementData *theMeasurement = NULL;
+   if ( (measurementToGet >= 0) &&
+        (measurementToGet < (Integer)measurements.size()))
+      theMeasurement = &measurements[measurementToGet];
+
+   #ifdef DEBUG_FLOW
+      MessageInterface::ShowMessage(
+         "Exit MeasurementManager::GetMeasurement() method\n");
+   #endif
+
+   return theMeasurement;
+}
+
+
+//------------------------------------------------------------------------------
+// MeasurementModel* GetMeasurementObject(const Integer measurementToGet)
+//------------------------------------------------------------------------------
+/**
+ * Accessor for specific measurement model objects
+ *
+ * @param measurementToGet Index to the requested measurement model
+ *
+ * @return The model
+ */
+//------------------------------------------------------------------------------
+MeasurementModelBase* MeasurementManager::GetMeasurementObject(
+      const Integer measurementToGet)
+{
+   MeasurementModelBase *retval = NULL;
+
+   if ((measurementToGet >= 0) && (measurementToGet < (Integer)models.size()))
+      retval = models[measurementToGet];
+   else if ((measurementToGet >= 0) && (measurementToGet < (Integer)adapters.size()))
+      retval = adapters[measurementToGet];
+
+
+   return retval;
+}
+
+
+//-----------------------------------------------------------------------------
+// Integer GetEventCount(const Integer forMeasurement)
+//-----------------------------------------------------------------------------
+/**
+ * Returns the number of events associated with a specific measurement
+ *
+ * @param forMeasurement The index of the measurement
+ *
+ * @return The number of associated events
+ */
+//-----------------------------------------------------------------------------
+Integer MeasurementManager::GetEventCount(const Integer forMeasurement)
+{
+   #ifdef DEBUG_EVENTS
+      MessageInterface::ShowMessage("MeasurementManager::GetEventCount(%d) "
+            "called", forMeasurement);
+   #endif
+   Integer retval = 0;
+
+   if (forMeasurement == -1)
+      retval = eventCount;
+   else if ((forMeasurement >= 0) &&
+            (forMeasurement < (Integer)measurements.size()))
+      retval = measurements[forMeasurement].eventCount;
+
+   #ifdef DEBUG_EVENTS
+      MessageInterface::ShowMessage("; Event count is %d\n", retval);
+   #endif
+
+   return retval;
+}
+
+
+//------------------------------------------------------------------------------
+// bool WriteMeasurement(const Integer measurementToWrite)
+//------------------------------------------------------------------------------
+/**
+ * Sends the selected measurement to a MeasurementStream
+ *
+ * @param measurementToWrite ID of the calculated measurement that is to be
+ *                           written
+ *
+ * @return true if the measurement was sent to a MeasurementStream; false if
+ *         not (either because the stream was not available or because the
+ *         measurement is not possible)
+ */
+//------------------------------------------------------------------------------
+bool MeasurementManager::WriteMeasurement(const Integer measurementToWrite)
+{
+   #ifdef DEBUG_FLOW
+      MessageInterface::ShowMessage(
+            "Entered MeasurementManager::WriteMeasurement() method\n");
+   #endif
+
+   bool wasWritten = false;
+
+   return wasWritten;
+}
+
+
+
+//-----------------------------------------------------------------------------
+// UsignedInt LoadObservations()
+//-----------------------------------------------------------------------------
+/**
+ * Opens the observation data sources and reads in all available observations.
+ *
+ * return   number of observation data
+ *
+ * @todo Once multiple observations sources are in use, this method will need to
+ * sort the observations into time order.
+ */
+//-----------------------------------------------------------------------------
+UnsignedInt MeasurementManager::LoadObservations()
+{
+   #ifdef DEBUG_LOAD_OBSERVATIONS
+      MessageInterface::ShowMessage(
+         "Entered MeasurementManager::LoadObservations() method\n");
+   #endif
+
+   #ifdef USE_DATAFILE_PLUGINS
+      DataFileAdapter dfa;
+   #endif
+
+   // Open all streams in streamList                                                                // made changes by TUAN NGUYEN
+   for (UnsignedInt i = 0; i < streamList.size(); ++i)                                              // made changes by TUAN NGUYEN
+   {                                                                                                // made changes by TUAN NGUYEN
+      #ifdef DEBUG_LOAD_OBSERVATIONS                                                                // made changes by TUAN NGUYEN
+         MessageInterface::ShowMessage("Opening the data stream to file %s\n",                      // made changes by TUAN NGUYEN
+               streamList[i]->GetName().c_str());                                                   // made changes by TUAN NGUYEN
+      #endif                                                                                        // made changes by TUAN NGUYEN
+
+      #ifdef USE_DATAFILE_PLUGINS                                                                   // made changes by TUAN NGUYEN
+         std::string writeMode = (simulating ? "w" : "r");                                          // made changes by TUAN NGUYEN
+         streamList[i]->SetStringParameter(                                                         // made changes by TUAN NGUYEN
+               streamList[i]->GetParameterID("ReadWriteMode"), writeMode);                          // made changes by TUAN NGUYEN
+
+         if (streamList[i]->OpenFile() == false)                                                    // made changes by TUAN NGUYEN
+            retval = false;                                                                         // made changes by TUAN NGUYEN
+      #else                                                                                         // made changes by TUAN NGUYEN
+         if (streamList[i]->OpenStream(false) == false)                                             // made changes by TUAN NGUYEN
+            throw MeasurementException("Error: Cannot open file '" + streamList[i]->GetName() + "'.\n");  // made changes by TUAN NGUYEN
+      #endif                                                                                        // made changes by TUAN NGUYEN
+   }                                                                                                // made changes by TUAN NGUYEN
+   
+   // Initialize trackingConfigsMap                                                                 // made changes by TUAN NGUYEN
+   for (UnsignedInt i = 0; i < streamList.size(); ++i)                                              // made changes by TUAN NGUYEN
+   {                                                                                                // made changes by TUAN NGUYEN
+      StringArray sa;                                                                               // made changes by TUAN NGUYEN
+      trackingConfigsMap[i] = sa;                                                                   // made changes by TUAN NGUYEN
+   }                                                                                                // made changes by TUAN NGUYEN
+
+
+   //UnsignedInt filter1Num, filter2Num, filter3Num, filter4Num, filter5Num, filter6Num, filter7Num, filter8Num, filter9Num;
+   //filter1Num = filter2Num = filter3Num = filter4Num = filter5Num = filter6Num = filter7Num = filter8Num = filter9Num = 0;
+   std::map<std::string, Integer> totalCount;
+   totalCount["Invalid measurement value"]        = 0;
+   totalCount["Record duplication or time order"] = 0;
+   totalCount["Old Syntax's Trackers selection"]  = 0;
+   totalCount["Old Syntax's Data thinning"]       = 0;
+   totalCount["Old Syntax's Time span"]           = 0;
+
+   observations.clear();
+
+   std::vector<UnsignedInt> numRec;
+   std::vector<UnsignedInt> count;
+   std::vector<ObservationData*> dataBuffer;
+   ObservationData* odPointer;
+   
+   for (UnsignedInt i = 0; i < streamList.size(); ++i)
+   {
+      odPointer = streamList[i]->ReadObservation();
+      dataBuffer.push_back(odPointer);
+
+      if (odPointer == NULL)
+         numRec.push_back(0);
+      else
+         numRec.push_back(1);
+
+      count.push_back(0);
+   }
+
+   ObservationData od;
+   while (true)
+   {
+      // 1. get a data record in data buffer with smallest value of epoch
+      UnsignedInt minIndex = dataBuffer.size();     // point to the outside of data buffer
+      for (UnsignedInt i = 0; i < dataBuffer.size(); ++i)
+      {
+         if (dataBuffer[i] == NULL)
+            continue;
+
+         if (minIndex == dataBuffer.size())
+            minIndex = i;
+         else
+         {
+            if (dataBuffer[i]->epoch < dataBuffer[minIndex]->epoch)
+               minIndex = i;
+         }
+      }
+
+      // 2. if dada buffer contains all NULL data record (that means all streams at EOF), then exit while loop
+      if (minIndex == dataBuffer.size())
+         break;
+
+      // 3. Filter the data record do it for all filters
+      Integer rejectedReason = 0;
+      ObservationData* obsData = dataBuffer[minIndex];
+      // Note that: this observation data is belong to data file: streamList[minIndex]. Therefor, it needs to use filters defined in that data file object
+      ObservationData* selectedData = streamList[minIndex]->FilteringData(obsData, rejectedReason);
+
+      // 4. if it passes all filters then add it to observations
+      if (selectedData != NULL)
+      {
+         od = *selectedData;
+         observations.push_back(od);
+         count[minIndex] = count[minIndex] + 1;
+
+         //@todo: generate tracking config here
+         std::stringstream ss;
+         ss << "{";
+         for (UnsignedInt i = 0; i < od.participantIDs.size(); ++i)
+         {
+            if (i != 0)
+               ss << ",";
+            ss << od.participantIDs[i];
+         }
+         ss << "}," << od.typeName;
+
+         if (trackingConfigsMap[minIndex].empty())
+            trackingConfigsMap[minIndex].push_back(ss.str());
+         else if (find(trackingConfigsMap[minIndex].begin(), trackingConfigsMap[minIndex].end(), ss.str()) == trackingConfigsMap[minIndex].end())
+            trackingConfigsMap[minIndex].push_back(ss.str());
+      }
+
+      // 5. count throw recods based on rejectedReason
+      switch (rejectedReason)
+      {
+         case 1:
+            //++filter1Num; 
+            ++totalCount["Old Syntax's Data thinning"];
+            break;
+         case 2:
+            //++filter2Num; 
+            ++totalCount["Old Syntax's Time span"];
+            break;
+         case 3:
+            //++filter3Num;
+            ++totalCount["Invalid measurement value"];
+            break;
+         case 4:
+            //++filter4Num;
+            ++totalCount["Record duplication or time order"];
+            break;
+         case 5:
+            //++filter5Num;
+            totalCount["Old Syntax's Trackers selection"];
+            break;
+
+         //case 6:
+         //   ++filter6Num; 
+         //   break;
+         //case 7:
+         //   ++filter7Num; 
+         //   break;
+         //case 8:
+         //   ++filter8Num; 
+         //   break;
+         //case 9:
+         //   ++filter9Num; 
+         //   break;
+         default:
+            {
+               if (rejectedReason >=6)
+               { 
+                  Integer filterIndex = rejectedReason - 6;
+                  std::vector<DataFilter*>& filters = streamList[minIndex]->GetFilterList();                  
+                  //MessageInterface::ShowMessage("filterIndex = %d    filters.size() = %d\n", filterIndex, filters.size());
+                  if (filterIndex < filters.size())
+                  {
+                     std::string filterName = "";
+                     if (filters[filterIndex]->IsOfType("StatisticsAcceptFilter"))
+                        filterName += "All Statistics Accept Filter";
+                     else if  (filters[filterIndex]->IsOfType("StatisticsRejectFilter"))
+                     {
+                        filterName += "StatisticsRejectFilter ";
+                        filterName += filters[filterIndex]->GetName();
+                     }
+                     ++totalCount[filterName];
+                  }
+               }
+            }
+      }
+
+      // 6. Read data record from streamList[minIndex] to fill data buffer if the stream is not EOF
+      if (dataBuffer[minIndex] != NULL)
+      {
+         dataBuffer[minIndex] = streamList[minIndex]->ReadObservation();
+         if (dataBuffer[minIndex] != NULL)
+            numRec[minIndex] = numRec[minIndex] + 1;        // count up number of read records if it really has one record read from file
+      }
+
+   }
+
+   // 7. Display all statistic of data records
+   MessageInterface::ShowMessage("Number of thown records due to:\n");
+   //MessageInterface::ShowMessage("      .Invalid measurement value       : %d\n", filter3Num);
+   //MessageInterface::ShowMessage("      .Record duplication or time order: %d\n", filter4Num);
+   //MessageInterface::ShowMessage("      .Trackers selection              : %d\n", filter5Num);
+   //MessageInterface::ShowMessage("      .Data thinning                   : %d\n", filter1Num);
+   //MessageInterface::ShowMessage("      .Time span                       : %d\n", filter2Num);
+   //MessageInterface::ShowMessage("      .Observers selection             : %d\n", filter6Num);
+   //MessageInterface::ShowMessage("      .Data types selection            : %d\n", filter7Num);
+   //MessageInterface::ShowMessage("      .Data files selection            : %d\n", filter8Num);
+   //MessageInterface::ShowMessage("      .Tracking configuration selection: %d\n", filter9Num);
+   for(std::map<std::string,Integer>::iterator i = totalCount.begin(); i != totalCount.end(); ++i)
+   {
+      MessageInterface::ShowMessage("     .%s : %d\n", i->first.c_str(), i->second); 
+   }
+
+
+   for (UnsignedInt i = 0; i < streamList.size(); ++i)
+      MessageInterface::ShowMessage("Data file '%s' has %d of %d records used for estimation.\n", streamList[i]->GetStringParameter("Filename").c_str(), count[i], numRec[i]);
+
+   #ifdef DEBUG_LOAD_OBSERVATIONS
+      for (UnsignedInt i = 0; i < observations.size(); ++i)
+         MessageInterface::ShowMessage(" Data type = %s    A1MJD epoch: %.15lf   measurement type = <%s, %d>   participants: %s   %s   observation data: %.12lf\n", observations[i].dataFormat.c_str(), observations[i].epoch, observations[i].typeName.c_str(), observations[i].type, observations[i].participantIDs[0].c_str(), observations[i].participantIDs[1].c_str(), observations[i].value[0]);
+   #endif
+
+   // Set the current data pointer to the first observation value
+   currentObs = observations.begin();
+   MessageInterface::ShowMessage("Total number of load records : %d\n\n", observations.size());
+
+   for(UnsignedInt i = 0; i < trackingConfigsMap.size(); ++i)
+   {
+      MessageInterface::ShowMessage("List of tracking configurations (present in participant ID) for load records from data file '%s':\n", streamList[i]->GetName().c_str());
+      for(UnsignedInt j = 0; j < trackingConfigsMap[i].size(); ++j)
+         MessageInterface::ShowMessage("   Config %d: {%s}\n", j, trackingConfigsMap[i].at(j).c_str());
+   }
+   MessageInterface::ShowMessage("\n");
+
+   #ifdef DEBUG_LOAD_OBSERVATIONS
+     MessageInterface::ShowMessage(
+         "Exit MeasurementManager::LoadObservations() method\n");
+   #endif
+
+   return observations.size(); 
+}
+
+
+bool MeasurementManager::AutoGenerateTrackingDataAdapters()
+{
+#ifdef DEBUG_AUTO_GENERATE_TRACKINGDATAADAPTERS
+   MessageInterface::ShowMessage("Enter MeasurementManager::AutoGenerateTrackingDataAdapters()\n");
+#endif
+
+   // Get a list of TrackingFileSet having no tracking configs
+   for(UnsignedInt i = 0; i < trackingSets.size(); ++i)
+   {
+      StringArray list = trackingSets[i]->GetStringArrayParameter("AddTrackingConfig");
+      if (list.empty())
+      {
+         // For each tracking file set object, It generates tracking data adapters for trackingSets[i]
+         StringArray createList;
+
+         // 1. Get list data files
+         StringArray fileNamesList = trackingSets[i]->GetStringArrayParameter("FileName");
+         for (UnsignedInt j = 0; j < fileNamesList.size(); ++j)
+         {
+            // Get file index for fileNamesList[j]
+            UnsignedInt index;
+            for (UnsignedInt k = 0; k < streamList.size(); ++k)
+            {
+               if (GmatStringUtil::ToUpper(fileNamesList[j]) == GmatStringUtil::ToUpper(streamList[k]->GetName()))
+               {
+                  index = k;
+                  break;
+               }
+            }
+
+            // Get a list of tracking configurations for this data file
+            StringArray tclist = trackingConfigsMap[index];
+            for (UnsignedInt k = 0; k < tclist.size(); ++k)
+            {
+               if (createList.empty())
+                  createList.push_back(tclist[k]);
+               else if (find(createList.begin(), createList.end(), tclist[k]) == createList.end())
+                  createList.push_back(tclist[k]);
+            }
+         }
+
+         // 2. Create tracking data adapters for trackingSets[i] based on createList
+         // 2.0. Get a list of stations and spacecrafts
+         ObjectMap objectmap = trackingSets[i]->GetConfiguredObjectMap();
+         ObjectArray partList;
+         for (ObjectMap::iterator j = objectmap.begin(); j != objectmap.end(); ++j)
+         {
+            if (((*j).second->IsOfType(Gmat::GROUND_STATION))||
+                ((*j).second->IsOfType(Gmat::SPACECRAFT)))
+               partList.push_back((*j).second);
+         }
+
+         // 2.1. Prepare all inputs
+         std::vector<StringArray> strands;
+         StringArray types;
+
+         for (UnsignedInt j = 0; j < createList.size(); ++j)
+         {
+            StringArray participants;
+            std::string participantID;
+            Integer count;
+            GmatBase* obj;
+
+            std::string config = createList[j];
+            size_t pos = config.find_last_of(',');                     // change from std::string::size_type to size_t in order to compatible with C++98 and C++11       // made changes by TUAN NGUYEN
+            std::string type = config.substr(pos+1, config.size()-(pos+1));
+            std::string strand = config.substr(1, pos-2);
+            while (strand != "")
+            {
+               pos = strand.find_first_of(',');
+               if (pos != strand.npos)
+               {
+                  participantID = strand.substr(0,pos);
+                  strand = strand.substr(pos+1);
+               }
+               else
+               {
+                  participantID = strand;
+                  strand = "";
+               }
+
+               // Convert participant ID to participant object
+               count = 0;
+               obj = NULL;
+               for (UnsignedInt k = 0; k < partList.size(); ++k)
+               {
+                  if (partList[k]->GetStringParameter("Id") == participantID)
+                  {
+                     ++count;
+                     obj = partList[k];
+                  }
+               }
+               if (count == 0)
+                  throw MeasurementException("Error: It is failed to generate tracking configuration due to neither station nor spacecraft defined in your script has Id = '" + participantID + "'.\n" );
+               else if (count > 1)
+                  throw MeasurementException("Error: It is failed to generate tracking configuation due to 2 or more GMAT objects having the same Id = '" + participantID + "'.\n");
+
+               // Set name
+               participants.push_back(obj->GetName());
+               // Set reference object for tracking file set
+               try
+               {
+                  trackingSets[i]->SetRefObject(obj, obj->GetType(), obj->GetName());
+               }
+               catch(...)
+               {
+                  // skip when it fail to set referent object
+               }
+            }
+
+            //participants.push_back(strand);
+            strands.push_back(participants);
+            types.push_back(type);
+         }
+
+         // 2.2. Generate tracking configs
+         trackingSets[i]->GenerateTrackingConfigs(strands, types);
+
+         // 3. Set stream objects and data filters for all observation data files in trackingSet[i]
+         // 3.1. Get list of all data filters defined in trackingSet[i]
+         ObjectArray dataFilterObjects = trackingSets[i]->GetRefObjectArray(Gmat::DATA_FILTER);
+         // 3.2. Get list of all file names defined in trackingSet[i]
+         StringArray filenames = trackingSets[i]->GetStringArrayParameter("FileName");
+
+         for(UnsignedInt j = 0; j < filenames.size(); ++j)
+         {
+            // 3.3. Set data filter to data file object
+            // 3.3.1. Get data file object with name filenames[j]
+            DataFile* fileObj = NULL;
+            for (UnsignedInt k = 0; k < streamList.size(); ++k)
+            {
+               if (streamList[k]->GetName() == filenames[j])
+               {
+                  fileObj = streamList[k];
+                  break;
+               }
+            }
+
+            // 3.3.2. Set data filters of type "Statistics" filter to DataFile object
+            #ifdef DEBUG_INITIALIZATION
+               MessageInterface::ShowMessage(" &&&&   There are %d data filter objects.\n", dataFilterObjects.size());
+            #endif
+            for (UnsignedInt k = 0; k < dataFilterObjects.size(); ++k)
+            {
+               if ((dataFilterObjects[k]->IsOfType("StatisticsAcceptFilter"))||(dataFilterObjects[k]->IsOfType("StatisticsRejectFilter")))
+               {
+                  // data filter is only set to data file if and only if datafilter.Filenames parameter 
+                  // is an empty list or contains the name of data file.
+                  StringArray nameList = dataFilterObjects[k]->GetStringArrayParameter("FileNames");
+               
+                  bool setfilter = false;
+                  if (nameList.size() == 0)
+                     setfilter = true;
+                  else
+                  {
+                     if ((dataFilterObjects[k]->IsOfType("StatisticsAcceptFilter"))&&
+                         ((find(nameList.begin(), nameList.end(), "From_AddTrackingConfig") != nameList.end())||
+                          (find(nameList.begin(), nameList.end(), "All") != nameList.end())))
+                        setfilter = true;
+                     else
+                     {
+                        for (UnsignedInt q = 0; q < nameList.size(); ++q)
+                        {
+                           if (GmatStringUtil::ToUpper(nameList[q]) == GmatStringUtil::ToUpper(filenames[j]))
+                           {
+                              setfilter = true;
+                              break;
+                           }
+                        }
+                     }
+                  }
+
+                  if (setfilter)
+                  {
+                     #ifdef DEBUG_INITIALIZATION
+                        MessageInterface::ShowMessage(" &&&&   Set data filter <%s,%p> to data file <%s,%p>.\n", dataFilterObjects[k]->GetName().c_str(), dataFilterObjects[k], fileObj->GetName().c_str(), fileObj);
+                     #endif
+                     fileObj->SetDataFilter((DataFilter*)dataFilterObjects[k]);
+                  }
+               }
+            }
+         }
+
+         // 4. Load data adapters from tracking file sets to measurement manager
+         std::vector<TrackingDataAdapter*> *setAdapters = trackingSets[i]->GetAdapters();
+         StringArray names;
+         for (UnsignedInt j = 0; j < setAdapters->size(); ++j)
+         {
+            AddMeasurement((*setAdapters)[j]);
+            MeasurementData md;
+            measurements.push_back(md);
+            names.push_back((*setAdapters)[j]->GetName());
+         }
+         adapterFromTFSMap[trackingSets[i]] = names;
+      }
+      else
+         MessageInterface::ShowMessage("****   No tracking configuration was "
+               "generated because the tracking configuration is defined in the "
+               "script.\n");
+   }// for i loop
+
+
+#ifdef DEBUG_AUTO_GENERATE_TRACKINGDATAADAPTERS
+   MessageInterface::ShowMessage("Exit MeasurementManager::AutoGenerateTrackingDataAdapters()\n");
+#endif
+   return true;
+}
+
+
+
+UnsignedInt MeasurementManager::LoadObservationsOld()
+{
+   #ifdef DEBUG_LOAD_OBSERVATIONS
+      MessageInterface::ShowMessage(
+         "Entered MeasurementManager::LoadObservations() method\n");
+   #endif
+
+   #ifdef USE_DATAFILE_PLUGINS
+      DataFileAdapter dfa;
+   #endif
+
+   std::vector<ObservationData>     obsTable;
+   std::vector<UnsignedInt>         startIndexes;
+   std::vector<UnsignedInt>         endIndexes;
+   observations.clear();
+   
+   for (UnsignedInt i = 0; i < streamList.size(); ++i)
+   {
+      startIndexes.push_back(obsTable.size());
+
+      ObservationData *od;
+///// TBD: Look at file handlers here once data file pieces are designed
+      ObservationData od_old;
+      od_old.epoch = -1.0;
+
+      std::string streamFormat = streamList[i]->GetStringParameter("Format");
+
+///// TBD: Especially here; this style will cause maintenence issues as more types are added
+      if ((streamFormat == "GMAT_OD") || (streamFormat == "GMAT_ODDoppler") ||
+          (streamFormat == "GMATInternal") || (streamFormat == "TDM"))      // It needs for loading all type of observation data (except ramp table)
+      {
+      #ifdef USE_DATAFILE_PLUGINS
+         if (streamList[i]->GetIsOpen())
+         {
+            ObType *obs;
+
+            // This part needs some design information from Matt
+            ObType *obd = dfa.GetObTypeObject(streamList[i]);
+            if (!streamList[i]->GetData(obd))
+            {
+               throw MeasurementException("Could not load observation\n");
+            }
+            dfa.LoadObservation(*obd, *od);
+
+            while (!streamList[i]->IsEOF())
+            {
+               if (streamList[i]->GetData(obs))
+               {
+                  // Store the data for processing
+               }
+               streamList[i]->AdvanceToNextOb();
+            }
+         }
+      #else
+
+         if (streamList[i]->IsOpen())
+         {
+            UnsignedInt filter0Num;                                                                           // made changes by TUAN NGUYEN
+            filter0Num = 0;                                                                                   // made changes by TUAN NGUYEN
+            UnsignedInt filter1Num, filter2Num, filter3Num, filter4Num, filter5Num, count, numRec;
+            filter1Num = filter2Num = filter3Num = filter4Num = filter5Num =  count = numRec = 0;
+            Real acc = 1.0;
+
+            Real epoch1 = 0.0;
+            Real epoch2 = 0.0;
+
+            Real thinningRatio = streamList[i]->GetRealParameter("DataThinningRatio"); 
+            StringArray selectedStations = streamList[i]->GetStringArrayParameter("SelectedStationIDs"); 
+            bool EndofFile = false;                                                                           // made changes by TUAN NGUYEN
+            while (true)
+            {
+               od = streamList[i]->ReadObservation();                                                         // made changes by TUAN NGUYEN
+               ++numRec;
+               
+               // End of file
+               if (EndofFile)     // if (od == NULL)                                                          // made changes by TUAN NGUYEN
+               {
+                  --numRec;
+                  break;
+               }
+
+               if (od == NULL)                                                                               // made changes by TUAN NGUYEN
+               {                                                                                             // made changes by TUAN NGUYEN
+                  ++filter0Num;                                                                              // made changes by TUAN NGUYEN
+                  continue;                                                                                  // made changes by TUAN NGUYEN
+               }
+
+               #ifdef DUMP_OBSDATA
+                  // Write out the observation
+                  MessageInterface::ShowMessage("In MeasurementManager: Observation record at %p:\n", od);
+                  MessageInterface::ShowMessage("   typeName:  %s\n", od->typeName.c_str());
+                  MessageInterface::ShowMessage("   type:  %d\n", od->type);
+                  MessageInterface::ShowMessage("   inUsed:  %s\n", (od->inUsed ? "true" : "false"));
+                  MessageInterface::ShowMessage("   removedReason:  %s\n", od->removedReason.c_str());
+                  MessageInterface::ShowMessage("   uniqueID:  %d\n", od->uniqueID);
+                  MessageInterface::ShowMessage("   epochSystem:  %d\n", od->epochSystem);
+                  MessageInterface::ShowMessage("   epoch:  %.12le\n", od->epoch);
+                  MessageInterface::ShowMessage("   epochAtEnd:  %s\n", (od->epochAtEnd ? "true" : "false"));
+                  MessageInterface::ShowMessage("   epochAtIntegrationEnd:  %s\n", (od->epochAtIntegrationEnd ? "true" : "false"));
+                  MessageInterface::ShowMessage("   participantIDs:  %d members\n", od->participantIDs.size());
+                  for (UnsignedInt i = 0; i < od->participantIDs.size(); ++i)
+                     MessageInterface::ShowMessage("      %d: %s\n", i, od->participantIDs[i].c_str());
+                  MessageInterface::ShowMessage("   strands: %d strands in the record\n", od->strands.size());
+                  MessageInterface::ShowMessage("   value:  %d members\n", od->value.size());
+                  MessageInterface::ShowMessage("   dataMap:  %d members\n", od->dataMap.size());
+                  for (UnsignedInt i = 0; i < od->value.size(); ++i)
+                  {
+                     if (od->dataMap.size() > i)
+                        MessageInterface::ShowMessage("      %s --> ", od->dataMap[i].c_str());
+                     else
+                        MessageInterface::ShowMessage("      ");
+                     MessageInterface::ShowMessage("%.12lf\n", od->value[i]);
+                  }
+                  MessageInterface::ShowMessage("   value_orig:  %d members\n", od->value_orig.size());
+                  for (UnsignedInt i = 0; i < od->value_orig.size(); ++i)
+                  {
+                     if (od->dataMap.size() > i)
+                        MessageInterface::ShowMessage("      %s --> ", od->dataMap[i].c_str());
+                     else
+                        MessageInterface::ShowMessage("      ");
+                     MessageInterface::ShowMessage("%.12lf\n", od->value_orig[i]);
+                  }
+                  MessageInterface::ShowMessage("   unit:  %s\n", od->unit.c_str());
+                  MessageInterface::ShowMessage("   noiseCovariance:  <%p>\n", od->noiseCovariance);
+                  MessageInterface::ShowMessage("   extraDataDescriptions:  %d members\n", od->extraDataDescriptions.size());
+                  MessageInterface::ShowMessage("   extraTypes:  %d members\n", od->extraTypes.size());
+                  MessageInterface::ShowMessage("   extraData:  %d members\n", od->extraData.size());
+                  MessageInterface::ShowMessage("   uplinkBand:  %d\n", od->uplinkBand);
+                  MessageInterface::ShowMessage("   uplinkFreq:  %.12le\n", od->uplinkFreq);
+                  MessageInterface::ShowMessage("   rangeModulo: %.12le\n", od->rangeModulo);
+                  MessageInterface::ShowMessage("   dopplerCountInterval:  %.12le\n", od->dopplerCountInterval);
+               #endif
+
+               // Get start epoch and end epoch when od != NULL
+               if (epoch1 == 0.0)
+               {
+                  epoch1 = TimeConverterUtil::Convert(streamList[i]->GetRealParameter("StartEpoch"), TimeConverterUtil::A1MJD, od->epochSystem);
+                  epoch2 = TimeConverterUtil::Convert(streamList[i]->GetRealParameter("EndEpoch"), TimeConverterUtil::A1MJD, od->epochSystem);
+               }
+               
+               // Data thinning filter
+               acc = acc + thinningRatio;
+               if (acc < 1.0)
+               {
+                  #ifdef DEBUG_LOAD_OBSERVATIONS
+                     MessageInterface::ShowMessage(" Data type = %s    A1MJD epoch: %.15lf   measurement type = <%s, %d>   participants: %s   %s   observation data: %.12lf :Throw away this record due to data thinning\n", streamFormat.c_str(), od->epoch, od->typeName.c_str(), od->type, od->participantIDs[0].c_str(), od->participantIDs[1].c_str(), od->value[0]);
+                  #endif
+                  ++filter4Num;
+                  continue;
+               }
+               else
+                  acc = acc -1.0;
+               
+               // Time span filter
+               if ((od->epoch < epoch1)||(od->epoch > epoch2))
+               {
+                  #ifdef DEBUG_LOAD_OBSERVATIONS
+                     MessageInterface::ShowMessage(" Data type = %s    A1MJD epoch: %.15lf   measurement type = <%s, %d>   participants: %s   %s   observation data: %.12lf :Throw away this record due to time span filter\n", streamFormat.c_str(), od->epoch, od->typeName.c_str(), od->type, od->participantIDs[0].c_str(), od->participantIDs[1].c_str(), od->value[0]);
+                  #endif
+                  ++filter5Num;
+                  continue;
+               }
+               
+               // Invalid measurement value filter
+               if (od->value.size() > 0)
+                  if (od->value[0] == -1.0)      // throw away this observation data if it is invalid
+                  {
+                     #ifdef DEBUG_LOAD_OBSERVATIONS
+                        MessageInterface::ShowMessage(" Data type = %s    A1MJD epoch: %.15lf   measurement type = <%s, %d>   participants: %s   %s   observation data: %.12lf :Throw away this record due to invalid observation data\n", streamFormat.c_str(), od->epoch, od->typeName.c_str(), od->type, od->participantIDs[0].c_str(), od->participantIDs[1].c_str(), od->value[0]);
+                     #endif
+                     ++filter1Num;
+                     continue;
+                  }
+
+               
+               // Duplication or time order filter
+               if (od_old.epoch >= (od->epoch + 2.0e-12))
+               {
+                  #ifdef DEBUG_LOAD_OBSERVATIONS
+                     MessageInterface::ShowMessage(" Data type = %s    A1MJD epoch: %.15lf   measurement type = <%s, %d>   participants: %s   %s   observation data: %.12lf :Throw away this record due to duplication or time order\n", streamFormat.c_str(), od->epoch, od->typeName.c_str(), od->type, od->participantIDs[0].c_str(), od->participantIDs[1].c_str(), od->value[0]);
+                  #endif
+                  ++filter2Num;
+                  continue;
+               }
+
+               // Selected stations filter
+               bool choose = false;
+               if (selectedStations.size() == 0)
+                  choose = true;
+               else
+               {
+                  for (int j=0; j < selectedStations.size(); ++j)
+                  {
+                     if (selectedStations[j] == od->participantIDs[0])
+                     {
+                        choose = true;
+                         break;
+                     }
+                  }
+               }
+
+               if (choose == false)
+               {
+                  #ifdef DEBUG_LOAD_OBSERVATIONS
+                     MessageInterface::ShowMessage(" Data type = %s    A1MJD epoch: %.15lf   measurement type = <%s, %d>   participants: %s   %s   observation data: %.12lf :Throw away this record due to station is not in SelectedStationID\n", streamFormat.c_str(), od->epoch, od->typeName.c_str(), od->type, od->participantIDs[0].c_str(), od->participantIDs[1].c_str(), od->value[0]);
+                  #endif
+                  ++filter3Num;
+                  continue;
+               }
+
+               obsTable.push_back(*od);
+               #ifdef DEBUG_LOAD_OBSERVATIONS
+                  MessageInterface::ShowMessage(" Data type = %s    A1MJD epoch: %.15lf   measurement type = <%s, %d>   participants: %s   %s   observation data: %.12lf   ", streamFormat.c_str(), od->epoch, od->typeName.c_str(), od->type, od->participantIDs[0].c_str(), od->participantIDs[1].c_str(), od->value[0]);
+                  if (od->typeName == "DSNTwoWayDoppler")
+                     MessageInterface::ShowMessage(" Band = %d    Doppler count interval = %le\n", od->uplinkBand, od->dopplerCountInterval);
+                  else if (od->typeName == "DSNTwoWayRange")
+                     MessageInterface::ShowMessage(" Band = %d    Frequency = %.15le   Range Modulo = %.15le\n", od->uplinkBand, od->uplinkFreq, od->rangeModulo);
+                  else
+                     MessageInterface::ShowMessage("\n");
+               #endif
+
+               ++count;
+               od_old = *od;
+            }// endwhile(true)   
+
+            MessageInterface::ShowMessage("Number of thown records in '%s' due to:\n", streamList[i]->GetStringParameter("Filename").c_str());
+            MessageInterface::ShowMessage("      .Filter by Satistic data filters        : %d\n", filter0Num);                                       // made changes by TUAN NGUYEN
+            MessageInterface::ShowMessage("      .Invalid measurement value              : %d\n", filter1Num);
+            MessageInterface::ShowMessage("      .Duplication record or time order filter: %d\n", filter2Num);
+            MessageInterface::ShowMessage("      .Selected stations filter               : %d\n", filter3Num);
+            MessageInterface::ShowMessage("      .Data thinning filter                   : %d\n", filter4Num);
+            MessageInterface::ShowMessage("      .Time span filter                       : %d\n", filter5Num);
+            MessageInterface::ShowMessage("Total number of records in '%s': %d\n", streamList[i]->GetStringParameter("Filename").c_str(), numRec);
+            MessageInterface::ShowMessage("Number of records in '%s' used for estimation: %d\n\n", streamList[i]->GetStringParameter("Filename").c_str(), count);
+
+         } // endif (streamList[i]->IsOpen())
+       
+      #endif
+      } // endif ((streamFormat == "GMAT_OD")
+
+      // fix bug GMT-4394
+      if (obsTable.size() == 0)
+         throw MeasurementException("Error: No observation data in tracking data file '" + streamList[i]->GetStringParameter("Filename") +"'\n"); 
+      else
+      {
+         if ((Integer)startIndexes[i] <= (obsTable.size()-1))
+            endIndexes.push_back(obsTable.size()-1);
+         else
+            throw MeasurementException("Error: No observation data in tracking data file '" + streamList[i]->GetStringParameter("Filename") +"'\n"); 
+      }
+     
+   }// for i loop
+
+
+   // Sort observation data by epoch due to observations table is required to have an epoch ascending order
+   bool completed = false;
+   while (!completed)
+   {
+      UnsignedInt minIndex = streamList.size();
+      for (UnsignedInt i = 0; i < streamList.size(); ++i)
+      {
+         if (startIndexes[i] > endIndexes[i])
+            continue;
+
+         if (minIndex == streamList.size())
+            minIndex = i;
+         else
+         {
+            if (obsTable[startIndexes[minIndex]].epoch > obsTable[startIndexes[i]].epoch)
+               minIndex = i;
+         }
+     }
+     
+     if (minIndex < streamList.size())
+     {
+        observations.push_back(obsTable[startIndexes[minIndex]]);
+        startIndexes[minIndex]++;
+     }
+     else
+        completed = true;
+
+   }
+   
+   #ifdef DEBUG_LOAD_OBSERVATIONS
+      for (UnsignedInt i = 0; i < observations.size(); ++i)
+         MessageInterface::ShowMessage(" Data type = %s    A1MJD epoch: %.15lf   measurement type = <%s, %d>   participants: %s   %s   observation data: %.12lf\n", observations[i].dataFormat.c_str(), observations[i].epoch, observations[i].typeName.c_str(), observations[i].type, observations[i].participantIDs[0].c_str(), observations[i].participantIDs[1].c_str(), observations[i].value[0]);
+   #endif
+
+   // Set the current data pointer to the first observation value
+   currentObs = observations.begin();
+   MessageInterface::ShowMessage("Total number of load records : %d\n", observations.size());
+
+   #ifdef DEBUG_LOAD_OBSERVATIONS
+     MessageInterface::ShowMessage(
+         "Exit MeasurementManager::LoadObservations() method\n");
+   #endif
+
+   return observations.size(); 
+}
+
+
+
+std::vector<ObservationData>* MeasurementManager::GetObservationDataList()
+{
+   return &observations;
+}
+
+
+//-----------------------------------------------------------------------------
+// void LoadRampTables()
+//-----------------------------------------------------------------------------
+/**
+ * Load all frequency ramp tables.
+ */
+//-----------------------------------------------------------------------------
+void MeasurementManager::LoadRampTables()
+{
+   #ifdef DEBUG_LOAD_FREQUENCY_RAMP_TABLE
+      MessageInterface::ShowMessage("Entered MeasurementManager::LoadRampTables() method\n");
+      MessageInterface::ShowMessage("  rampTableDataStreamList.size() = %d\n", rampTableDataStreamList.size());
+   #endif
+
+   #ifdef USE_DATAFILE_PLUGINS
+      DataFileAdapter dfa;
+   #endif
+
+   rampTables.clear();
+
+   for (UnsignedInt i = 0; i < rampTableDataStreamList.size(); ++i)
+   {
+      RampTableData *rtd;
+      RampTableData rtd_old;
+      rtd_old.epoch = -1.0;
+      if (rampTableDataStreamList[i]->GetStringParameter("Format") == "GMAT_RampTable")
+      {
+      #ifdef USE_DATAFILE_PLUGINS
+         if (rampTableDataStreamList[i]->GetIsOpen())
+         {
+            ObType *obs;
+
+            // This part needs some design information from Matt
+            ObType *obd = dfa.GetObTypeObject(rampTableDataStreamList[i]);
+            if (!rampTableDataStreamList[i]->GetData(obd))
+            {
+               throw MeasurementException("Could not load ramp table data\n");
+            }
+            dfa.LoadRampTable(*obd, *rtd);
+
+            while (!rampTableDataStreamList[i]->IsEOF())
+            {
+               if (rampTableDataStreamList[i]->GetData(obs))
+               {
+                  // Store the data for processing
+               }
+               rampTableDataStreamList[i]->AdvanceToNextOb();
+            }
+         }
+      #else
+         if (rampTableDataStreamList[i]->IsOpen())
+         {
+            if (rampTableDataStreamList[i]->GetStringParameter("Format") == "GMAT_RampTable")
+            {
+               std::map<std::string, RampTableData> ramp_table_map;
+               std::vector<RampTableData> ramp_table;
+               rtd = rampTableDataStreamList[i]->ReadRampTableData();
+               while (rtd != NULL)
+               {
+                  // Data records containing rampType = 0(snap), 6(invalid/unknown) , and 7(left bank in DSN file) will be removed from ramp table  
+                  //if ((rtd_old.epoch < rtd->epoch)&&(rtd->rampType >= 1)&&(rtd->rampType <= 5))
+                  if ((rtd->rampType >= 1)&&(rtd->rampType <= 5))
+                  {
+                     // Specify keyindex
+                     std::stringstream ss;
+                     ss.precision(21);
+                     for (UnsignedInt p = 0; p < rtd->participantIDs.size(); p++)
+                     {
+                        ss << rtd->participantIDs[p];
+                        ss << " ";          // adding a blank between partcipants
+                     }
+                     ss << rtd->epoch;
+                     rtd->indexkey = ss.str();
+
+                     // Store data record into ramp table map if it is not in there 
+                     if (ramp_table_map.find(rtd->indexkey) == ramp_table_map.end())
+                        ramp_table_map[rtd->indexkey] = *rtd;
+
+                     #ifdef DEBUG_LOAD_FREQUENCY_RAMP_TABLE
+                     MessageInterface::ShowMessage(" epoch: %.15lf   participants: %s   %s   frequency band = %d    ramp type = %d    ramp frequency = %.12le     ramp rate = : %.12le  indexkey = <%s>\n", rtd->epoch, rtd->participantIDs[0].c_str(), rtd->participantIDs[1].c_str(), rtd->uplinkBand, rtd->rampType, rtd->rampFrequency, rtd->rampRate, rtd->indexkey.c_str());
+                     #endif
+
+                     rtd_old = *rtd;
+                  }
+                  else
+                  {
+                     #ifdef DEBUG_LOAD_FREQUENCY_RAMP_TABLE
+                        //MessageInterface::ShowMessage(" epoch: %.15lf   participants: %s   %s   frequency band = %d    ramp type = %d    ramp frequency = %.12le     ramp rate = : %.12le: throw away this record due to the order of time or rampType = 0, 6, or 7\n", rtd->epoch, rtd->participantIDs[0].c_str(), rtd->participantIDs[1].c_str(), rtd->uplinkBand, rtd->rampType, rtd->rampFrequency, rtd->rampRate);
+                        MessageInterface::ShowMessage(" epoch: %.15lf   participants: %s   %s   frequency band = %d    ramp type = %d    ramp frequency = %.12le     ramp rate = : %.12le: throw away this record due to rampType = 0, 6, or 7\n", rtd->epoch, rtd->participantIDs[0].c_str(), rtd->participantIDs[1].c_str(), rtd->uplinkBand, rtd->rampType, rtd->rampFrequency, rtd->rampRate);
+                     #endif
+                  }
+
+                  rtd = rampTableDataStreamList[i]->ReadRampTableData();
+               }
+
+               // Store data from ramp table map to ramp_table
+               for (std::map<std::string, RampTableData>::iterator q = ramp_table_map.begin(); q != ramp_table_map.end(); ++q)
+               {
+                  ramp_table.push_back(q->second);
+               }
+
+               // store ramp_table to rampTables
+               rampTables[rampTableDataStreamList[i]->GetName()] = ramp_table;
+               #ifdef DEBUG_LOAD_FREQUENCY_RAMP_TABLE
+                  MessageInterface::ShowMessage("Ramp Table:\n");
+                  for (UnsignedInt j = 0; j < ramp_table.size(); ++j)
+                  {
+                     RampTableData data = ramp_table[j];
+                     MessageInterface::ShowMessage("%.12lf  %s  %s  %d  %d  %le  %le\n", data.epoch, data.participantIDs[0].c_str(), data.participantIDs[1].c_str(), data.uplinkBand, data.rampType, data.rampFrequency, data.rampRate);
+                  }
+                  MessageInterface::ShowMessage("      ^^^^^^ ramp_table[%s] = <%p>\n", rampTableDataStreamList[i]->GetName().c_str(), &rampTables[rampTableDataStreamList[i]->GetName()]);
+               #endif
+
+               // Clean up memmory
+               ramp_table_map.clear();
+               ramp_table.clear();
+            }
+         }
+      #endif
+      }
+   }
+
+   #ifdef DEBUG_LOAD_FREQUENCY_RAMP_TABLE
+      MessageInterface::ShowMessage(
+         "Exit MeasurementManager::LoadRampTable() method\n");
+   #endif
+}
+
+
+//-----------------------------------------------------------------------------
+// GmatEpoch GetEpoch()
+//-----------------------------------------------------------------------------
+/**
+ * Retrieves the epoch of the current observation
+ *
+ * @return The (a.1 modified Julian) epoch of the observation.
+ */
+//-----------------------------------------------------------------------------
+GmatEpoch MeasurementManager::GetEpoch()
+{
+   if (currentObs == observations.end())
+      return 0.0;
+   return currentObs->epoch;
+}
+
+
+//-----------------------------------------------------------------------------
+// GmatEpoch GetNextEpoch()
+//-----------------------------------------------------------------------------
+/**
+ * Retrieves the epoch for the next available observation
+ *
+ * @return The (a.1 modified Julian) epoch of the next observation.
+ */
+//-----------------------------------------------------------------------------
+GmatEpoch MeasurementManager::GetNextEpoch()
+{
+   std::vector<ObservationData>::iterator nextObs = observations.end();
+   if (currentObs != observations.end())
+      nextObs = currentObs + 1;
+
+   if (nextObs == observations.end())
+      return 0.0;
+
+   #ifdef DEBUG_FLOW
+      MessageInterface::ShowMessage("Next epoch: %.12lf\n", nextObs->epoch);
+   #endif
+   return nextObs->epoch;
+}
+
+
+//-----------------------------------------------------------------------------
+// const ObservationData *GetObsData(const Integer observationToGet)
+//-----------------------------------------------------------------------------
+/**
+ * Access method for the observation data
+ *
+ * This method is used to access observations.  If the input parameter,
+ * observationToGet, is -1, the current observation is returned.  If it is set
+ * to a non-negative number, the observation at that index in the observations
+ * vector is returned.  If neither case is valid, a NULL pointer is returned.
+ *
+ * @param observationToGet Index of the desired observation, or -1 for the
+ *                         current observation.
+ *
+ * @return A pointer to the observation
+ */
+//-----------------------------------------------------------------------------
+const ObservationData *MeasurementManager::GetObsData(
+      const Integer observationToGet)
+{
+   if (observationToGet == -1)
+      return &(*currentObs);
+
+   if ((observationToGet < 0) ||
+       (observationToGet >= (Integer)observations.size()))
+      // Should throw here
+      return NULL;
+
+   return &(observations[observationToGet]);
+}
+
+
+//-----------------------------------------------------------------------------
+// ObservationData* GetObsDataObject(const Integer observationToGet)
+//-----------------------------------------------------------------------------
+/**
+ * This method is used to get an observation data object.  If the input parameter,
+ * observationToGet, is -1, the current observation data object is returned.  If it is set
+ * to a non-negative number, the observation data object at that index in the observations
+ * vector is returned.  If neither case is valid, a NULL pointer is returned.
+ *
+ * @param observationToGet Index of the desired observation data object, or -1 for the
+ *                         current observation data object.
+ *
+ * @return A pointer to the observation data object
+ */
+//-----------------------------------------------------------------------------
+ObservationData* MeasurementManager::GetObsDataObject(const Integer observationToGet)
+{
+   if (observationToGet == -1)
+   {
+      return &(*currentObs);
+   }
+
+   if ((observationToGet < 0) ||
+       (observationToGet >= (Integer)observations.size()))
+      return NULL;
+
+   return &(observations[observationToGet]);
+}
+
+
+
+//-----------------------------------------------------------------------------
+// bool MeasurementManager::AdvanceObservation()
+//-----------------------------------------------------------------------------
+/**
+ * Advances the current observation pointer to the next observation in the
+ * observations vector
+ *
+ * @return   true when it is at the end of observations table otherwise return false
+ */
+//-----------------------------------------------------------------------------
+bool MeasurementManager::AdvanceObservation()
+{
+   if (currentObs != observations.end())
+   {
+      ++currentObs;
+   }
+
+
+#ifdef DEBUG_ADVANCE_OBSERVATION
+   if (currentObs == observations.end())
+      MessageInterface::ShowMessage("MeasurementManager::AdanceObservation():   currentObs == end\n");
+   else
+      MessageInterface::ShowMessage("MeasurementManager::AdanceObservation():   currentObs->epoch = %.12lf   correntObs->value.size() = %d\n", currentObs->epoch, currentObs->value.size());
+#endif
+
+   if (currentObs == observations.end())
+      return true;
+   else
+     return false;
+}
+
+//------------------------------------------------------------------------------
+// Integer AddMeasurement(MeasurementModel *meas)
+//------------------------------------------------------------------------------
+/**
+ * Sets a new MeasurementModel on the MeasurementManager
+ *
+ * @param meas The new MeasurementModel
+ *
+ * @return The ID for the model during this run
+ */
+//------------------------------------------------------------------------------
+Integer MeasurementManager::AddMeasurement(MeasurementModel *meas)
+{
+   Integer retval = -1;
+   if (meas->IsOfType("TrackingFileSet"))
+   {
+      retval = AddMeasurement((TrackingFileSet*)meas);
+   }
+   else
+   {
+      meas->SetModelID(largestId++);
+      models.push_back(meas);
+      retval = meas->GetModelID();
+
+      #ifdef DEBUG_INITIALIZATION
+         MessageInterface::ShowMessage(
+            "Added measurement of type %s with unique ID %d\n",
+            meas->GetStringParameter("Type").c_str(),
+            meas->GetModelID());
+      #endif
+   }
+
+   return retval;
+}
+
+
+//------------------------------------------------------------------------------
+// Integer AddMeasurement(MeasurementModel *meas)
+//------------------------------------------------------------------------------
+/**
+ * Sets a TrackingSystem and associated collection of MeasurementModels on the
+ * MeasurementManager
+ *
+ * @param system The new TrackingSystem
+ *
+ * @return The ID for the first model in this system
+ */
+//------------------------------------------------------------------------------
+Integer MeasurementManager::AddMeasurement(TrackingSystem *system)
+{
+//   Integer firstModel = largestId;
+//
+//   MeasurementModel *meas = NULL;
+//
+//   return firstModel;
+//   meas->SetModelID(largestId++);
+   systems.push_back(system);
+
+   #ifdef DEBUG_INITIALIZATION
+      MessageInterface::ShowMessage(
+            "Added tracking system named %s of type %s with unique ID %d\n",
+            system->GetName().c_str(), system->GetTypeName().c_str(),
+            -1 /*meas->GetModelID()*/);
+   #endif
+
+   return -1; //meas->GetModelID();
+}
+
+
+//------------------------------------------------------------------------------
+// const StringArray& GetParticipantList()
+//------------------------------------------------------------------------------
+/**
+ * Accesses the complete list of measurement participants, avoiding duplicates.
+ *
+ * @return The list.
+ */
+//------------------------------------------------------------------------------
+const StringArray& MeasurementManager::GetParticipantList()
+{
+   participants.clear();
+
+   #ifdef DEBUG_INITIALIZATION
+      MessageInterface::ShowMessage("MeasurementManager knows about %d "
+         "measurement models\n", models.size());
+      MessageInterface::ShowMessage("MeasurementManager knows about %d "
+            "TrackingDataSets\n", trackingSets.size());
+      MessageInterface::ShowMessage("MeasurementManager knows about %d "
+         "measurement model names\n", modelNames.size());
+      for (UnsignedInt i = 0; i < modelNames.size(); ++i)
+         MessageInterface::ShowMessage("   %s\n", modelNames[i].c_str());
+   #endif
+
+   // Walk through the collection of measurement models...
+   for (std::vector<MeasurementModel*>::iterator i =  models.begin();
+         i !=  models.end(); ++i)
+   {
+      // Walk through the participant list for the model
+      StringArray parts = (*i)->GetStringArrayParameter("Participants");
+      for (StringArray::iterator j = parts.begin(); j != parts.end(); ++j)
+      {
+         // If the participant is not in the list yet, add it
+         if (find(participants.begin(), participants.end(), (*j)) ==
+               participants.end())
+            participants.push_back(*j);
+      }
+   }
+
+   for (std::vector<TrackingFileSet*>::iterator i =  trackingSets.begin();
+         i !=  trackingSets.end(); ++i)
+   {
+      /// @todo: This part will need changes
+      // Walk through the participant list for the model
+      //StringArray parts = (*i)->GetStringArrayParameter("AddTrackingConfig");           // made changes by TUAN NGUYEN
+      StringArray parts = (*i)->GetParticipants();                                        // made changes by TUAN NGUYEN
+      for (UnsignedInt j = 0; j < parts.size(); ++j)
+      {
+         // If the participant is not in the list yet, add it
+         if (find(participants.begin(), participants.end(), parts[j]) ==
+               participants.end())
+            participants.push_back(parts[j]);
+      }
+   }
+
+   return participants;
+}
+
+
+//------------------------------------------------------------------------------
+// std::vector<StringArray> GetSignalPathList()
+//------------------------------------------------------------------------------
+/**
+ * Accesses the complete list of all signal paths.
+ *
+ * @return The list.
+ */
+//------------------------------------------------------------------------------
+std::vector<StringArray> MeasurementManager::GetSignalPathList()
+{
+   std::vector<StringArray> signalPathList;
+   signalPathList.clear();
+
+   // Walk through the collection of measurement models...
+   for (std::vector<MeasurementModel*>::iterator i =  models.begin();
+         i !=  models.end(); ++i)
+   {
+      StringArray parts = (*i)->GetStringArrayParameter("Participants");
+      signalPathList.push_back(parts);
+   }
+
+   for (std::vector<TrackingDataAdapter*>::iterator i =  adapters.begin();
+         i !=  adapters.end(); ++i)
+   {
+      StringArray parts = (*i)->GetParticipants(0);                                        // made changes by TUAN NGUYEN
+      signalPathList.push_back(parts);
+   }
+
+   return signalPathList;
+}
+
+
+//-----------------------------------------------------------------------------
+// void AddMeasurementName(std::string measName)
+//-----------------------------------------------------------------------------
+/**
+ * Adds a named measurement model to the list of managed models.
+ *
+ * This method is idempotent: the same model can be added multiple times, and
+ * only one copy of the name will appear in the list.
+ *
+ * @param measName The name of the measurement model
+ */
+//-----------------------------------------------------------------------------
+void MeasurementManager::AddMeasurementName(std::string measName)
+{
+   if (find(modelNames.begin(), modelNames.end(), measName) == modelNames.end())
+      modelNames.push_back(measName);
+}
+
+//-----------------------------------------------------------------------------
+// const StringArray& GetMeasurementNames() const
+//-----------------------------------------------------------------------------
+/**
+ * Retrieves the list of measurement models registered with this
+ * MeasurementManager
+ *
+ * @return The list of models
+ */
+//-----------------------------------------------------------------------------
+const StringArray& MeasurementManager::GetMeasurementNames() const
+{
+   return modelNames;
+}
+
+
+
+//const std::vector<TrackingFileSet*> MeasurementManager::GetTrackingSets() const
+//{
+//   return trackingSets;
+//}
+
+
+const std::vector<TrackingDataAdapter*>& MeasurementManager::GetAllTrackingDataAdapters()
+{
+   return adapters;
+}
+
+
+//-----------------------------------------------------------------------------
+// const Integer GetMeasurementId(const std::string &modelName) const
+//-----------------------------------------------------------------------------
+/**
+ * Retrieves the model ID (or IDs) for a named measurement model or a named tracking file set
+ *
+ * @param modelName The name of the measurement model or the tracking file set
+ *
+ * @return The ID (or IDs) for model or tracking file set
+ */
+//-----------------------------------------------------------------------------
+const IntegerArray MeasurementManager::GetMeasurementId(
+      const std::string &modelName) const
+{
+   IntegerArray arrayId;
+   Integer foundId = -1;
+
+   for (UnsignedInt i = 0; i < models.size(); ++i)
+   {
+      if (models[i]->GetName() == modelName)
+      {
+         foundId = models[i]->GetModelID();
+         break;
+      }
+   }
+
+   if (foundId != -1)
+      arrayId.push_back(foundId);
+   else
+   {
+      // Check modelName to be a name of trackingSet 
+      UnsignedInt i;
+      for (i = 0; i < trackingSets.size(); ++i)
+      {
+         if (trackingSets[i]->GetName() == modelName)
+            break;
+      }
+
+      if (i < trackingSets.size())
+      {
+         // Get a name list of TrackingDataAdapter object associated the TrackingFileSet specified by modelName
+         StringArray tfsAdapterList;
+         if (adapterFromTFSMap.find(trackingSets[i]) != adapterFromTFSMap.end())
+            tfsAdapterList = adapterFromTFSMap.find(trackingSets[i])->second;
+
+         for (UnsignedInt k = 0; k < tfsAdapterList.size(); ++k)
+         {
+            // Find an adapter having the same name as tfsAdapterList[i]
+            foundId = -1;
+            for (UnsignedInt j = 0; j < adapters.size(); ++j)
+            {
+               if (adapters[j]->GetName() == tfsAdapterList[k])
+               {
+                  foundId = adapters[j]->GetModelID();
+                  break;
+               }
+            }
+
+            // Add founId to ID
+            if (foundId != -1)
+               arrayId.push_back(foundId);
+         }
+      }
+      else
+         arrayId.push_back(-1);
+   }
+
+   return arrayId;
+
+   /// @todo: Handle multiple measurements inside of a TrackingFileSet
+
+   //for (UnsignedInt i = 0; i < trackingSets.size(); ++i)
+   //{
+   //   if (trackingSets[i]->GetName() == modelName)
+   //   {
+   //      if (adapterFromTFSMap.find(trackingSets[i]) != adapterFromTFSMap.end())
+   //      {
+   //         /// @todo: Make measurementID accessor work for > 1 adapter in a TFS
+   //         StringArray tfsAdapterList =
+   //               adapterFromTFSMap.find(trackingSets[i])->second;
+
+   //         std::string modelAdapterName = (tfsAdapterList.size() > 0 ?
+   //               tfsAdapterList[0] : "Range");
+
+   //         for (UnsignedInt j = 0; j < adapters.size(); ++j)
+   //            if (adapters[j]->GetName() == modelAdapterName)
+   //               foundId = adapters[j]->GetModelID();
+   //      }
+   //   }
+   //}
+
+   //return foundId;
+}
+
+
+//-----------------------------------------------------------------------------
+// GmatBase* GetClone(GmatBase *obj)
+//-----------------------------------------------------------------------------
+/**
+ * Finds a local clone of an object if one is available
+ *
+ * @param obj The object whose clone is needed
+ *
+ * @return A pointer to the clone, if one is available
+ */
+//-----------------------------------------------------------------------------
+GmatBase* MeasurementManager::GetClone(GmatBase *obj)
+{
+   GmatBase *retval = NULL;
+   // Look for an object named same as obj
+   std::string objname = obj->GetName();
+
+   if (objname != "")
+   {
+      // Check the models
+      for (UnsignedInt i = 0; i < models.size(); ++i)
+         if (models[i]->GetName() == objname)
+         {
+            retval = models[i];
+            break;
+         }
+
+      // Check the tracking file sets
+      for (UnsignedInt i = 0; i < trackingSets.size(); ++i)
+         if (trackingSets[i]->GetName() == objname)
+         {
+            retval = trackingSets[i];
+            break;
+         }
+   }
+
+   return retval;
+}
+
+
+//------------------------------------------------------------------------------
+// bool CalculateMeasurements(bool forSimulation, bool withEvents, bool addNoise)   
+//------------------------------------------------------------------------------
+/**
+ * Fires the calculation method of each owned MeasurementModel
+ *
+ * @param  forSimulation   true for simulation calculation and false for 
+ *                          estimation calculation. Default value is false
+ * @param  withEvents       flag to indicate calculation with ro without events
+ * @param  addNoise         flag to indicate noise added to measurement
+ *
+ * @return True if at least one measurement is feasible and calculated; false
+ *         otherwise
+ */
+//------------------------------------------------------------------------------
+bool MeasurementManager::CalculateMeasurements(bool forSimulation, bool withEvents, bool addNoise)
+{
+   #ifdef DEBUG_FLOW
+      MessageInterface::ShowMessage(" Entered bool MeasurementManager::CalculateMeasurements(simulation = %s, withEvents = %s, addNoise = %s)\n", (forSimulation?"true":"false"), (withEvents?"true":"false"), (addNoise?"true":"false"));
+   #endif
+   
+   // Specify observation data for measurement
+   ObservationData* od = NULL;
+   if (!observations.empty())
+      od = &(*currentObs);
+
+   bool retval = false;
+   eventCount = 0;
+
+   if (forSimulation)
+   {  // This section is used for simulation only:
+      for (UnsignedInt j = 0; j < models.size(); ++j)
+      {
+         #ifdef DEBUG_CALCULATE_MEASUREMENTS
+           MessageInterface::ShowMessage(" Measurement models[%d] name = '%s'    measurement type = '%s'\n", j, models[j]->GetName().c_str(), models[j]->GetStringParameter("Type").c_str());
+         #endif
+
+///// TBD: Do we want something more generic here?
+         // Specify ramp table associated with measurement model models[j]:
+         // Note: Only one ramp table is used for a measurement model
+         StringArray sr = models[j]->GetStringArrayParameter("RampTables");
+         std::vector<RampTableData>* rt = NULL;
+         if (sr.size() > 0)
+            rt = &(rampTables[sr[0]]);
+       
+         if (withEvents)
+         {  
+            #ifdef DEBUG_CALCULATE_MEASUREMENTS
+               MessageInterface::ShowMessage(" Simulation: measurement with events\n");
+            #endif
+            if (measurements[j].isFeasible)
+            {
+               measurements[j] = models[j]->CalculateMeasurement(withEvents, od, rt, addNoise);
+               if (measurements[j].unfeasibleReason == "R")
+               {
+                  Real a1Time = measurements[j].epoch;
+                  Real taiTime;
+                  std::string tais;
+                  TimeConverterUtil::Convert("A1ModJulian", a1Time, "", "TAIModJulian", taiTime, tais); 
+                  char s[1000];
+                  sprintf(&s[0], "Error: In simulation for measurement model %s, epoch %.12lf TAIMdj is out of ramped table.\n Please make sure ramped table cover all simulation epochs.\n", models[j]->GetName().c_str(), taiTime);
+                  throw MeasurementException(s); 
+               }
+            }
+         }
+         else
+         {
+            #ifdef DEBUG_CALCULATE_MEASUREMENTS
+               MessageInterface::ShowMessage(" Simulation: measurement without events\n");
+            #endif
+            // without event, no noise is added due to check feasibility
+            measurements[j] = models[j]->CalculateMeasurement(withEvents, od, rt);
+            if (measurements[j].unfeasibleReason == "R")
+            {
+               Real a1Time = measurements[j].epoch;
+               Real taiTime;
+               std::string tais;
+               TimeConverterUtil::Convert("A1ModJulian", a1Time, "", "TAIModJulian", taiTime, tais); 
+               char s[1000];
+               sprintf(&s[0], "Error: In simulation for measurement adapter %s, epoch %.12lf TAIMdj is out of ramped table.\n Please make sure ramped table cover all simulation epochs.\n", adapters[j]->GetName().c_str(), taiTime);
+               throw MeasurementException(s);
+            }
+         }
+
+         if (measurements[j].isFeasible)
+         {
+            if (!withEvents)
+               eventCount += measurements[j].eventCount;
+            retval = true;
+         }
+
+         #ifdef DEBUG_CALCULATE_MEASUREMENTS
+            MessageInterface::ShowMessage(" Measurement is %s. Its value is %lf\n", (measurements[j].isFeasible?"feasible":" not feasible"), measurements[j].value[0]);
+         #endif
+
+      } // for j loop
+
+      // Now do the same thing for the TrackingDataAdapters
+      #ifdef DEBUG_CALCULATE_MEASUREMENTS
+      MessageInterface::ShowMessage("adapters size = %d\n", adapters.size());
+      #endif
+      for (UnsignedInt i = 0; i < adapters.size(); ++i)
+      {
+         // Specify ramp table associated with measurement adapters[i]:
+         // Note: Only one ramp table is used for a measurement model
+         StringArray sr = adapters[i]->GetStringArrayParameter("RampTables");
+         std::vector<RampTableData>* rt = NULL;
+         if (sr.size() > 0)
+            rt = &(rampTables[sr[0]]);
+
+         #ifdef DEBUG_CALCULATE_MEASUREMENTS
+            MessageInterface::ShowMessage("******** Ramped table names size = %d\n", sr.size());
+            if (sr.size() > 0)
+            {
+               MessageInterface::ShowMessage("******** Ramped table [%s] = <%p>\n", sr[0].c_str(), rt);
+               for(int ii=0; ii < rt->size(); ++ii)
+                  MessageInterface::ShowMessage("epoch = %.12lf\n", (*rt)[ii].epoch);
+            }
+         #endif
+         
+         // Set AddNoise to measuement apdater
+         adapters[i]->SetBooleanParameter("AddNoise", addNoise);
+         #ifdef DEBUG_CALCULATE_MEASUREMENTS
+            MessageInterface::ShowMessage("******** Finsh setting noise\n");
+         #endif
+
+         // Run CalculateMeasurement() function 
+         if (withEvents)
+         {  
+            #ifdef DEBUG_CALCULATE_MEASUREMENTS
+               MessageInterface::ShowMessage(" Simulation: measurement adapter %s with events\n", adapters[i]->GetName().c_str());
+            #endif
+            if (measurements[i].isFeasible)
+            {
+               measurements[i] = adapters[i]->CalculateMeasurement(withEvents, od, rt);
+               if (measurements[i].unfeasibleReason == "R")
+               {
+                  Real a1Time = measurements[i].epoch;
+                  Real taiTime;
+                  std::string tais;
+                  TimeConverterUtil::Convert("A1ModJulian", a1Time, "", "TAIModJulian", taiTime, tais); 
+                  char s[1000];
+                  sprintf(&s[0], "Error: In simulation for measurement adapter %s, epoch %.12lf TAIMdj is out of ramped table.\n Please make sure ramped table cover all simulation epochs.\n", adapters[i]->GetName().c_str(), taiTime);
+                  throw MeasurementException(s); 
+               }
+            }
+         }
+         else
+         {
+            #ifdef DEBUG_CALCULATE_MEASUREMENTS
+               MessageInterface::ShowMessage(" Simulation: measurement adapter %s without events\n", adapters[i]->GetName().c_str());
+            #endif
+            measurements[i] = adapters[i]->CalculateMeasurement(withEvents, od, rt);
+            if (measurements[i].unfeasibleReason == "R")
+            {
+               Real a1Time = measurements[i].epoch;
+               Real taiTime;
+               std::string tais;
+               TimeConverterUtil::Convert("A1ModJulian", a1Time, "", "TAIModJulian", taiTime, tais); 
+               char s[1000];
+               sprintf(&s[0], "Error: In simulation for measurement adapter %s, epoch %.12lf TAIMdj is out of ramped table.\n Please make sure ramped table cover all simulation epochs.\n", adapters[i]->GetName().c_str(), taiTime);
+               throw MeasurementException(s);
+            }
+         }
+
+         if (measurements[i].isFeasible)
+         {
+            if (!withEvents)
+               eventCount += measurements[i].eventCount;
+            retval = true;
+         }
+         
+         #ifdef DEBUG_CALCULATE_MEASUREMENTS
+            MessageInterface::ShowMessage(" Adapter Measurement is %s. Its value is "
+                  "%lf\n", (measurements[i].isFeasible?"feasible":
+                  " not feasible"), measurements[i].value[0]);
+         #endif
+      } // for i loop
+   }
+   else
+   {  // This section is used for estimation only:
+      if (od == NULL)
+      {
+         #ifdef DEBUG_CALCULATE_MEASUREMENTS
+            MessageInterface::ShowMessage("    observation data is NULL\n");
+         #endif
+         return retval;               // no calculation measurement value whenever no observation data is available
+      }
+      #ifdef DEBUG_CALCULATE_MEASUREMENTS
+      else
+         MessageInterface::ShowMessage("    %s observation data: %.12lf  %s  %d  %s  %s   %.12lf\n", od->dataFormat.c_str(), od->epoch, od->typeName.c_str(), od->type, od->participantIDs[0].c_str(), od->participantIDs[1].c_str(),od->value[0]);
+      #endif
+
+      #ifdef DEBUG_CALCULATE_MEASUREMENTS
+         MessageInterface::ShowMessage(" processing for measurement models ...\n");
+      #endif
+      for (UnsignedInt j = 0; j < models.size(); ++j)
+      {
+         // Verify observation data belonging to the measurement model jth
+         bool isbelong;
+         if ((models[j]->GetStringParameter("Type") != od->typeName))
+         {
+            isbelong = false;
+         }
+         else
+         {
+            isbelong = false;
+            ObjectArray participants = models[j]->GetParticipants();      // participants in measurement model
+            if (participants.size() == od->participantIDs.size())
+            {
+               int num = participants.size();
+               for (int i1 = 0; i1 < num; ++i1)
+               {
+                  isbelong = false;
+                  for (int i2 = 0; i2 < num; ++i2)
+                  {
+                     if (od->participantIDs[i1] == participants[i2]->GetStringParameter("Id"))
+                     {
+                        isbelong = true;
+                        break;
+                     }
+                  } // for i2 loop
+
+                  if (isbelong == false)  
+                     break;              
+               } // for i1 loop
+            }
+         }
+       
+         if (isbelong == false)
+         {
+//          MessageInterface::ShowMessage("This observation data is not belong to model[%d]<%s>: %lf  %s  %s  %s  %lf\n",j, models[j]->GetStringParameter("Type").c_str(), od->epoch, od->typeName.c_str(), od->participantIDs[0].c_str(), od->participantIDs[1].c_str(), od->value[0]);
+            measurements[j].typeName       = models[j]->GetStringParameter("Type");
+            measurements[j].epoch          = od->epoch;
+            measurements[j].epochSystem        = od->epochSystem;
+            measurements[j].isFeasible       = false;
+            measurements[j].covariance       = NULL;
+            measurements[j].eventCount       = 0;
+            measurements[j].feasibilityValue = 0.0;
+            measurements[j].unfeasibleReason = "U";
+            measurements[j].value.clear();  
+         }
+         else
+         {
+///// TBD: Do we want something more generic here?
+            // Specify ramp table associated with measurement model models[j]:
+            // Note: Only one ramp table is used for a measurement model
+            StringArray sr = models[j]->GetStringArrayParameter("RampTables");
+            std::vector<RampTableData>* rt = NULL;
+            if (sr.size() > 0)
+               rt = &(rampTables[sr[0]]);
+          
+            measurements[j] = models[j]->CalculateMeasurement(withEvents, od, rt);
+        
+            if (measurements[j].isFeasible)
+            {
+               if (!withEvents)
+                  eventCount += measurements[j].eventCount;
+               retval = true;
+            }
+         }
+      }// for j loop
+
+      #ifdef DEBUG_CALCULATE_MEASUREMENTS
+         MessageInterface::ShowMessage(" processing for tracking data adapters ...\n");
+         MessageInterface::ShowMessage("adapters.size() = %d:\n", adapters.size());
+      #endif
+      // Now do the tracking data adapters
+      for (UnsignedInt j = 0; j < adapters.size(); ++j)
+      {
+         // Code to verify observation data belonging to the measurement model jth
+         bool isbelong = false;
+         if ((adapters[j]->GetStringParameter("MeasurementType") == od->typeName))
+         {
+            std::vector<ObjectArray*> participantObjLists = adapters[j]->GetMeasurementModel()->GetParticipantObjectLists();
+            UnsignedInt num = participantObjLists[0]->size();                                       // participants in measurement model
+            if (num == od->participantIDs.size())
+            {
+               isbelong = true;
+               for (UnsignedInt i1 = 0; i1 < num; ++i1)
+               {
+                  if (od->participantIDs[i1] == participantObjLists[0]->at(i1)->GetStringParameter("Id"))
+                  {
+                     isbelong = false;
+                     break;
+                  }
+               }
+            }
+         }
+
+         if (isbelong == false)
+         {
+            // MessageInterface::ShowMessage("This observation data is not belong to model[%d]<%s>: %lf  %s  %s  %s  %lf\n",j, adapters[j]->GetStringParameter("MeasurementType").c_str(), od->epoch, od->typeName.c_str(), od->participantIDs[0].c_str(), od->participantIDs[1].c_str(), od->value[0]);
+            measurements[j].typeName         = adapters[j]->GetStringParameter("MeasurementType");
+            measurements[j].epoch            = od->epoch;
+            measurements[j].epochSystem      = od->epochSystem;
+            measurements[j].isFeasible       = false;
+            measurements[j].covariance       = NULL;
+            measurements[j].eventCount       = 0;
+            measurements[j].feasibilityValue = 0.0;
+            measurements[j].unfeasibleReason = "U";
+            measurements[j].value.clear();  
+         }
+         else
+         {
+///// TBD: Do we want something more generic here?
+            // Specify ramp table associated with tracking data adapter adapters[j]:
+            // Note: Only one ramp table is used for a tracking data adapter
+            StringArray sr = adapters[j]->GetStringArrayParameter("RampTables");
+            std::vector<RampTableData>* rt = NULL;
+            if (sr.size() > 0)
+               rt = &(rampTables[sr[0]]);
+            measurements[j] = adapters[j]->CalculateMeasurement(withEvents, od, rt);
+            
+            if (measurements[j].isFeasible)
+            {
+               if (!withEvents)
+                  eventCount += measurements[j].eventCount;
+               retval = true;
+            }
+
+            #ifdef DEBUG_ADAPTERS
+               MessageInterface::ShowMessage("   Measurement %d computed; first "
+                  "value: %lf\n", j, measurements[j].value[0]);
+            #endif
+         }
+      }// for j loop
+   }
+
+   #ifdef DEBUG_FLOW
+      MessageInterface::ShowMessage(" Returning %s from bool MeasurementManager"
+            "::CalculateMeasurements(%s,%s)\n", (retval ? "true" : "false"),
+            (forSimulation?"true":"false"), (withEvents?"true":"false"));
+   #endif
+
+   return retval;
+}
+
+
+//-----------------------------------------------------------------------------
+// bool MeasurementHasEvents()
+//-----------------------------------------------------------------------------
+/**
+ * Check to see if any registered measurements have events
+ *
+ * @return true if any of the measurements have events
+ */
+//-----------------------------------------------------------------------------
+bool MeasurementManager::MeasurementHasEvents()
+{
+   bool retval = false;
+
+   for (UnsignedInt i = 0; i < measurements.size(); ++i)
+      if (measurements[i].eventCount > 0)
+         retval = true;
+
+   return retval;
+}
+
+
+//-----------------------------------------------------------------------------
+// ObjectArray& GetActiveEvents()
+//-----------------------------------------------------------------------------
+/**
+ * Retrieves a vector of all events associated with currently feasible
+ * measurements in the MeasurementManager
+ *
+ * @return The vector of events for the feasible measurements
+ */
+//-----------------------------------------------------------------------------
+ObjectArray& MeasurementManager::GetActiveEvents()
+{
+#ifdef DEBUG_GET_ACTIVE_EVENTS
+   MessageInterface::ShowMessage("MeasurementManager::GetActiveEvents()   entered: \n");
+#endif
+
+   activeEvents.clear();
+   eventMap.clear();
+
+   for (UnsignedInt j = 0; j < models.size(); ++j)
+   {
+#ifdef DEBUG_GET_ACTIVE_EVENTS
+      MessageInterface::ShowMessage("    measurement model[%d] <%s> is %s.\n", j, models[j]->GetName().c_str(), (measurements[j].isFeasible?"feasible":"not feasible"));
+#endif
+      if (measurements[j].isFeasible)
+      {
+         Integer count = models[j]->GetEventCount();
+         for (Integer i = 0; i < count; ++i)
+         {
+            Event *currentEvent = models[j]->GetEvent(i);
+            eventMap[currentEvent] = models[j];
+            activeEvents.push_back(currentEvent);
+#ifdef DEBUG_GET_ACTIVE_EVENTS
+     MessageInterface::ShowMessage("    measurement model[%d] <%s> event %s.\n", j, models[j]->GetName().c_str(), currentEvent->GetName().c_str());
+#endif
+         }
+      }
+   }
+
+#ifdef DEBUG_GET_ACTIVE_EVENTS
+   MessageInterface::ShowMessage("MeasurementManager::GetActiveEvents()   exit: \n");
+#endif
+
+   return activeEvents;
+}
+
+
+//-----------------------------------------------------------------------------
+// bool ProcessEvent(Event *locatedEvent)
+//-----------------------------------------------------------------------------
+/**
+ * Passes an event to the owning measurement so that measurement can process the
+ * result from that event.
+ *
+ * This method is called after the RootFinder has located an event, so that the
+ * measurement that depends on that event can retrieve the result of the event
+ * location process for use in the measurement evaluation process.
+ *
+ * @param locatedEvent Pointer to the event that is to be processed
+ *
+ * @return true if the event was passed to a measurement model, false if not
+ */
+//-----------------------------------------------------------------------------
+bool MeasurementManager::ProcessEvent(Event *locatedEvent)
+{
+   bool retval = false;
+
+   if (eventMap.find(locatedEvent) != eventMap.end())
+   {
+      MeasurementModel *model = eventMap[locatedEvent];
+      model->SetEventData(locatedEvent);
+      retval = true;
+   }
+
+   return retval;
+}
+
+//------------------------------------------------------------------------------
+// const std::vector<RealArray>& MeasurementManager::CalculateDerivatives(
+//                         GmatBase *obj, Integer wrt, Integer forMeasurement)
+//------------------------------------------------------------------------------
+/**
+ * Fires the calculation method of each owned MeasurementModel, and on success
+ * (i.e. if the measurement was feasible) then fires the derivative calculator.
+ *
+ * @param obj The object holding the with-respect-to parameters
+ * @param wrt The with-respect-to parameters
+ * @param forMeasurement Indix of the measurement that is being differentiated
+ *
+ * @return The derivative data
+ */
+//------------------------------------------------------------------------------
+const std::vector<RealArray>& MeasurementManager::CalculateDerivatives(
+                           GmatBase *obj, Integer wrt, Integer forMeasurement)
+{
+   #ifdef DEBUG_EXECUTION
+      MessageInterface::ShowMessage("Entered MeasurementManager::"
+            "CalculateDerivatives(%s <%p>, %d, %d)\n", obj->GetName().c_str(),
+            obj, wrt, forMeasurement);
+   #endif
+
+   if ((Integer)models.size() > forMeasurement)
+      return models[forMeasurement]->CalculateMeasurementDerivatives(obj, wrt);
+   else
+      return adapters[forMeasurement]->CalculateMeasurementDerivatives(obj,wrt);
+}
+
+
+//------------------------------------------------------------------------------
+// bool MeasurementManager::WriteMeasurements()
+//------------------------------------------------------------------------------
+/**
+ * Writes the calculated data to a file.
+ *
+ * This method is used during measurement simulation to generate simulated data.
+ *
+ * @return true on success, false on failure
+ */
+//------------------------------------------------------------------------------
+bool MeasurementManager::WriteMeasurements()
+{
+   #ifdef DEBUG_FILE_WRITE
+      MessageInterface::ShowMessage("Entered MeasurementManager::"
+            "WriteMeasurements()\n");
+   #endif
+
+   bool retval = false;
+
+   for (UnsignedInt i = 0; i < measurements.size(); ++i)
+   {
+      if (measurements[i].isFeasible)
+      {
+         #ifdef DEBUG_FILE_WRITE
+            MessageInterface::ShowMessage("Feasible\n   id = %d\n",
+                  measurements[i].uniqueID);
+            MessageInterface::ShowMessage("   Stream at <%p>\n",
+                  idToStreamMap[measurements[i].uniqueID]);
+         #endif
+         if (idToStreamMap[measurements[i].uniqueID])
+         {
+            idToStreamMap[measurements[i].uniqueID]->
+               WriteMeasurement(&(measurements[i]));
+         }
+         else
+            throw MeasurementException("Error: No data file is defined in TrackingFileSet or MeasurementModel\n");
+
+         retval = true;
+      }
+   }
+
+   #ifdef DEBUG_FILE_WRITE
+      MessageInterface::ShowMessage("Exit MeasurementManager::"
+            "WriteMeasurements()\n");
+   #endif
+
+   return retval;
+}
+
+
+//-----------------------------------------------------------------------------
+// const StringArray& GetStreamList()
+//-----------------------------------------------------------------------------
+/**
+ * Retrieves a list of the observation data streams available to this
+ * MeasurementManager.
+ *
+ * The current implementation queries the measurement models for the list of
+ * streams in those models.  That dependency may change with later builds, based
+ * on changes in the scripting to the location of the stream identifiers.
+ *
+ * @return The list of streams
+ */
+//-----------------------------------------------------------------------------
+const StringArray& MeasurementManager::GetStreamList()
+{
+   #ifdef DEBUG_INITIALIZATION
+      MessageInterface::ShowMessage("MeasurementManager::GetStreamList() "
+            "Entered\n   %d models registered\n", models.size());
+   #endif
+
+   // Run through the measurements and build the list
+   streamNames.clear();
+   for (UnsignedInt i = 0; i < models.size(); ++i)
+   {
+      StringArray names = models[i]->GetStringArrayParameter("ObservationData");
+      for (UnsignedInt j = 0; j < names.size(); ++j)
+      {
+         if(find(streamNames.begin(), streamNames.end(), names[j]) ==
+               streamNames.end())
+            streamNames.push_back(names[j]);
+      }
+   }
+
+   #ifdef DEBUG_INITIALIZATION
+      MessageInterface::ShowMessage("MeasurementManager::GetStreamList() Exit \n");
+   #endif
+
+   return streamNames;
+}
+
+
+///// TBD: Do we want something more generic here?
+//-----------------------------------------------------------------------------
+// const StringArray& GetRampTableDataStreamList()
+//-----------------------------------------------------------------------------
+/**
+ * Retrieves a list of the ramp table data streams available to this
+ * MeasurementManager.
+ *
+ * The current implementation queries the measurement models for the list of
+ * streams in those models.  That dependency may change with later builds, based
+ * on changes in the scripting to the location of the stream identifiers.
+ *
+ * @return The list of ramp table data streams
+ */
+//-----------------------------------------------------------------------------
+const StringArray& MeasurementManager::GetRampTableDataStreamList()
+{
+   #ifdef DEBUG_INITIALIZATION
+      MessageInterface::ShowMessage("MeasurementManager::GetRampTableDataStreamList() "
+            "Entered\n   %d models registered\n", models.size());
+   #endif
+
+   // Run through the measurements and build the list
+   rampTableDataStreamNames.clear();
+   for (UnsignedInt i = 0; i < models.size(); ++i)
+   {
+      StringArray names = models[i]->GetStringArrayParameter("RampTables");
+      for (UnsignedInt j = 0; j < names.size(); ++j)
+      {
+         if(find(rampTableDataStreamNames.begin(), rampTableDataStreamNames.end(), names[j]) ==
+               rampTableDataStreamNames.end())
+            rampTableDataStreamNames.push_back(names[j]);
+      }
+   }
+
+   #ifdef DEBUG_INITIALIZATION
+      MessageInterface::ShowMessage("MeasurementManager::GetRampTableDataStreamList() Exit\n");
+   #endif
+
+   return rampTableDataStreamNames;
+}
+
+
+//-----------------------------------------------------------------------------
+// void SetStreamObject(DataFile *newStream)
+//-----------------------------------------------------------------------------
+/**
+ * Passes an observation stream into the MeasurementManager.
+ *
+ * This method passes an observation stream to the MeasurementManager.  The
+ * MeasurementManager, in turn, passes the stream pointer to each
+ * MeasurementModel that uses it.
+ *
+ * This method is idempotent.  Multiple calls with the same observation stream
+ * have the same result as passing in the stream once.
+ *
+ * @param newStream The stream that is being set
+ */
+//-----------------------------------------------------------------------------
+void MeasurementManager::SetStreamObject(DataFile *newStream)
+{
+   if (find(streamList.begin(), streamList.end(), newStream) ==
+         streamList.end())
+   {
+      streamList.push_back(newStream);
+      std::string streamName = newStream->GetName();
+
+      // Walk through the models and set each model's index that refs the new
+      // stream to point to it.
+      for (UnsignedInt i = 0; i < models.size(); ++i)
+      {
+         StringArray od = models[i]->GetStringArrayParameter("ObservationData");
+         for (UnsignedInt j = 0; j < od.size(); ++j)
+         {
+            // todo: Each model feeds only one stream with this code
+            if (streamName == od[j])
+            {
+               idToStreamMap[models[i]->GetModelID()] = newStream;
+               #ifdef DEBUG_INITIALIZATION
+                  MessageInterface::ShowMessage("Stream id %d -> %s\n",
+                        models[i]->GetModelID(), newStream->GetName().c_str());
+               #endif
+            }
+         }
+      }
+   }
+}
+
+
+///// TBD: Do we want something more generic here?
+//-----------------------------------------------------------------------------
+// void SetRampTableDataStreamObject(DataFile *newStream)
+//-----------------------------------------------------------------------------
+/**
+ * Passes a ramp table data stream into the MeasurementManager.
+ *
+ * This method passes a ramp table data stream to the MeasurementManager.  The
+ * MeasurementManager, in turn, passes the stream pointer to each
+ * MeasurementModel that uses it.
+ *
+ * This method is idempotent.  Multiple calls with the same ramp table data stream
+ * have the same result as passing in the stream once.
+ *
+ * @param newStream The stream that is being set
+ */
+//-----------------------------------------------------------------------------
+void MeasurementManager::SetRampTableDataStreamObject(DataFile *newStream)
+{
+   if (find(rampTableDataStreamList.begin(), rampTableDataStreamList.end(), newStream) ==
+         rampTableDataStreamList.end())
+   {
+      rampTableDataStreamList.push_back(newStream);
+      std::string streamName = newStream->GetName();
+
+      // Walk through the models and set each model's index that refs the new
+      // stream to point to it.
+      for (UnsignedInt i = 0; i < models.size(); ++i)
+      {
+         StringArray rtNameList = models[i]->GetStringArrayParameter("RampTables");
+         for (UnsignedInt j = 0; j < rtNameList.size(); ++j)
+         {
+            // todo: Each model feeds only one stream with this code
+            if (streamName == rtNameList[j])
+            {
+               idToRampTableStreamMap[models[i]->GetModelID()] = newStream;
+               #ifdef DEBUG_INITIALIZATION
+                  MessageInterface::ShowMessage("Ramp table stream id %d -> %s\n",
+                        models[i]->GetModelID(), newStream->GetName().c_str());
+               #endif
+            }
+         }
+      }
+   }
+}
+
+
+//-----------------------------------------------------------------------------
+// IntegerArray& GetValidMeasurementList()
+//-----------------------------------------------------------------------------
+/**
+ * Retrieves the indices of the current active measurement models
+ *
+ * @return A vector of indices for the active measurements
+ */
+//-----------------------------------------------------------------------------
+IntegerArray& MeasurementManager::GetValidMeasurementList()
+{
+   activeMeasurements.clear();
+
+   FindModelForObservation();
+
+   #ifdef DEBUG_MODEL_MAPPING
+      MessageInterface::ShowMessage("Found %d potential models for the current "
+            "observation\n", activeMeasurements.size());
+   #endif
+
+   return activeMeasurements;
+}
+
+
+//-----------------------------------------------------------------------------
+// Integer FindModelForObservation()
+//-----------------------------------------------------------------------------
+/**
+ * Finds the MeasurementModel associated with the current observation
+ *
+ * @return The index for the measurement model
+ */
+//-----------------------------------------------------------------------------
+Integer MeasurementManager::FindModelForObservation()
+{
+   #ifdef DEBUG_MODEL_MAPPING
+       MessageInterface::ShowMessage("Entered MeasurementManager::"
+             "FindModelForObservation()\n");
+   #endif
+   Integer retval = 0;
+
+   Integer type =  currentObs->type;
+
+   #ifdef DEBUG_MODEL_MAPPING
+       MessageInterface::ShowMessage("   Current observation type: %d\n", type);
+   #endif
+
+   if (type < 9000)
+   {
+   for (UnsignedInt i = 0; i < models.size(); ++i)
+   {
+      MeasurementData theMeas = models[i]->GetMeasurement();
+
+      #ifdef DEBUG_MODEL_MAPPING
+          MessageInterface::ShowMessage("   Current model type: %d\n",
+                theMeas.type);
+      #endif
+
+      if (theMeas.type == type)
+      {
+         #ifdef DEBUG_MODEL_MAPPING
+             MessageInterface::ShowMessage("   Found a model of this type; "
+                   "checking participants\n");
+         #endif
+         StringArray parts = currentObs->participantIDs;
+         StringArray measParts = theMeas.participantIDs;
+         bool missingParticipant = false;
+         for (UnsignedInt j = 0; j < parts.size(); ++j)
+            if (find(measParts.begin(), measParts.end(), parts[j]) ==
+                  measParts.end())
+               missingParticipant = true;
+
+         if (!missingParticipant)
+         {
+            activeMeasurements.push_back(i);
+            ++retval;
+         }
+      }
+   }
+   }
+   else
+   {
+      for (UnsignedInt i = 0; i < adapters.size(); ++i)
+      {
+         MeasurementData theMeas = adapters[i]->GetMeasurement();
+
+         #ifdef DEBUG_MODEL_MAPPING
+             MessageInterface::ShowMessage("   Current model type: %d\n",
+                   theMeas.type);
+         #endif
+
+         if (theMeas.type == type)
+         {
+            #ifdef DEBUG_MODEL_MAPPING
+                MessageInterface::ShowMessage("   Found a model of this type; "
+                      "checking participants\n");
+            #endif
+            StringArray parts = currentObs->participantIDs;
+            StringArray measParts = theMeas.participantIDs;
+            bool missingParticipant = false;
+            for (UnsignedInt j = 0; j < parts.size(); ++j)
+               if (find(measParts.begin(), measParts.end(), parts[j]) ==
+                     measParts.end())
+                  missingParticipant = true;
+
+            if (!missingParticipant)
+            {
+               activeMeasurements.push_back(i);
+               ++retval;
+            }
+         }
+      }
+   }
+
+   #ifdef DEBUG_MODEL_MAPPING
+       MessageInterface::ShowMessage("Exit MeasurementManager::"
+             "FindModelForObservation()\n");
+   #endif
+
+   return retval;
+}
+
+
+//-----------------------------------------------------------------------------
+// void Reset()
+//-----------------------------------------------------------------------------
+/**
+ * Resets the data pointers in the MeasurementManager.
+ *
+ * This method is used to set the MeasurementManager to the start of the
+ * observation data so that an Estimator can start processing with the first
+ * observation available to the MeasurementManager.
+ */
+//-----------------------------------------------------------------------------
+void  MeasurementManager::Reset()
+{
+   currentObs = observations.begin();
+}
+
+
+//------------------------------------------------------------------------------
+// Integer AddMeasurement(TrackingFileSet* tfs)
+//------------------------------------------------------------------------------
+/**
+ * Adds a tracking file set to the manager
+ *
+ * @param tfs The TrackingFileSet object that is managed
+ *
+ * @return TBD
+ */
+//------------------------------------------------------------------------------
+Integer MeasurementManager::AddMeasurement(TrackingFileSet* tfs)
+{
+   Integer retval = -1;
+
+   if (find(trackingSets.begin(),trackingSets.end(), tfs) == trackingSets.end())
+   {
+      #ifdef DEBUG_INITIALIZATION
+         MessageInterface::ShowMessage("Adding %s TrackingFileSet %s <%p>\n",
+               (tfs->IsInitialized() ? "initialized" : "not initialized"),
+               tfs->GetName().c_str(), tfs);
+      #endif
+      trackingSets.push_back(tfs);
+
+//      // Now add the adapters
+//      std::vector<TrackingDataAdapter*> *setAdapters = tfs->GetAdapters();
+//
+//      for (UnsignedInt i = 0; i < setAdapters->size(); ++i)
+//         AddMeasurement((*setAdapters)[i]);
+//
+//      // And the stream objects
+//      StringArray filenames = tfs->GetStringArrayParameter("FileName");
+//      for (UnsignedInt i = 0; i < filenames.size(); ++i)
+//      {
+//         std::stringstream fn;
+//         fn << tfs->GetName() << "DataFile" << i;
+//         DataFile *newStream = new DataFile(fn.str());
+//         newStream->SetStringParameter("Filename", filenames[i]);
+//         GmatObType *got = new GmatObType();
+//         newStream->SetStream(got);
+//         newStream->Initialize();
+//
+//         #ifdef DEBUG_INITIALIZATION
+//            MessageInterface::ShowMessage("   Adding %s DataFile %s <%p>\n",
+//                  (newStream->IsInitialized() ? "initialized" :
+//                  "not initialized"), newStream->GetName().c_str(), newStream);
+//         #endif
+//
+//         SetStreamObject(newStream);
+//
+//         // Associate the adapters with the stream
+//         for (UnsignedInt j = 0; j < setAdapters->size(); ++j)
+//         {
+//            #ifdef DEBUG_INITIALIZATION
+//               MessageInterface::ShowMessage("Associating %d with %s\n",
+//                     (*setAdapters)[j]->GetModelID(),
+//                     newStream->GetName().c_str());
+//            #endif
+//            idToStreamMap[(*setAdapters)[j]->GetModelID()] = newStream;
+//         }
+//      }
+//      // Set retval?
+   }
+
+   return retval;
+}
+
+
+//------------------------------------------------------------------------------
+// Integer AddMeasurement(TrackingDataAdapter* adapter)
+//------------------------------------------------------------------------------
+/**
+ * Adds a TrackingDataAdapter to the measurement manager
+ *
+ * @param adapter The adapter
+ *
+ * @return TBD
+ */
+//------------------------------------------------------------------------------
+Integer MeasurementManager::AddMeasurement(TrackingDataAdapter* adapter)
+{
+   #ifdef DEBUG_INITIALIZATION
+      MessageInterface::ShowMessage("   Adding %s TrackingDataAdapter %s "
+            "<%p>\n", (adapter->IsInitialized() ? "initialized" :
+            "not initialized"), adapter->GetName().c_str(), adapter);
+   #endif
+   adapter->SetModelID(largestId++);
+   if (thePropagator)
+      adapter->SetPropagator(thePropagator);
+   adapters.push_back(adapter);
+   return -1;
+}
+
+
+const std::vector<MeasurementModel*>& MeasurementManager::GetAllMeasurementModels()
+{
+   return models;
+}
+
+const std::vector<TrackingSystem*>& MeasurementManager::GetAllTrackingSystems()
+{
+   return systems;
+}
+
+const std::vector<TrackingFileSet*>& MeasurementManager::GetAllTrackingFileSets()
+{
+   return trackingSets;
+}
+
+UnsignedInt MeasurementManager::GetCurrentRecordNumber()
+{
+   UnsignedInt i = 0;
+   for (std::vector<ObservationData>::iterator j = observations.begin(); j != observations.end(); ++j)
+   {
+      if (j == currentObs)
+       break;
+     ++i;
+   }
+
+   return i;
+}