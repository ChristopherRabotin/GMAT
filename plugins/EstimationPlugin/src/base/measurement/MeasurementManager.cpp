--- conflicted
+++ resolved
@@ -23,31 +23,27 @@
 #include "MeasurementException.hpp"
 #include "GmatConstants.hpp"
 #include "MessageInterface.hpp"
-<<<<<<< HEAD
-#include <sstream>
-=======
-#include <sstream>            // To build DataStream for a TrackingFileSet
-
->>>>>>> 71fa1871
+#include <sstream>            // To build DataStream for a TrackingFileSet
+
 #include "DataFileAdapter.hpp"
-#include "PropSetup.hpp"
-
-// Temporary to get Adapters hooked up
-#include "GmatObType.hpp"
-
-
+#include "PropSetup.hpp"
+
+// Temporary to get Adapters hooked up
+#include "GmatObType.hpp"
+
+
 //#define DEBUG_INITIALIZATION
 //#define DEBUG_FILE_WRITE
 //#define DEBUG_FLOW
 //#define DEBUG_CALCULATE_MEASUREMENTS
 //#define DEBUG_GET_ACTIVE_EVENTS
 //#define DEBUG_LOAD_OBSERVATIONS
-//#define DEBUG_LOAD_FREQUENCY_RAMP_TABLE
+//#define DEBUG_LOAD_FREQUENCY_RAMP_TABLE
 //#define DEBUG_MODEL_MAPPING
-//#define DEBUG_CALCULATE
+//#define DEBUG_CALCULATE
 //#define DEBUG_ADVANCE_OBSERVATION							// made changes by TUAN NGUYEN
-//#define DEBUG_EXECUTION
-//#define DEBUG_ADAPTERS
+//#define DEBUG_EXECUTION
+//#define DEBUG_ADAPTERS
 
 // Selects between old datafile classes and the classes in the DataFile plugin
 //#define USE_DATAFILE_PLUGINS
@@ -61,13 +57,13 @@
  */
 //------------------------------------------------------------------------------
 MeasurementManager::MeasurementManager() :
-   thePropagator     (NULL),
+   thePropagator     (NULL),
    anchorEpoch       (GmatTimeConstants::MJD_OF_J2000),
    currentEpoch      (GmatTimeConstants::MJD_OF_J2000),
    idBase            (10000),
    largestId         (10000),
-   eventCount        (0),
-   inSimulationMode  (false)
+   eventCount        (0),
+   inSimulationMode  (false)
 {
 }
 
@@ -92,13 +88,13 @@
  */
 //------------------------------------------------------------------------------
 MeasurementManager::MeasurementManager(const MeasurementManager &mm) :
-   thePropagator     (mm.thePropagator),
+   thePropagator     (mm.thePropagator),
    anchorEpoch       (mm.anchorEpoch),
    currentEpoch      (mm.currentEpoch),
    idBase            (mm.idBase),
    largestId         (mm.largestId),
-   eventCount        (mm.eventCount),
-   inSimulationMode  (mm.inSimulationMode)
+   eventCount        (mm.eventCount),
+   inSimulationMode  (mm.inSimulationMode)
 {
    modelNames = mm.modelNames;
 
@@ -113,18 +109,18 @@
       MeasurementData md;
       measurements.push_back(md);
    }
-
-   for (std::vector<TrackingFileSet*>::const_iterator i = mm.trackingSets.begin();
-         i != mm.trackingSets.end(); ++i)
-   {
-      #ifdef DEBUG_INITIALIZATION
-         MessageInterface::ShowMessage("Cloning %s TrackingDataSet\n",
-               (*i)->GetName().c_str());
-      #endif
-      trackingSets.push_back((TrackingFileSet*)((*i)->Clone()));
-      MeasurementData md;
-      measurements.push_back(md);
-   }
+
+   for (std::vector<TrackingFileSet*>::const_iterator i = mm.trackingSets.begin();
+         i != mm.trackingSets.end(); ++i)
+   {
+      #ifdef DEBUG_INITIALIZATION
+         MessageInterface::ShowMessage("Cloning %s TrackingDataSet\n",
+               (*i)->GetName().c_str());
+      #endif
+      trackingSets.push_back((TrackingFileSet*)((*i)->Clone()));
+      MeasurementData md;
+      measurements.push_back(md);
+   }
 }
 
 //------------------------------------------------------------------------------
@@ -142,13 +138,13 @@
 {
    if (&mm != this)
    {
-      thePropagator     = mm.thePropagator;
-      anchorEpoch       = mm.anchorEpoch;
-      currentEpoch      = mm.currentEpoch;
-      modelNames        = mm.modelNames;
-      eventCount        = mm.eventCount;
-      inSimulationMode  = mm.inSimulationMode;
-      // Clone the measurements and tracking file sets
+      thePropagator     = mm.thePropagator;
+      anchorEpoch  = mm.anchorEpoch;
+      currentEpoch = mm.currentEpoch;
+      modelNames   = mm.modelNames;
+      eventCount   = mm.eventCount;
+      inSimulationMode  = mm.inSimulationMode;
+      // Clone the measurements and tracking file sets
       for (std::vector<MeasurementModel*>::iterator i = models.begin();
             i != models.end(); ++i)
          delete (*i);
@@ -159,17 +155,17 @@
       for (std::vector<MeasurementModel*>::const_iterator i = mm.models.begin();
             i != mm.models.end(); ++i)
          models.push_back((MeasurementModel*)(*i)->Clone());
-
-      for (std::vector<TrackingFileSet*>::iterator i = trackingSets.begin();
-            i != trackingSets.end(); ++i)
-         delete (*i);
-
-      trackingSets.clear();
-      for (std::vector<TrackingFileSet*>::const_iterator i = mm.trackingSets.begin();
-            i != mm.trackingSets.end(); ++i)
-         trackingSets.push_back((TrackingFileSet*)((*i)->Clone()));
-
-      // Should measurements be rebuilt here?
+
+      for (std::vector<TrackingFileSet*>::iterator i = trackingSets.begin();
+            i != trackingSets.end(); ++i)
+         delete (*i);
+
+      trackingSets.clear();
+      for (std::vector<TrackingFileSet*>::const_iterator i = mm.trackingSets.begin();
+            i != mm.trackingSets.end(); ++i)
+         trackingSets.push_back((TrackingFileSet*)((*i)->Clone()));
+
+      // Should measurements be rebuilt here?
    }
 
    return *this;
@@ -177,36 +173,36 @@
 
 
 //------------------------------------------------------------------------------
-// bool SetPropagator(PropSetup* ps)
-//------------------------------------------------------------------------------
-/**
- * Sets the propagator needed by the tracking data adapters
- *
- * @param ps The propagator
- *
- * @todo The current call supports a single propagator.  Once the estimation
- *       system supports multiple propagators, this should be changed to a
- *       vector of PropSetup objects.
- *
- * @return true if the pointer is set; false if it is NULL
- */
-//------------------------------------------------------------------------------
-bool MeasurementManager::SetPropagator(PropSetup* ps)
-{
-   #ifdef DEBUG_LIGHTTIME
-      MessageInterface::ShowMessage("Setting the propagator in the measurement "
-            "manager to %p\n", ps);
-   #endif
-   thePropagator = ps;
-   return (thePropagator != NULL);
-}
-
-
-//------------------------------------------------------------------------------
+// bool SetPropagator(PropSetup* ps)
+//------------------------------------------------------------------------------
+/**
+ * Sets the propagator needed by the tracking data adapters
+ *
+ * @param ps The propagator
+ *
+ * @todo The current call supports a single propagator.  Once the estimation
+ *       system supports multiple propagators, this should be changed to a
+ *       vector of PropSetup objects.
+ *
+ * @return true if the pointer is set; false if it is NULL
+ */
+//------------------------------------------------------------------------------
+bool MeasurementManager::SetPropagator(PropSetup* ps)
+{
+   #ifdef DEBUG_LIGHTTIME
+      MessageInterface::ShowMessage("Setting the propagator in the measurement "
+            "manager to %p\n", ps);
+   #endif
+   thePropagator = ps;
+   return (thePropagator != NULL);
+}
+
+
+//------------------------------------------------------------------------------
 // bool Initialize()
 //------------------------------------------------------------------------------
 /**
- * Verifies that the measurement models are ready to calculate measuremetns,
+ * Verifies that the measurement models are ready to calculate measuremetns,
  * and builds internal data structures needed to manage these calculations.
  *
  * @return true is ready to go, false if not
@@ -214,10 +210,10 @@
 //------------------------------------------------------------------------------
 bool MeasurementManager::Initialize()
 {
-   #ifdef DEBUG_FLOW
-      MessageInterface::ShowMessage(
-            "Entered MeasurementManager::Initialize() method\n");
-   #endif
+   #ifdef DEBUG_FLOW
+   MessageInterface::ShowMessage(
+         "Entered MeasurementManager::Initialize() method\n");
+   #endif
 
    #ifdef DEBUG_INITIALIZATION
       MessageInterface::ShowMessage(
@@ -235,91 +231,91 @@
       measurements.push_back(md);
    }
 
-   for (UnsignedInt i = 0; i < trackingSets.size(); ++i)
-   {
-      if (trackingSets[i]->Initialize() == false)
-         return false;
-
-      std::vector<TrackingDataAdapter*> *setAdapters =
-            trackingSets[i]->GetAdapters();
-      StringArray names;
-      for (UnsignedInt j = 0; j < setAdapters->size(); ++j)
-      {
-         AddMeasurement((*setAdapters)[j]);
-         MeasurementData md;
-         measurements.push_back(md);
-         names.push_back((*setAdapters)[j]->GetName());
-
-         // Set retval?
-      }
-      adapterFromTFSMap[trackingSets[i]] = names;
-
-      // And the stream objects
-      StringArray filenames = trackingSets[i]->GetStringArrayParameter("Filename");
-      for (UnsignedInt i = 0; i < filenames.size(); ++i)
-      {
-         std::stringstream fn;
-         fn << trackingSets[i]->GetName() << "DataFile" << i;
-         DataFile *newStream = new DataFile(fn.str());
-         newStream->SetStringParameter("Filename", filenames[i]);
-         GmatObType *got = new GmatObType();
-         newStream->SetStream(got);
-
-         #ifdef DEBUG_INITIALIZATION
-            MessageInterface::ShowMessage("   Adding %s DataFile %s <%p>\n",
-                  (newStream->IsInitialized() ? "initialized" :
-                  "not initialized"), newStream->GetName().c_str(), newStream);
-         #endif
-
-         SetStreamObject(newStream);
-
-         // Associate the adapters with the stream
-         for (UnsignedInt j = 0; j < setAdapters->size(); ++j)
-         {
-            #ifdef DEBUG_INITIALIZATION
-               MessageInterface::ShowMessage("Associating %d with %s\n",
-                     (*setAdapters)[j]->GetModelID(),
-                     newStream->GetName().c_str());
-            #endif
-            idToStreamMap[(*setAdapters)[j]->GetModelID()] = newStream;
-         }
-
-         if (inSimulationMode)
-         {
-            if (newStream->OpenStream(inSimulationMode) == false)
-               throw MeasurementException("The stream " + filenames[i] +
-                     " failed to open in simulation mode");
-         }
-      }
+   for (UnsignedInt i = 0; i < trackingSets.size(); ++i)
+   {
+      if (trackingSets[i]->Initialize() == false)
+         return false;
+
+      std::vector<TrackingDataAdapter*> *setAdapters =
+            trackingSets[i]->GetAdapters();
+      StringArray names;
+      for (UnsignedInt j = 0; j < setAdapters->size(); ++j)
+      {
+         AddMeasurement((*setAdapters)[j]);
+         MeasurementData md;
+         measurements.push_back(md);
+         names.push_back((*setAdapters)[j]->GetName());
+
+         // Set retval?
+      }
+      adapterFromTFSMap[trackingSets[i]] = names;
+
+      // And the stream objects
+      StringArray filenames = trackingSets[i]->GetStringArrayParameter("Filename");
+      for (UnsignedInt i = 0; i < filenames.size(); ++i)
+      {
+         std::stringstream fn;
+         fn << trackingSets[i]->GetName() << "DataFile" << i;
+         DataFile *newStream = new DataFile(fn.str());
+         newStream->SetStringParameter("Filename", filenames[i]);
+         GmatObType *got = new GmatObType();
+         newStream->SetStream(got);
+
+         #ifdef DEBUG_INITIALIZATION
+            MessageInterface::ShowMessage("   Adding %s DataFile %s <%p>\n",
+                  (newStream->IsInitialized() ? "initialized" :
+                  "not initialized"), newStream->GetName().c_str(), newStream);
+         #endif
+
+         SetStreamObject(newStream);
+
+         // Associate the adapters with the stream
+         for (UnsignedInt j = 0; j < setAdapters->size(); ++j)
+         {
+            #ifdef DEBUG_INITIALIZATION
+               MessageInterface::ShowMessage("Associating %d with %s\n",
+                     (*setAdapters)[j]->GetModelID(),
+                     newStream->GetName().c_str());
+            #endif
+            idToStreamMap[(*setAdapters)[j]->GetModelID()] = newStream;
+         }
+
+         if (inSimulationMode)
+         {
+            if (newStream->OpenStream(inSimulationMode) == false)
+               throw MeasurementException("The stream " + filenames[i] +
+                     " failed to open in simulation mode");
+         }
+      }
+   }
+
+   for (UnsignedInt i = 0; i < streamList.size(); ++i)
+   {
+      if (streamList[i]->IsInitialized() == false)						// made changes by TUAN NGUYEN
+		 streamList[i]->Initialize();									// made changes by TUAN NGUYEN
    }
-
-   for (UnsignedInt i = 0; i < streamList.size(); ++i)
-   {
-      if (streamList[i]->IsInitialized() == false)						// made changes by TUAN NGUYEN
-		 streamList[i]->Initialize();									// made changes by TUAN NGUYEN
-   }
-
-///// TBD: Do we want something more generic here?
-   for (UnsignedInt i = 0; i < rampTableDataStreamList.size(); ++i)		// made changes by TUAN NGUYEN
-   {																	// made changes by TUAN NGUYEN
-      if (rampTableDataStreamList[i]->IsInitialized() == false)			// made changes by TUAN NGUYEN
-		 rampTableDataStreamList[i]->Initialize();						// made changes by TUAN NGUYEN
-   }																	// made changes by TUAN NGUYEN
-
-#ifdef DEBUG_FLOW
-   MessageInterface::ShowMessage(
-         "Exit MeasurementManager::Initialize() method\n");
-#endif
-
+
+///// TBD: Do we want something more generic here?
+   for (UnsignedInt i = 0; i < rampTableDataStreamList.size(); ++i)		// made changes by TUAN NGUYEN
+   {																	// made changes by TUAN NGUYEN
+      if (rampTableDataStreamList[i]->IsInitialized() == false)			// made changes by TUAN NGUYEN
+		 rampTableDataStreamList[i]->Initialize();						// made changes by TUAN NGUYEN
+   }																	// made changes by TUAN NGUYEN
+
+#ifdef DEBUG_FLOW
+   MessageInterface::ShowMessage(
+         "Exit MeasurementManager::Initialize() method\n");
+#endif
+
    return retval;
 }
 
 
 //------------------------------------------------------------------------------
-// bool PrepareForProcessing(bool simulating, PropSetup *propagator)
-//------------------------------------------------------------------------------
-/**
- * This method sets up measurement models for use in simulation or estimation
+// bool PrepareForProcessing(bool simulating, PropSetup *propagator)
+//------------------------------------------------------------------------------
+/**
+ * This method sets up measurement models for use in simulation or estimation
  *
  * @param simulating Flag to tell the MM that the system is only simulating, so
  *                   derivative calculations are not necessary.
@@ -330,12 +326,12 @@
 //------------------------------------------------------------------------------
 bool MeasurementManager::PrepareForProcessing(bool simulating)
 {
-   #ifdef DEBUG_FLOW
-      MessageInterface::ShowMessage(
-            "Entered MeasurementManager::PrepareForProcessing() method\n");
-      MessageInterface::ShowMessage(
-            "Working with %d streams\n", streamList.size());
-   #endif
+   #ifdef DEBUG_FLOW
+   MessageInterface::ShowMessage(
+         "Entered MeasurementManager::PrepareForProcessing() method\n");
+      MessageInterface::ShowMessage(
+            "Working with %d streams\n", streamList.size());
+   #endif
 
 #ifdef DEBUG_INITIALIZATION
    MessageInterface::ShowMessage(
@@ -365,22 +361,22 @@
       }
    }
 
-   /// @todo: Set the propagators based on the spacecraft in each adapter.  This
-   ///        piece is not yet part of the GMAT implementation, but when ready,
-   ///        needs to be addressed here.
-   // Pass the propagator to the tracking data adapters
-   for (UnsignedInt i = 0; i < adapters.size(); ++i)
-      adapters[i]->SetPropagator(thePropagator);
-
+   /// @todo: Set the propagators based on the spacecraft in each adapter.  This
+   ///        piece is not yet part of the GMAT implementation, but when ready,
+   ///        needs to be addressed here.
+   // Pass the propagator to the tracking data adapters
+   for (UnsignedInt i = 0; i < adapters.size(); ++i)
+      adapters[i]->SetPropagator(thePropagator);
+
    // Open all streams in streamList
    bool retval = true;
    for (UnsignedInt i = 0; i < streamList.size(); ++i)
    {
-      #ifdef DEBUG_INITIALIZATION
-         MessageInterface::ShowMessage("Opening the data stream to file %s\n",
-               streamList[i]->GetName().c_str());
-      #endif
-
+      #ifdef DEBUG_INITIALIZATION
+         MessageInterface::ShowMessage("Opening the data stream to file %s\n",
+               streamList[i]->GetName().c_str());
+      #endif
+
       #ifdef USE_DATAFILE_PLUGINS
          std::string writeMode = (simulating ? "w" : "r");
          streamList[i]->SetStringParameter(
@@ -390,55 +386,55 @@
             retval = false;
       #else
          if (streamList[i]->OpenStream(simulating) == false)
-         {
-            MessageInterface::ShowMessage("Open failed\n");
+         {
+            MessageInterface::ShowMessage("Open failed\n");
             retval = false;
-         }
+         }
       #endif
    }
-
-///// TBD: Do we want something more generic here?
-   for (UnsignedInt i = 0; i < rampTableDataStreamList.size(); ++i)							// made changes by TUAN NGUYEN
-   {																						// made changes by TUAN NGUYEN
-      #ifdef USE_DATAFILE_PLUGINS															// made changes by TUAN NGUYEN
-         std::string writeMode = (simulating ? "w" : "r");									// made changes by TUAN NGUYEN
-         rampTableDataStreamList[i]->SetStringParameter(									// made changes by TUAN NGUYEN
-               rampTableDataStreamList[i]->GetParameterID("ReadWriteMode"), writeMode);		// made changes by TUAN NGUYEN
-
-         if (rampTableDataStreamList[i]->OpenFile() == false)								// made changes by TUAN NGUYEN
-            retval = false;																	// made changes by TUAN NGUYEN
-      #else																					// made changes by TUAN NGUYEN
-         if (rampTableDataStreamList[i]->OpenStream(simulating) == false)					// made changes by TUAN NGUYEN
-            retval = false;																	// made changes by TUAN NGUYEN
-      #endif																				// made changes by TUAN NGUYEN
-   }																						// made changes by TUAN NGUYEN
-
-   inSimulationMode = simulating;
-
-#ifdef DEBUG_FLOW
+
+///// TBD: Do we want something more generic here?
+   for (UnsignedInt i = 0; i < rampTableDataStreamList.size(); ++i)							// made changes by TUAN NGUYEN
+   {																						// made changes by TUAN NGUYEN
+      #ifdef USE_DATAFILE_PLUGINS															// made changes by TUAN NGUYEN
+         std::string writeMode = (simulating ? "w" : "r");									// made changes by TUAN NGUYEN
+         rampTableDataStreamList[i]->SetStringParameter(									// made changes by TUAN NGUYEN
+               rampTableDataStreamList[i]->GetParameterID("ReadWriteMode"), writeMode);		// made changes by TUAN NGUYEN
+
+         if (rampTableDataStreamList[i]->OpenFile() == false)								// made changes by TUAN NGUYEN
+            retval = false;																	// made changes by TUAN NGUYEN
+      #else																					// made changes by TUAN NGUYEN
+         if (rampTableDataStreamList[i]->OpenStream(simulating) == false)					// made changes by TUAN NGUYEN
+            retval = false;																	// made changes by TUAN NGUYEN
+      #endif																				// made changes by TUAN NGUYEN
+   }																						// made changes by TUAN NGUYEN
+
+   inSimulationMode = simulating;
+
+#ifdef DEBUG_FLOW
+   MessageInterface::ShowMessage(
+         "Exit MeasurementManager::PrepareForProcessing() method: retval = %s\n", (retval?"true":"false"));
+#endif
+
+   return retval;
+}
+
+
+//------------------------------------------------------------------------------
+// bool MeasurementManager::ProcessingComplete()
+//------------------------------------------------------------------------------
+/**
+ * Closes the measurement streams when processing is finished
+ *
+ * @return true if the streams closed, false if any fail to close
+ */
+//------------------------------------------------------------------------------
+bool MeasurementManager::ProcessingComplete()
+{
+   #ifdef DEBUG_FLOW
    MessageInterface::ShowMessage(
-         "Exit MeasurementManager::PrepareForProcessing() method: retval = %s\n", (retval?"true":"false"));
-#endif
-
-   return retval;
-}
-
-
-//------------------------------------------------------------------------------
-// bool MeasurementManager::ProcessingComplete()
-//------------------------------------------------------------------------------
-/**
- * Closes the measurement streams when processing is finished
- *
- * @return true if the streams closed, false if any fail to close
- */
-//------------------------------------------------------------------------------
-bool MeasurementManager::ProcessingComplete()
-{
-   #ifdef DEBUG_FLOW
-      MessageInterface::ShowMessage(
-            "Entered MeasurementManager::ProcessingComplete() method\n");
-   #endif
+         "Entered MeasurementManager::ProcessingComplete() method\n");
+   #endif
 
    bool retval = true;
 
@@ -453,22 +449,22 @@
       #endif
    }
 
-///// TBD: Do we want something more generic here?
-   for (UnsignedInt i = 0; i < rampTableDataStreamList.size(); ++i)		// made changes by TUAN NGUYEN
-   {																	// made changes by TUAN NGUYEN
-      #ifdef USE_DATAFILE_PLUGINS										// made changes by TUAN NGUYEN
-         if (rampTableDataStreamList[i]->CloseFile() == false)			// made changes by TUAN NGUYEN
-            retval = false;												// made changes by TUAN NGUYEN
-      #else																// made changes by TUAN NGUYEN
-         if (rampTableDataStreamList[i]->CloseStream() == false)		// made changes by TUAN NGUYEN
-            retval = false;												// made changes by TUAN NGUYEN
-      #endif															// made changes by TUAN NGUYEN
-   }																	// made changes by TUAN NGUYEN
-
-#ifdef DEBUG_FLOW
-   MessageInterface::ShowMessage(
-         "Exit MeasurementManager::ProcessingComplete() method\n");
-#endif
+///// TBD: Do we want something more generic here?
+   for (UnsignedInt i = 0; i < rampTableDataStreamList.size(); ++i)		// made changes by TUAN NGUYEN
+   {																	// made changes by TUAN NGUYEN
+      #ifdef USE_DATAFILE_PLUGINS										// made changes by TUAN NGUYEN
+         if (rampTableDataStreamList[i]->CloseFile() == false)			// made changes by TUAN NGUYEN
+            retval = false;												// made changes by TUAN NGUYEN
+      #else																// made changes by TUAN NGUYEN
+         if (rampTableDataStreamList[i]->CloseStream() == false)		// made changes by TUAN NGUYEN
+            retval = false;												// made changes by TUAN NGUYEN
+      #endif															// made changes by TUAN NGUYEN
+   }																	// made changes by TUAN NGUYEN
+
+#ifdef DEBUG_FLOW
+   MessageInterface::ShowMessage(
+         "Exit MeasurementManager::ProcessingComplete() method\n");
+#endif
    return retval;
 }
 
@@ -513,8 +509,8 @@
 {
    #ifdef DEBUG_FLOW
       MessageInterface::ShowMessage(
-            "Entered MeasurementManager::Calculate(%d, %s) method\n",
-            measurementToCalc, (withEvents?"true":"false"));
+            "Entered MeasurementManager::Calculate(%d, %s) method\n",
+            measurementToCalc, (withEvents?"true":"false"));
    #endif
 
    Integer successCount = 0;
@@ -524,124 +520,124 @@
    {
       for (UnsignedInt j = 0; j < models.size(); ++j)
       {
-         // Specify ramp table associated with measurement model models[j]:						// made changes by TUAN NGUYEN
-         // Note: Only one ramp table is used for a measurement model							// made changes by TUAN NGUYEN
-///// TBD: Do we want something more generic here?
-		 StringArray sr = models[j]->GetStringArrayParameter("RampTables");						// made changes by TUAN NGUYEN
-		 std::vector<RampTableData>* rt = NULL;													// made changes by TUAN NGUYEN
-		 if (sr.size() > 0)																		// made changes by TUAN NGUYEN
-		    rt = &(rampTables[sr[0]]);															// made changes by TUAN NGUYEN
-
-		 // Specify current observation data. If no observation data used, it passes a NULL pointer. 
-		 ObservationData* od = NULL;															// made changes by TUAN NGUYEN
-		 if (!observations.empty())																// made changes by TUAN NGUYEN
-            od = &(*currentObs);																// made changes by TUAN NGUYEN
-
-		 measurements[j] = models[j]->CalculateMeasurement(withEvents, od, rt);					// made changes by TUAN NGUYEN
-
+         // Specify ramp table associated with measurement model models[j]:						// made changes by TUAN NGUYEN
+         // Note: Only one ramp table is used for a measurement model							// made changes by TUAN NGUYEN
+///// TBD: Do we want something more generic here?
+		 StringArray sr = models[j]->GetStringArrayParameter("RampTables");						// made changes by TUAN NGUYEN
+		 std::vector<RampTableData>* rt = NULL;													// made changes by TUAN NGUYEN
+		 if (sr.size() > 0)																		// made changes by TUAN NGUYEN
+		    rt = &(rampTables[sr[0]]);															// made changes by TUAN NGUYEN
+
+		 // Specify current observation data. If no observation data used, it passes a NULL pointer. 
+		 ObservationData* od = NULL;															// made changes by TUAN NGUYEN
+		 if (!observations.empty())																// made changes by TUAN NGUYEN
+            od = &(*currentObs);																// made changes by TUAN NGUYEN
+
+		 measurements[j] = models[j]->CalculateMeasurement(withEvents, od, rt);					// made changes by TUAN NGUYEN
+
          if (measurements[j].isFeasible)
          {
             ++successCount;
             eventCount += measurements[j].eventCount;
          }
       }
-
-      for (UnsignedInt j = 0; j < adapters.size(); ++j)
-      {
-         // Specify current observation data. If no observation data used, it
-         // passes a NULL pointer.
-         ObservationData* od = NULL;
-         if (!observations.empty())
-            od = &(*currentObs);
-
-         measurements[j] = adapters[j]->CalculateMeasurement(withEvents, od);
-MessageInterface::ShowMessage("Calculating adapter based measurement...");
-         if (measurements[j].isFeasible)
-         {
-MessageInterface::ShowMessage("Calculated feasible measurement\n");
-            ++successCount;
-            eventCount += measurements[j].eventCount;
-         }
-else
-MessageInterface::ShowMessage("NOT feasible\n");
-
-      }
+
+      for (UnsignedInt j = 0; j < adapters.size(); ++j)
+      {
+         // Specify current observation data. If no observation data used, it
+         // passes a NULL pointer.
+         ObservationData* od = NULL;
+         if (!observations.empty())
+            od = &(*currentObs);
+
+         measurements[j] = adapters[j]->CalculateMeasurement(withEvents, od);
+MessageInterface::ShowMessage("Calculating adapter based measurement...");
+         if (measurements[j].isFeasible)
+         {
+MessageInterface::ShowMessage("Calculated feasible measurement\n");
+            ++successCount;
+            eventCount += measurements[j].eventCount;
    }
+else
+MessageInterface::ShowMessage("NOT feasible\n");
+
+      }
+   }
    else
    {
       if ((measurementToCalc < (Integer)models.size()) && measurementToCalc >= 0)
       {
-///// TBD: Do we want something more generic here?
-         // Specify ramp table associated with measurement model models[j]:						// made changes by TUAN NGUYEN
-         // Note: Only one ramp table is used for a measurement model							// made changes by TUAN NGUYEN
-		 StringArray sr = models[measurementToCalc]->GetStringArrayParameter("RampTables");		// made changes by TUAN NGUYEN
-		 std::vector<RampTableData>* rt = NULL;													// made changes by TUAN NGUYEN
-		 if (sr.size() > 0)																		// made changes by TUAN NGUYEN
-		    rt = &(rampTables[sr[0]]);															// made changes by TUAN NGUYEN
-
-		 // Specify current observation data. If no observation data used, it passes a NULL pointer. 
-		 ObservationData* od = NULL;															// made changes by TUAN NGUYEN
-		 if (!observations.empty())																// made changes by TUAN NGUYEN
-            od = &(*currentObs);																// made changes by TUAN NGUYEN
-
-         measurements[measurementToCalc] =														// made changes by TUAN NGUYEN
-			 models[measurementToCalc]->CalculateMeasurement(withEvents, od, rt);				// made changes by TUAN NGUYEN
-         
-		 if (measurements[measurementToCalc].isFeasible)
+///// TBD: Do we want something more generic here?
+         // Specify ramp table associated with measurement model models[j]:						// made changes by TUAN NGUYEN
+         // Note: Only one ramp table is used for a measurement model							// made changes by TUAN NGUYEN
+		 StringArray sr = models[measurementToCalc]->GetStringArrayParameter("RampTables");		// made changes by TUAN NGUYEN
+		 std::vector<RampTableData>* rt = NULL;													// made changes by TUAN NGUYEN
+		 if (sr.size() > 0)																		// made changes by TUAN NGUYEN
+		    rt = &(rampTables[sr[0]]);															// made changes by TUAN NGUYEN
+
+		 // Specify current observation data. If no observation data used, it passes a NULL pointer. 
+		 ObservationData* od = NULL;															// made changes by TUAN NGUYEN
+		 if (!observations.empty())																// made changes by TUAN NGUYEN
+            od = &(*currentObs);																// made changes by TUAN NGUYEN
+
+         measurements[measurementToCalc] =														// made changes by TUAN NGUYEN
+			 models[measurementToCalc]->CalculateMeasurement(withEvents, od, rt);				// made changes by TUAN NGUYEN
+         
+		 if (measurements[measurementToCalc].isFeasible)
          {
             successCount = 1;
             eventCount = measurements[measurementToCalc].eventCount;
          }
       }
-
-      if ((measurementToCalc < (Integer)adapters.size()) && (measurementToCalc >= 0))
-      {
-         // Specify current observation data. If no observation data used, it passes a NULL pointer.
-         ObservationData* od = NULL;
-         if (!observations.empty())
-            od = &(*currentObs);
-
-         #ifdef DEBUG_CALCULATE
-            MessageInterface::ShowMessage("****** models[%d]name = '%s'\n",
-                  measurementToCalc,
-                  models[measurementToCalc]->GetName().c_str());
-            MessageInterface::ShowMessage("****** observations.size() = %d\n", observations.size());
-            if (od == NULL)
-               MessageInterface::ShowMessage("****** Observation data is not used in calculation\n");
-            else
-              MessageInterface::ShowMessage("****** currentObs: epoch = %.12lf, participants: %s  %s,  meas value = %.12lf\n", currentObs->epoch, currentObs->participantIDs[0].c_str(), currentObs->participantIDs[1].c_str(), currentObs->value[0]);
-         #endif
-
-         measurements[measurementToCalc] =
-            adapters[measurementToCalc]->CalculateMeasurement(withEvents, od);
-
-         #ifdef DEBUG_CALCULATE
-            MessageInterface::ShowMessage("****** measurements[%d] = <%p>,   "
-                  ".epoch = %.12lf,   .participants: %s  %s,   "
-                  ".value[0] = %.12le\n", measurementToCalc,
-                  &measurements[measurementToCalc],
-                  measurements[measurementToCalc].epoch,
-                  measurements[measurementToCalc].participantIDs[0].c_str(),
-                  measurements[measurementToCalc].participantIDs[1].c_str(),
-                  measurements[measurementToCalc].value[0]);
-         #endif
-
-         if (measurements[measurementToCalc].isFeasible)
-         {
-            successCount = 1;
-            eventCount = measurements[measurementToCalc].eventCount;
-         }
-      }
+
+      if ((measurementToCalc < (Integer)adapters.size()) && (measurementToCalc >= 0))
+      {
+         // Specify current observation data. If no observation data used, it passes a NULL pointer.
+         ObservationData* od = NULL;
+         if (!observations.empty())
+            od = &(*currentObs);
+
+         #ifdef DEBUG_CALCULATE
+            MessageInterface::ShowMessage("****** models[%d]name = '%s'\n",
+                  measurementToCalc,
+                  models[measurementToCalc]->GetName().c_str());
+            MessageInterface::ShowMessage("****** observations.size() = %d\n", observations.size());
+            if (od == NULL)
+               MessageInterface::ShowMessage("****** Observation data is not used in calculation\n");
+            else
+              MessageInterface::ShowMessage("****** currentObs: epoch = %.12lf, participants: %s  %s,  meas value = %.12lf\n", currentObs->epoch, currentObs->participantIDs[0].c_str(), currentObs->participantIDs[1].c_str(), currentObs->value[0]);
+         #endif
+
+         measurements[measurementToCalc] =
+            adapters[measurementToCalc]->CalculateMeasurement(withEvents, od);
+
+         #ifdef DEBUG_CALCULATE
+            MessageInterface::ShowMessage("****** measurements[%d] = <%p>,   "
+                  ".epoch = %.12lf,   .participants: %s  %s,   "
+                  ".value[0] = %.12le\n", measurementToCalc,
+                  &measurements[measurementToCalc],
+                  measurements[measurementToCalc].epoch,
+                  measurements[measurementToCalc].participantIDs[0].c_str(),
+                  measurements[measurementToCalc].participantIDs[1].c_str(),
+                  measurements[measurementToCalc].value[0]);
+         #endif
+
+         if (measurements[measurementToCalc].isFeasible)
+         {
+            successCount = 1;
+            eventCount = measurements[measurementToCalc].eventCount;
    }
+      }
+   }
 
    #ifdef DEBUG_FLOW
       MessageInterface::ShowMessage(
             "   Found %d events to process\n", eventCount);
-      MessageInterface::ShowMessage(
-            "Exit MeasurementManager::Calculate(%d, %s) method\n",
-            measurementToCalc, (withEvents?"true":"false"));
+      MessageInterface::ShowMessage(
+            "Exit MeasurementManager::Calculate(%d, %s) method\n",
+            measurementToCalc, (withEvents?"true":"false"));
    #endif
-
+
    return successCount;
 }
 
@@ -662,18 +658,18 @@
 {
 #ifdef DEBUG_FLOW
    MessageInterface::ShowMessage(
-         "Entered MeasurementManager::GetMeasurement(measurentToGet = %d) method\n", measurementToGet);
+         "Entered MeasurementManager::GetMeasurement(measurentToGet = %d) method\n", measurementToGet);
 #endif
 
    MeasurementData *theMeasurement = NULL;
    if ( (measurementToGet >= 0) &&
         (measurementToGet < (Integer)measurements.size()))
       theMeasurement = &measurements[measurementToGet];
-
-#ifdef DEBUG_FLOW
-   MessageInterface::ShowMessage(
-         "Exit MeasurementManager::GetMeasurement() method\n");
-#endif
+
+#ifdef DEBUG_FLOW
+   MessageInterface::ShowMessage(
+         "Exit MeasurementManager::GetMeasurement() method\n");
+#endif
 
    return theMeasurement;
 }
@@ -690,17 +686,17 @@
  * @return The model
  */
 //------------------------------------------------------------------------------
-MeasurementModelBase* MeasurementManager::GetMeasurementObject(
+MeasurementModelBase* MeasurementManager::GetMeasurementObject(
       const Integer measurementToGet)
 {
-   MeasurementModelBase *retval = NULL;
+   MeasurementModelBase *retval = NULL;
 
    if ((measurementToGet >= 0) && (measurementToGet < (Integer)models.size()))
       retval = models[measurementToGet];
-   else if ((measurementToGet >= 0) && (measurementToGet < (Integer)adapters.size()))
-      retval = adapters[measurementToGet];
-
-
+   else if ((measurementToGet >= 0) && (measurementToGet < (Integer)adapters.size()))
+      retval = adapters[measurementToGet];
+
+
    return retval;
 }
 
@@ -779,7 +775,7 @@
 //-----------------------------------------------------------------------------
 UnsignedInt MeasurementManager::LoadObservations()
 {
-#ifdef DEBUG_LOAD_OBSERVATIONS
+#ifdef DEBUG_LOAD_OBSERVATIONS
    MessageInterface::ShowMessage(
          "Entered MeasurementManager::LoadObservations() method\n");
 #endif
@@ -798,14 +794,14 @@
       startIndexes.push_back(obsTable.size());				// made changes by TUAN NGUYEN
 
       ObservationData *od;
-///// TBD: Look at file handlers here once data file pieces are designed
-	  ObservationData od_old;
-	  od_old.epoch = -1.0;
+///// TBD: Look at file handlers here once data file pieces are designed
+	  ObservationData od_old;
+	  od_old.epoch = -1.0;
 
 	  std::string streamFormat = streamList[i]->GetStringParameter("Format");
-///// TBD: Especially here; this style will cause maintenence issues as more types are added
-	  if ((streamFormat == "GMAT_OD")||(streamFormat == "GMAT_ODDoppler")||(streamFormat == "GMATInternal"))		// made changes by TUAN NGUYEN. It needs for loading all type of observation data (except ramp table)
-	  {
+///// TBD: Especially here; this style will cause maintenence issues as more types are added
+	  if ((streamFormat == "GMAT_OD")||(streamFormat == "GMAT_ODDoppler")||(streamFormat == "GMATInternal"))		// made changes by TUAN NGUYEN. It needs for loading all type of observation data (except ramp table)
+	  {
       #ifdef USE_DATAFILE_PLUGINS
          if (streamList[i]->GetIsOpen())
          {
@@ -852,156 +848,98 @@
 				  --numRec;
                   break;
 			   }
-
-			   // Get start epoch and end epoch when od != NULL
+
+			   // Get start epoch and end epoch when od != NULL
 			   if (epoch1 == 0.0)
 			   {
 			      epoch1 = TimeConverterUtil::Convert(streamList[i]->GetRealParameter("StartEpoch"), TimeConverterUtil::A1MJD, od->epochSystem);
 			      epoch2 = TimeConverterUtil::Convert(streamList[i]->GetRealParameter("EndEpoch"), TimeConverterUtil::A1MJD, od->epochSystem);
 			   }
 
-<<<<<<< HEAD
-			   // Data thinning filter
-			   acc = acc + thinningRatio;
-			   if (acc < 1.0)
-               {
-                  #ifdef DEBUG_LOAD_OBSERVATIONS
-				  MessageInterface::ShowMessage(" Data type = %s    A1MJD epoch: %.15lf   measurement type = <%s, %d>   participants: %s   %s   observation data: %.12lf :Throw away this record due to data thinning\n", streamFormat.c_str(), od->epoch, od->typeName.c_str(), od->type, od->participantIDs[0].c_str(), od->participantIDs[1].c_str(), od->value[0]);
-                  #endif
-//				  MessageInterface::ShowMessage("acc = %lf\n", acc);
-				  ++filter4Num;
-				  continue;
-			   }
-			   else
-			      acc = acc -1.0;
-
-=======
-		       // Data thinning filter
-			   acc = acc + thinningRatio;
-			   if (acc < 1.0)
-               {
-                  #ifdef DEBUG_LOAD_OBSERVATIONS
-				  MessageInterface::ShowMessage(" Data type = %s    A1MJD epoch: %.15lf   measurement type = <%s, %d>   participants: %s   %s   observation data: %.12lf :Throw away this record due to data thinning\n", streamFormat.c_str(), od->epoch, od->typeName.c_str(), od->type, od->participantIDs[0].c_str(), od->participantIDs[1].c_str(), od->value[0]);
-                  #endif
-//				  MessageInterface::ShowMessage("acc = %lf\n", acc);
-				  ++filter4Num;
-				  continue;
-			   }
-			   else
-			      acc = acc -1.0;
-
->>>>>>> 71fa1871
+			   // Data thinning filter
+			   acc = acc + thinningRatio;
+			   if (acc < 1.0)
+               {
+                  #ifdef DEBUG_LOAD_OBSERVATIONS
+				  MessageInterface::ShowMessage(" Data type = %s    A1MJD epoch: %.15lf   measurement type = <%s, %d>   participants: %s   %s   observation data: %.12lf :Throw away this record due to data thinning\n", streamFormat.c_str(), od->epoch, od->typeName.c_str(), od->type, od->participantIDs[0].c_str(), od->participantIDs[1].c_str(), od->value[0]);
+                  #endif
+//				  MessageInterface::ShowMessage("acc = %lf\n", acc);
+				  ++filter4Num;
+				  continue;
+			   }
+			   else
+			      acc = acc -1.0;
+
 			   // Time span filter
                if ((od->epoch < epoch1)||(od->epoch > epoch2))
                {
-                  #ifdef DEBUG_LOAD_OBSERVATIONS
-		          MessageInterface::ShowMessage(" Data type = %s    A1MJD epoch: %.15lf   measurement type = <%s, %d>   participants: %s   %s   observation data: %.12lf :Throw away this record due to time span filter\n", streamFormat.c_str(), od->epoch, od->typeName.c_str(), od->type, od->participantIDs[0].c_str(), od->participantIDs[1].c_str(), od->value[0]);
-                  #endif
+                  #ifdef DEBUG_LOAD_OBSERVATIONS
+		          MessageInterface::ShowMessage(" Data type = %s    A1MJD epoch: %.15lf   measurement type = <%s, %d>   participants: %s   %s   observation data: %.12lf :Throw away this record due to time span filter\n", streamFormat.c_str(), od->epoch, od->typeName.c_str(), od->type, od->participantIDs[0].c_str(), od->participantIDs[1].c_str(), od->value[0]);
+                  #endif
                   ++filter5Num;
 				  continue;
                }
 
 			   // Invalid measurement value filter
-            if (od->value.size() > 0)
-               if (od->value[0] == -1.0)		// throw away this observation data if it is invalid	// made changes by TUAN NGUYEN
-               {
-                     #ifdef DEBUG_LOAD_OBSERVATIONS
-                 MessageInterface::ShowMessage(" Data type = %s    A1MJD epoch: %.15lf   measurement type = <%s, %d>   participants: %s   %s   observation data: %.12lf :Throw away this record due to invalid observation data\n", streamFormat.c_str(), od->epoch, od->typeName.c_str(), od->type, od->participantIDs[0].c_str(), od->participantIDs[1].c_str(), od->value[0]);
-                     #endif
-                 ++filter1Num;
-                 continue;
-               }
-
-			   // Duplication or time order filter
-			   if (od_old.epoch >= od->epoch)
-			   {
-                  #ifdef DEBUG_LOAD_OBSERVATIONS
-		          MessageInterface::ShowMessage(" Data type = %s    A1MJD epoch: %.15lf   measurement type = <%s, %d>   participants: %s   %s   observation data: %.12lf :Throw away this record due to duplication or time order\n", streamFormat.c_str(), od->epoch, od->typeName.c_str(), od->type, od->participantIDs[0].c_str(), od->participantIDs[1].c_str(), od->value[0]);
-                  #endif
-				  ++filter2Num;
-				  continue;
-			   }
+            if (od->value.size() > 0)
+			   if (od->value[0] == -1.0)		// throw away this observation data if it is invalid	// made changes by TUAN NGUYEN
+			   {
+                  #ifdef DEBUG_LOAD_OBSERVATIONS
+				  MessageInterface::ShowMessage(" Data type = %s    A1MJD epoch: %.15lf   measurement type = <%s, %d>   participants: %s   %s   observation data: %.12lf :Throw away this record due to invalid observation data\n", streamFormat.c_str(), od->epoch, od->typeName.c_str(), od->type, od->participantIDs[0].c_str(), od->participantIDs[1].c_str(), od->value[0]);
+                  #endif
+				  ++filter1Num;
+				  continue;
+			   }
+
+			   // Duplication or time order filter
+			   if (od_old.epoch >= od->epoch)
+			   {
+                  #ifdef DEBUG_LOAD_OBSERVATIONS
+		          MessageInterface::ShowMessage(" Data type = %s    A1MJD epoch: %.15lf   measurement type = <%s, %d>   participants: %s   %s   observation data: %.12lf :Throw away this record due to duplication or time order\n", streamFormat.c_str(), od->epoch, od->typeName.c_str(), od->type, od->participantIDs[0].c_str(), od->participantIDs[1].c_str(), od->value[0]);
+                  #endif
+				  ++filter2Num;
+				  continue;
+			   }
 
 			   // Selected stations filter
-<<<<<<< HEAD
-               bool choose = false;
-               if (selectedStations.size() == 0)
-				  choose = true;
-			   else
-			   {
-				  for (int j=0; j < selectedStations.size(); ++j)
-				  {
-				     if (selectedStations[j] == od->participantIDs[0])
-					 {
-					    choose = true;
-						break;
-					 }
-				  }
-               }
-
-               if (choose == false)
-			   {
-                  #ifdef DEBUG_LOAD_OBSERVATIONS
-				  MessageInterface::ShowMessage(" Data type = %s    A1MJD epoch: %.15lf   measurement type = <%s, %d>   participants: %s   %s   observation data: %.12lf :Throw away this record due to station is not in SelectedStationID\n", streamFormat.c_str(), od->epoch, od->typeName.c_str(), od->type, od->participantIDs[0].c_str(), od->participantIDs[1].c_str(), od->value[0]);
-                  #endif
-				  ++filter3Num;
-				  continue;
-			   }
-
-			   obsTable.push_back(*od);
-               #ifdef DEBUG_LOAD_OBSERVATIONS
-	           MessageInterface::ShowMessage(" Data type = %s    A1MJD epoch: %.15lf   measurement type = <%s, %d>   participants: %s   %s   observation data: %.12lf   ", streamFormat.c_str(), od->epoch, od->typeName.c_str(), od->type, od->participantIDs[0].c_str(), od->participantIDs[1].c_str(), od->value[0]);
-			   if (od->typeName == "DSNTwoWayDoppler")
-				   MessageInterface::ShowMessage(" Band = %d    Doppler count interval = %le\n", od->uplinkBand, od->dopplerCountInterval);
-			   else if (od->typeName == "DSNTwoWayRange")
-				   MessageInterface::ShowMessage(" Band = %d    Frequency = %.15le   Range Modulo = %.15le\n", od->uplinkBand, od->uplinkFreq, od->rangeModulo);
-			   else
-				   MessageInterface::ShowMessage("\n");
-               #endif
-
-			   ++count;
-               od_old = *od;
+               bool choose = false;
+               if (selectedStations.size() == 0)
+				  choose = true;
+			   else
+			   {
+				  for (int j=0; j < selectedStations.size(); ++j)
+				  {
+				     if (selectedStations[j] == od->participantIDs[0])
+					 {
+					    choose = true;
+						break;
+					 }
+				  }
+               }
+
+               if (choose == false)
+			   {
+                  #ifdef DEBUG_LOAD_OBSERVATIONS
+				  MessageInterface::ShowMessage(" Data type = %s    A1MJD epoch: %.15lf   measurement type = <%s, %d>   participants: %s   %s   observation data: %.12lf :Throw away this record due to station is not in SelectedStationID\n", streamFormat.c_str(), od->epoch, od->typeName.c_str(), od->type, od->participantIDs[0].c_str(), od->participantIDs[1].c_str(), od->value[0]);
+                  #endif
+				  ++filter3Num;
+				  continue;
+			   }
+
+			   obsTable.push_back(*od);
+               #ifdef DEBUG_LOAD_OBSERVATIONS
+	           MessageInterface::ShowMessage(" Data type = %s    A1MJD epoch: %.15lf   measurement type = <%s, %d>   participants: %s   %s   observation data: %.12lf   ", streamFormat.c_str(), od->epoch, od->typeName.c_str(), od->type, od->participantIDs[0].c_str(), od->participantIDs[1].c_str(), od->value[0]);
+			   if (od->typeName == "DSNTwoWayDoppler")
+				   MessageInterface::ShowMessage(" Band = %d    Doppler count interval = %le\n", od->uplinkBand, od->dopplerCountInterval);
+			   else if (od->typeName == "DSNTwoWayRange")
+				   MessageInterface::ShowMessage(" Band = %d    Frequency = %.15le   Range Modulo = %.15le\n", od->uplinkBand, od->uplinkFreq, od->rangeModulo);
+			   else
+				   MessageInterface::ShowMessage("\n");
+               #endif
+
+			   ++count;
+               od_old = *od;
 			}// endwhile(true)	
-=======
-               bool choose = false;
-               if (selectedStations.size() == 0)
-				  choose = true;
-			   else
-			   {
-				  for (int j=0; j < selectedStations.size(); ++j)
-				  {
-				     if (selectedStations[j] == od->participantIDs[0])
-					 {
-					    choose = true;
-						break;
-					 }
-				  }
-               }
-
-               if (choose == false)
-			   {
-                  #ifdef DEBUG_LOAD_OBSERVATIONS
-				  MessageInterface::ShowMessage(" Data type = %s    A1MJD epoch: %.15lf   measurement type = <%s, %d>   participants: %s   %s   observation data: %.12lf :Throw away this record due to station is not in SelectedStationID\n", streamFormat.c_str(), od->epoch, od->typeName.c_str(), od->type, od->participantIDs[0].c_str(), od->participantIDs[1].c_str(), od->value[0]);
-                  #endif
-				  ++filter3Num;
-				  continue;
-			   }
-
-			   obsTable.push_back(*od);
-               #ifdef DEBUG_LOAD_OBSERVATIONS
-	           MessageInterface::ShowMessage(" Data type = %s    A1MJD epoch: %.15lf   measurement type = <%s, %d>   participants: %s   %s   observation data: %.12lf   ", streamFormat.c_str(), od->epoch, od->typeName.c_str(), od->type, od->participantIDs[0].c_str(), od->participantIDs[1].c_str(), od->value[0]);
-			   if (od->typeName == "DSNTwoWayDoppler")
-				   MessageInterface::ShowMessage(" Band = %d    Doppler count interval = %le\n", od->uplinkBand, od->dopplerCountInterval);
-			   else if (od->typeName == "DSNTwoWayRange")
-				   MessageInterface::ShowMessage(" Band = %d    Frequency = %.15le   Range Modulo = %.15le\n", od->uplinkBand, od->uplinkFreq, od->rangeModulo);
-			   else
-				   MessageInterface::ShowMessage("\n");
-               #endif
-
-			   ++count;
-               od_old = *od;
-			}
->>>>>>> 71fa1871
 
 			MessageInterface::ShowMessage("Number of thown records in '%s' due to:\n", streamList[i]->GetStringParameter("Filename").c_str());
             MessageInterface::ShowMessage("      .Invalid measurement value              : %d\n", filter1Num);
@@ -1015,221 +953,166 @@
          } // endif (streamList[i]->IsOpen())
 		 
       #endif
-<<<<<<< HEAD
-	  } // endif ((streamFormat == "GMAT_OD")
-
-	  // made changes by TUAN NGUYEN : fix bug GMT-4394
-	  if (obsTable.size() == 0)
-		 throw MeasurementException("Error: No observation data in tracking data file '" + streamList[i]->GetStringParameter("Filename") +"'\n"); 
-	  else
-	  {
-         if ((Integer)startIndexes[i] <= (obsTable.size()-1))
-		    endIndexes.push_back(obsTable.size()-1);
-	     else
-		    throw MeasurementException("Error: No observation data in tracking data file '" + streamList[i]->GetStringParameter("Filename") +"'\n"); 
-	  }
-	  
+	  } // endif ((streamFormat == "GMAT_OD")
+
+	  // made changes by TUAN NGUYEN : fix bug GMT-4394
+	  if (obsTable.size() == 0)
+		 throw MeasurementException("Error: No observation data in tracking data file '" + streamList[i]->GetStringParameter("Filename") +"'\n"); 
+	  else
+	  {
+         if ((Integer)startIndexes[i] <= (obsTable.size()-1))
+		    endIndexes.push_back(obsTable.size()-1);
+	     else
+		    throw MeasurementException("Error: No observation data in tracking data file '" + streamList[i]->GetStringParameter("Filename") +"'\n"); 
+	  }
+	  
    }
 
-
-   // Sort observation data by epoch due to observations table is required to have an epoch ascending order
-   bool completed = false;
-   while (!completed)
-   {
-      UnsignedInt minIndex = streamList.size();
-      for (UnsignedInt i = 0; i < streamList.size(); ++i)
-      {
-		 if (startIndexes[i] > endIndexes[i])
-            continue;
-
-		 if (minIndex == streamList.size())
-            minIndex = i;
-		 else
-		 {
-		    if (obsTable[startIndexes[minIndex]].epoch > obsTable[startIndexes[i]].epoch)
-               minIndex = i;
-		 }
-	  }
-	  
-	  if (minIndex < streamList.size())
-	  {
-	     observations.push_back(obsTable[startIndexes[minIndex]]);
-		 startIndexes[minIndex]++;
-	  }
-	  else
-		 completed = true;
-
+
+   // Sort observation data by epoch due to observations table is required to have an epoch ascending order
+   bool completed = false;
+   while (!completed)
+   {
+      UnsignedInt minIndex = streamList.size();
+      for (UnsignedInt i = 0; i < streamList.size(); ++i)
+      {
+		 if (startIndexes[i] > endIndexes[i])
+            continue;
+
+		 if (minIndex == streamList.size())
+            minIndex = i;
+		 else
+		 {
+		    if (obsTable[startIndexes[minIndex]].epoch > obsTable[startIndexes[i]].epoch)
+               minIndex = i;
+		 }
+	  }
+	  
+	  if (minIndex < streamList.size())
+	  {
+	     observations.push_back(obsTable[startIndexes[minIndex]]);
+		 startIndexes[minIndex]++;
+	  }
+	  else
+		 completed = true;
+
    }
    
-   #ifdef DEBUG_LOAD_OBSERVATIONS
+   #ifdef DEBUG_LOAD_OBSERVATIONS
    for (UnsignedInt i = 0; i < observations.size(); ++i)
-	   MessageInterface::ShowMessage(" Data type = %s    A1MJD epoch: %.15lf   measurement type = <%s, %d>   participants: %s   %s   observation data: %.12lf\n", observations[i].dataFormat.c_str(), observations[i].epoch, observations[i].typeName.c_str(), observations[i].type, observations[i].participantIDs[0].c_str(), observations[i].participantIDs[1].c_str(), observations[i].value[0]);
-   #endif
-
-=======
-	  }
-	  
-
-	  // made changes by TUAN NGUYEN : fix bug GMT-4394
-	  if (obsTable.size() == 0)
-		 throw MeasurementException("Error: No observation data in tracking data file '" + streamList[i]->GetStringParameter("Filename") +"'\n"); 
-	  else
-	  {
-         if ((Integer)startIndexes[i] <= (obsTable.size()-1))
-		    endIndexes.push_back(obsTable.size()-1);
-	     else
-		    throw MeasurementException("Error: No observation data in tracking data file '" + streamList[i]->GetStringParameter("Filename") +"'\n"); 
-	  }
-   }
-
-
-
-   // Sort observation data by epoch due to observations table is required to have an epoch ascending order
-   bool completed = false;
-   while (!completed)
-   {
-      UnsignedInt minIndex = streamList.size();
-      for (UnsignedInt i = 0; i < streamList.size(); ++i)
-      {
-		 if (startIndexes[i] > endIndexes[i])
-            continue;
-
-		 if (minIndex == streamList.size())
-            minIndex = i;
-		 else
-		 {
-		    if (obsTable[startIndexes[minIndex]].epoch > obsTable[startIndexes[i]].epoch)
-               minIndex = i;
-		 }
-	  }
-	  
-	  if (minIndex < streamList.size())
-	  {
-	     observations.push_back(obsTable[startIndexes[minIndex]]);
-		 startIndexes[minIndex]++;
-	  }
-	  else
-		 completed = true;
-
-   }
-
-   #ifdef DEBUG_LOAD_OBSERVATIONS
-   for (UnsignedInt i = 0; i < observations.size(); ++i)
-	   MessageInterface::ShowMessage(" Data type = %s    A1MJD epoch: %.15lf   measurement type = <%s, %d>   participants: %s   %s   observation data: %.12lf\n", observations[i].dataFormat.c_str(), observations[i].epoch, observations[i].typeName.c_str(), observations[i].type, observations[i].participantIDs[0].c_str(), observations[i].participantIDs[1].c_str(), observations[i].value[0]);
-   #endif
-
-
->>>>>>> 71fa1871
+	   MessageInterface::ShowMessage(" Data type = %s    A1MJD epoch: %.15lf   measurement type = <%s, %d>   participants: %s   %s   observation data: %.12lf\n", observations[i].dataFormat.c_str(), observations[i].epoch, observations[i].typeName.c_str(), observations[i].type, observations[i].participantIDs[0].c_str(), observations[i].participantIDs[1].c_str(), observations[i].value[0]);
+   #endif
+
    // Set the current data pointer to the first observation value
    currentObs = observations.begin();
    MessageInterface::ShowMessage("Total number of load records : %d\n", observations.size());
 
-#ifdef DEBUG_LOAD_OBSERVATIONS
-   MessageInterface::ShowMessage(
-         "Exit MeasurementManager::LoadObservations() method\n");
-#endif
-
-   return observations.size(); 
-}
-
-
-
-std::vector<ObservationData>* MeasurementManager::GetObservationDataList()
-{
-   return &observations;
-}
-
-
-//-----------------------------------------------------------------------------
-// void LoadRampTables()												// this function was added by TUAN NGUYEN
-//-----------------------------------------------------------------------------
-/**
- * Load all frequency ramp tables.
- *
- */
-//-----------------------------------------------------------------------------
-void MeasurementManager::LoadRampTables()
-{
-#ifdef DEBUG_LOAD_FREQUENCY_RAMP_TABLE
-   MessageInterface::ShowMessage("Entered MeasurementManager::LoadRampTables() method\n");
-   MessageInterface::ShowMessage("  rampTableDataStreamList.size() = %d\n", rampTableDataStreamList.size());
-#endif
-
-   #ifdef USE_DATAFILE_PLUGINS
-      DataFileAdapter dfa;
-   #endif
-
-   rampTables.clear();
-
-   for (UnsignedInt i = 0; i < rampTableDataStreamList.size(); ++i)
-   {
-      RampTableData *rtd;
-	  RampTableData rtd_old;
-	  rtd_old.epoch = -1.0;
-	  if (rampTableDataStreamList[i]->GetStringParameter("Format") == "GMAT_RampTable")
-	  {
-      #ifdef USE_DATAFILE_PLUGINS
-         if (rampTableDataStreamList[i]->GetIsOpen())
-         {
-            ObType *obs;
-
-            // This part needs some design information from Matt
-            ObType *obd = dfa.GetObTypeObject(rampTableDataStreamList[i]);
-            if (!rampTableDataStreamList[i]->GetData(obd))
-            {
-               throw MeasurementException("Could not load ramp table data\n");
-            }
-            dfa.LoadRampTable(*obd, *rtd);
-
-            while (!rampTableDataStreamList[i]->IsEOF())
-            {
-               if (rampTableDataStreamList[i]->GetData(obs))
-               {
-                  // Store the data for processing
-               }
-               rampTableDataStreamList[i]->AdvanceToNextOb();
-            }
-         }
-      #else
-         if (rampTableDataStreamList[i]->IsOpen())
-         {
-			if (rampTableDataStreamList[i]->GetStringParameter("Format") == "GMAT_RampTable")
-			{
-			   std::vector<RampTableData> ramp_table;
-               rtd = rampTableDataStreamList[i]->ReadRampTableData();
-               while (rtd != NULL)
-               {
-				  // Data records containing rampType = 0(snap), 6(invalid/unknown) , and 7(left bank in DSN file) will be removed from ramp table  
-				  if ((rtd_old.epoch < rtd->epoch)&&(rtd->rampType >= 1)&&(rtd->rampType <= 5))
-			      {
-                     ramp_table.push_back(*rtd);
-
-                     #ifdef DEBUG_LOAD_FREQUENCY_RAMP_TABLE
-					    MessageInterface::ShowMessage(" epoch: %.15lf   participants: %s   %s   frequency band = %d    ramp type = %d    ramp frequency = %.12le     ramp rate = : %.12le\n", rtd->epoch, rtd->participantIDs[0].c_str(), rtd->participantIDs[1].c_str(), rtd->uplinkBand, rtd->rampType, rtd->rampFrequency, rtd->rampRate);
-                     #endif
-
-					 rtd_old = *rtd;
-			      }
-			      else
-		          {
-                     #ifdef DEBUG_LOAD_FREQUENCY_RAMP_TABLE
-					    MessageInterface::ShowMessage(" epoch: %.15lf   participants: %s   %s   frequency band = %d    ramp type = %d    ramp frequency = %.12le     ramp rate = : %.12le: throw away this record due to the order of time or rampType = 0, 6, or 7\n", rtd->epoch, rtd->participantIDs[0].c_str(), rtd->participantIDs[1].c_str(), rtd->uplinkBand, rtd->rampType, rtd->rampFrequency, rtd->rampRate);
-                     #endif
-			      }
-                  rtd = rampTableDataStreamList[i]->ReadRampTableData();
-               }
-
-			   rampTables[rampTableDataStreamList[i]->GetName()] = ramp_table;
-			}
-         }
-      #endif
-	  }
-   }
-
-#ifdef DEBUG_LOAD_FREQUENCY_RAMP_TABLE
-   MessageInterface::ShowMessage(
-         "Exit MeasurementManager::LoadRampTable() method\n");
-#endif
+#ifdef DEBUG_LOAD_OBSERVATIONS
+   MessageInterface::ShowMessage(
+         "Exit MeasurementManager::LoadObservations() method\n");
+#endif
+
+   return observations.size(); 
+}
+
+
+
+std::vector<ObservationData>* MeasurementManager::GetObservationDataList()
+{
+   return &observations;
+}
+
+
+//-----------------------------------------------------------------------------
+// void LoadRampTables()												// this function was added by TUAN NGUYEN
+//-----------------------------------------------------------------------------
+/**
+ * Load all frequency ramp tables.
+ *
+ */
+//-----------------------------------------------------------------------------
+void MeasurementManager::LoadRampTables()
+{
+#ifdef DEBUG_LOAD_FREQUENCY_RAMP_TABLE
+   MessageInterface::ShowMessage("Entered MeasurementManager::LoadRampTables() method\n");
+   MessageInterface::ShowMessage("  rampTableDataStreamList.size() = %d\n", rampTableDataStreamList.size());
+#endif
+
+   #ifdef USE_DATAFILE_PLUGINS
+      DataFileAdapter dfa;
+   #endif
+
+   rampTables.clear();
+
+   for (UnsignedInt i = 0; i < rampTableDataStreamList.size(); ++i)
+   {
+      RampTableData *rtd;
+	  RampTableData rtd_old;
+	  rtd_old.epoch = -1.0;
+	  if (rampTableDataStreamList[i]->GetStringParameter("Format") == "GMAT_RampTable")
+	  {
+      #ifdef USE_DATAFILE_PLUGINS
+         if (rampTableDataStreamList[i]->GetIsOpen())
+         {
+            ObType *obs;
+
+            // This part needs some design information from Matt
+            ObType *obd = dfa.GetObTypeObject(rampTableDataStreamList[i]);
+            if (!rampTableDataStreamList[i]->GetData(obd))
+            {
+               throw MeasurementException("Could not load ramp table data\n");
+            }
+            dfa.LoadRampTable(*obd, *rtd);
+
+            while (!rampTableDataStreamList[i]->IsEOF())
+            {
+               if (rampTableDataStreamList[i]->GetData(obs))
+               {
+                  // Store the data for processing
+               }
+               rampTableDataStreamList[i]->AdvanceToNextOb();
+            }
+         }
+      #else
+         if (rampTableDataStreamList[i]->IsOpen())
+         {
+			if (rampTableDataStreamList[i]->GetStringParameter("Format") == "GMAT_RampTable")
+			{
+			   std::vector<RampTableData> ramp_table;
+               rtd = rampTableDataStreamList[i]->ReadRampTableData();
+               while (rtd != NULL)
+               {
+				  // Data records containing rampType = 0(snap), 6(invalid/unknown) , and 7(left bank in DSN file) will be removed from ramp table  
+				  if ((rtd_old.epoch < rtd->epoch)&&(rtd->rampType >= 1)&&(rtd->rampType <= 5))
+			      {
+                     ramp_table.push_back(*rtd);
+
+                     #ifdef DEBUG_LOAD_FREQUENCY_RAMP_TABLE
+					    MessageInterface::ShowMessage(" epoch: %.15lf   participants: %s   %s   frequency band = %d    ramp type = %d    ramp frequency = %.12le     ramp rate = : %.12le\n", rtd->epoch, rtd->participantIDs[0].c_str(), rtd->participantIDs[1].c_str(), rtd->uplinkBand, rtd->rampType, rtd->rampFrequency, rtd->rampRate);
+                     #endif
+
+					 rtd_old = *rtd;
+			      }
+			      else
+		          {
+                     #ifdef DEBUG_LOAD_FREQUENCY_RAMP_TABLE
+					    MessageInterface::ShowMessage(" epoch: %.15lf   participants: %s   %s   frequency band = %d    ramp type = %d    ramp frequency = %.12le     ramp rate = : %.12le: throw away this record due to the order of time or rampType = 0, 6, or 7\n", rtd->epoch, rtd->participantIDs[0].c_str(), rtd->participantIDs[1].c_str(), rtd->uplinkBand, rtd->rampType, rtd->rampFrequency, rtd->rampRate);
+                     #endif
+			      }
+                  rtd = rampTableDataStreamList[i]->ReadRampTableData();
+               }
+
+			   rampTables[rampTableDataStreamList[i]->GetName()] = ramp_table;
+			}
+         }
+      #endif
+	  }
+   }
+
+#ifdef DEBUG_LOAD_FREQUENCY_RAMP_TABLE
+   MessageInterface::ShowMessage(
+         "Exit MeasurementManager::LoadRampTable() method\n");
+#endif
 }
 
 
@@ -1392,26 +1275,26 @@
 //------------------------------------------------------------------------------
 Integer MeasurementManager::AddMeasurement(MeasurementModel *meas)
 {
-   Integer retval = -1;
-   if (meas->IsOfType("TrackingFileSet"))
-   {
-      retval = AddMeasurement((TrackingFileSet*)meas);
-   }
-   else
-   {
-      meas->SetModelID(largestId++);
-      models.push_back(meas);
-      retval = meas->GetModelID();
-
-      #ifdef DEBUG_INITIALIZATION
-         MessageInterface::ShowMessage(
-               "Added measurement of type %s with unique ID %d\n",
-               meas->GetStringParameter("Type").c_str(),
-               meas->GetModelID());
-      #endif
-   }
-
-   return retval;
+   Integer retval = -1;
+   if (meas->IsOfType("TrackingFileSet"))
+   {
+      retval = AddMeasurement((TrackingFileSet*)meas);
+   }
+   else
+   {
+   meas->SetModelID(largestId++);
+   models.push_back(meas);
+      retval = meas->GetModelID();
+
+   #ifdef DEBUG_INITIALIZATION
+      MessageInterface::ShowMessage(
+            "Added measurement of type %s with unique ID %d\n",
+            meas->GetStringParameter("Type").c_str(),
+            meas->GetModelID());
+   #endif
+   }
+
+   return retval;
 }
 
 
@@ -1447,7 +1330,7 @@
    return -1; //meas->GetModelID();
 }
 
-
+
 //------------------------------------------------------------------------------
 // const StringArray& GetParticipantList()
 //------------------------------------------------------------------------------
@@ -1461,16 +1344,16 @@
 {
    participants.clear();
 
-   #ifdef DEBUG_INITIALIZATION
-      MessageInterface::ShowMessage("MeasurementManager knows about %d "
-            "measurement models\n", models.size());
-      MessageInterface::ShowMessage("MeasurementManager knows about %d "
-            "TrackingDataSets\n", trackingSets.size());
-      MessageInterface::ShowMessage("MeasurementManager knows about %d "
-            "measurement model names\n", modelNames.size());
-      for (UnsignedInt i = 0; i < modelNames.size(); ++i)
-         MessageInterface::ShowMessage("   %s\n", modelNames[i].c_str());
-   #endif
+   #ifdef DEBUG_INITIALIZATION
+   MessageInterface::ShowMessage("MeasurementManager knows about %d "
+         "measurement models\n", models.size());
+   MessageInterface::ShowMessage("MeasurementManager knows about %d "
+            "TrackingDataSets\n", trackingSets.size());
+      MessageInterface::ShowMessage("MeasurementManager knows about %d "
+         "measurement model names\n", modelNames.size());
+      for (UnsignedInt i = 0; i < modelNames.size(); ++i)
+         MessageInterface::ShowMessage("   %s\n", modelNames[i].c_str());
+   #endif
 
    // Walk through the collection of measurement models...
    for (std::vector<MeasurementModel*>::iterator i =  models.begin();
@@ -1487,21 +1370,21 @@
       }
    }
 
-   for (std::vector<TrackingFileSet*>::iterator i =  trackingSets.begin();
-         i !=  trackingSets.end(); ++i)
-   {
-      /// @todo: This part will need changes
-      // Walk through the participant list for the model
-      StringArray parts = (*i)->GetStringArrayParameter("AddTrackingConfig");
-      for (UnsignedInt j = 0; j < parts.size(); ++j)
-      {
-         // If the participant is not in the list yet, add it
-         if (find(participants.begin(), participants.end(), parts[j]) ==
-               participants.end())
-            participants.push_back(parts[j]);
-      }
-   }
-
+   for (std::vector<TrackingFileSet*>::iterator i =  trackingSets.begin();
+         i !=  trackingSets.end(); ++i)
+   {
+      /// @todo: This part will need changes
+      // Walk through the participant list for the model
+      StringArray parts = (*i)->GetStringArrayParameter("AddTrackingConfig");
+      for (UnsignedInt j = 0; j < parts.size(); ++j)
+      {
+         // If the participant is not in the list yet, add it
+         if (find(participants.begin(), participants.end(), parts[j]) ==
+               participants.end())
+            participants.push_back(parts[j]);
+      }
+   }
+
    return participants;
 }
 
@@ -1565,27 +1448,27 @@
       }
    }
 
-   /// @todo: Handle multiple measurements inside of a TrackingFileSet
-   for (UnsignedInt i = 0; i < trackingSets.size(); ++i)
-   {
-      if (trackingSets[i]->GetName() == modelName)
-      {
-         if (adapterFromTFSMap.find(trackingSets[i]) != adapterFromTFSMap.end())
-         {
-            /// @todo: Make measurementID accessor work for > 1 adapter in a TFS
-            StringArray tfsAdapterList =
-                  adapterFromTFSMap.find(trackingSets[i])->second;
-
-            std::string modelAdapterName = (tfsAdapterList.size() > 0 ?
-                  tfsAdapterList[0] : "Range");
-
-            for (UnsignedInt j = 0; j < adapters.size(); ++j)
-               if (adapters[j]->GetName() == modelAdapterName)
-                  foundId = adapters[j]->GetModelID();
-         }
-      }
-   }
-
+   /// @todo: Handle multiple measurements inside of a TrackingFileSet
+   for (UnsignedInt i = 0; i < trackingSets.size(); ++i)
+   {
+      if (trackingSets[i]->GetName() == modelName)
+      {
+         if (adapterFromTFSMap.find(trackingSets[i]) != adapterFromTFSMap.end())
+         {
+            /// @todo: Make measurementID accessor work for > 1 adapter in a TFS
+            StringArray tfsAdapterList =
+                  adapterFromTFSMap.find(trackingSets[i])->second;
+
+            std::string modelAdapterName = (tfsAdapterList.size() > 0 ?
+                  tfsAdapterList[0] : "Range");
+
+            for (UnsignedInt j = 0; j < adapters.size(); ++j)
+               if (adapters[j]->GetName() == modelAdapterName)
+                  foundId = adapters[j]->GetModelID();
+         }
+      }
+   }
+
    return foundId;
 }
 
@@ -1616,15 +1499,15 @@
             retval = models[i];
             break;
          }
-
-      // Check the tracking file sets
-      for (UnsignedInt i = 0; i < trackingSets.size(); ++i)
-         if (trackingSets[i]->GetName() == objname)
-         {
-            retval = trackingSets[i];
-            break;
-         }
+
+      // Check the tracking file sets
+      for (UnsignedInt i = 0; i < trackingSets.size(); ++i)
+         if (trackingSets[i]->GetName() == objname)
+         {
+            retval = trackingSets[i];
+            break;
    }
+   }
 
    return retval;
 }
@@ -1648,93 +1531,62 @@
 //------------------------------------------------------------------------------
 bool MeasurementManager::CalculateMeasurements(bool forSimulation, bool withEvents, bool addNoise)
 {
-   #ifdef DEBUG_FLOW
-      MessageInterface::ShowMessage(" Entered bool MeasurementManager::CalculateMeasurements(%s,%s)\n", (forSimulation?"true":"false"), (withEvents?"true":"false"));
-   #endif
-   
-   // Specify observation data for measurement
-   ObservationData* od = NULL;																// made changes by TUAN NGUYEN
-   if (!observations.empty())																// made changes by TUAN NGUYEN
-     od = &(*currentObs);																	// made changes by TUAN NGUYEN
+   #ifdef DEBUG_FLOW
+      MessageInterface::ShowMessage(" Entered bool MeasurementManager::CalculateMeasurements(%s,%s)\n", (forSimulation?"true":"false"), (withEvents?"true":"false"));
+   #endif
+   
+   // Specify observation data for measurement
+   ObservationData* od = NULL;																// made changes by TUAN NGUYEN
+   if (!observations.empty())																// made changes by TUAN NGUYEN
+     od = &(*currentObs);																	// made changes by TUAN NGUYEN
 
    bool retval = false;
    eventCount = 0;
-
-   if (forSimulation)
-   {  // This section is used for simulation only:
+
+   if (forSimulation)
+   {  // This section is used for simulation only:
       for (UnsignedInt j = 0; j < models.size(); ++j)
       {
-<<<<<<< HEAD
-         #ifdef DEBUG_CALCULATE_MEASUREMENTS
-	        MessageInterface::ShowMessage(" Measurement models[%d] name = '%s'    measurement type = '%s'\n", j, models[j]->GetName().c_str(), models[j]->GetStringParameter("Type").c_str());
-         #endif
-
-///// TBD: Do we want something more generic here?
-         // Specify ramp table associated with measurement model models[j]:					// made changes by TUAN NGUYEN
-	     // Note: Only one ramp table is used for a measurement model						// made changes by TUAN NGUYEN
-         StringArray sr = models[j]->GetStringArrayParameter("RampTables");					// made changes by TUAN NGUYEN
-	     std::vector<RampTableData>* rt = NULL;												// made changes by TUAN NGUYEN
-	     if (sr.size() > 0)																	// made changes by TUAN NGUYEN
-	        rt = &(rampTables[sr[0]]);														// made changes by TUAN NGUYEN
-		 
-		 if (withEvents)
-		 {  
-         #ifdef DEBUG_CALCULATE_MEASUREMENTS
-	        MessageInterface::ShowMessage(" Simulation: measurement with events\n");
-         #endif
-			if (measurements[j].isFeasible)
-			{
-	           measurements[j] = models[j]->CalculateMeasurement(withEvents, od, rt, addNoise);		// made changes by TUAN NGUYEN
-			   if (measurements[j].unfeasibleReason == "R")											// made changes by TUAN NGUYEN
-			   {
-				  Real a1Time = measurements[j].epoch;
-				  Real taiTime;
-				  std::string tais;
-				  TimeConverterUtil::Convert("A1ModJulian", a1Time, "", "TAIModJulian", taiTime, tais); 
-				  char s[1000];
-				  sprintf(&s[0], "Error: In simulation for measurement model %s, epoch %.12lf TAIMdj is out of ramped table.\n Please make sure ramped table cover all simulation epoches.\n", models[j]->GetName().c_str(), taiTime);
-			      throw MeasurementException(s); 
-			   }
-			}
-		 }
-		 else
-		 {
-         #ifdef DEBUG_CALCULATE_MEASUREMENTS
-	        MessageInterface::ShowMessage(" Simulation: measurement without events\n");
-         #endif
-			measurements[j] = models[j]->CalculateMeasurement(withEvents, od, rt);			// made changes by TUAN NGUYEN
-		 }
-
-=======
-         #ifdef DEBUG_FLOW
-	        MessageInterface::ShowMessage(" Measurement models[%d] name = '%s'    measurement type = '%s'\n", j, models[j]->GetName().c_str(), models[j]->GetStringParameter("Type").c_str());
-         #endif
-
-///// TBD: Do we want something more generic here?
-         // Specify ramp table associated with measurement model models[j]:					// made changes by TUAN NGUYEN
-	     // Note: Only one ramp table is used for a measurement model						// made changes by TUAN NGUYEN
-         StringArray sr = models[j]->GetStringArrayParameter("RampTables");					// made changes by TUAN NGUYEN
-	     std::vector<RampTableData>* rt = NULL;												// made changes by TUAN NGUYEN
-	     if (sr.size() > 0)																	// made changes by TUAN NGUYEN
-	        rt = &(rampTables[sr[0]]);														// made changes by TUAN NGUYEN
-		 
-		 if (withEvents)
-		 {  
-         #ifdef DEBUG_FLOW
-	        MessageInterface::ShowMessage(" Simulation: measurement with events\n");
-         #endif
-			if (measurements[j].isFeasible)
-	            measurements[j] = models[j]->CalculateMeasurement(withEvents, od, rt, addNoise);		// made changes by TUAN NGUYEN
-		 }
-		 else
-		 {
-         #ifdef DEBUG_FLOW
-	        MessageInterface::ShowMessage(" Simulation: measurement without events\n");
-         #endif
-			measurements[j] = models[j]->CalculateMeasurement(withEvents, od, rt);			// made changes by TUAN NGUYEN
-		 }
-
->>>>>>> 71fa1871
+         #ifdef DEBUG_CALCULATE_MEASUREMENTS
+	        MessageInterface::ShowMessage(" Measurement models[%d] name = '%s'    measurement type = '%s'\n", j, models[j]->GetName().c_str(), models[j]->GetStringParameter("Type").c_str());
+         #endif
+
+///// TBD: Do we want something more generic here?
+         // Specify ramp table associated with measurement model models[j]:					// made changes by TUAN NGUYEN
+	     // Note: Only one ramp table is used for a measurement model						// made changes by TUAN NGUYEN
+         StringArray sr = models[j]->GetStringArrayParameter("RampTables");					// made changes by TUAN NGUYEN
+	     std::vector<RampTableData>* rt = NULL;												// made changes by TUAN NGUYEN
+	     if (sr.size() > 0)																	// made changes by TUAN NGUYEN
+	        rt = &(rampTables[sr[0]]);														// made changes by TUAN NGUYEN
+		 
+		 if (withEvents)
+		 {  
+         #ifdef DEBUG_CALCULATE_MEASUREMENTS
+	        MessageInterface::ShowMessage(" Simulation: measurement with events\n");
+         #endif
+			if (measurements[j].isFeasible)
+			{
+	           measurements[j] = models[j]->CalculateMeasurement(withEvents, od, rt, addNoise);		// made changes by TUAN NGUYEN
+			   if (measurements[j].unfeasibleReason == "R")											// made changes by TUAN NGUYEN
+			   {
+				  Real a1Time = measurements[j].epoch;
+				  Real taiTime;
+				  std::string tais;
+				  TimeConverterUtil::Convert("A1ModJulian", a1Time, "", "TAIModJulian", taiTime, tais); 
+				  char s[1000];
+				  sprintf(&s[0], "Error: In simulation for measurement model %s, epoch %.12lf TAIMdj is out of ramped table.\n Please make sure ramped table cover all simulation epoches.\n", models[j]->GetName().c_str(), taiTime);
+			      throw MeasurementException(s); 
+			   }
+			}
+		 }
+		 else
+		 {
+         #ifdef DEBUG_CALCULATE_MEASUREMENTS
+	        MessageInterface::ShowMessage(" Simulation: measurement without events\n");
+         #endif
+			measurements[j] = models[j]->CalculateMeasurement(withEvents, od, rt);			// made changes by TUAN NGUYEN
+		 }
+
          if (measurements[j].isFeasible)
          {
             if (!withEvents)
@@ -1742,42 +1594,33 @@
             retval = true;
          }
 
-         #ifdef DEBUG_FLOW
-		    MessageInterface::ShowMessage(" Measurement is %s. Its value is %lf\n", (measurements[j].isFeasible?"feasible":" not feasible"), measurements[j].value[0]);
-         #endif
+         #ifdef DEBUG_FLOW
+		    MessageInterface::ShowMessage(" Measurement is %s. Its value is %lf\n", (measurements[j].isFeasible?"feasible":" not feasible"), measurements[j].value[0]);
+         #endif
 
       }
-      // Now do the same thing for the TrackingDataAdapters
-      for (UnsignedInt i = 0; i < adapters.size(); ++i)
-      {
-         std::vector<RampTableData>* rt = NULL;
-         measurements[i] = adapters[i]->CalculateMeasurement(withEvents, od, rt);
-         retval = measurements[i].isFeasible;
-      }
-   }
-   else
-   {  // This section is used for estimation only:
+      // Now do the same thing for the TrackingDataAdapters
+      for (UnsignedInt i = 0; i < adapters.size(); ++i)
+      {
+         std::vector<RampTableData>* rt = NULL;
+         measurements[i] = adapters[i]->CalculateMeasurement(withEvents, od, rt);
+         retval = measurements[i].isFeasible;
+   }
+   }
+   else
+   {  // This section is used for estimation only:
       if (od == NULL)
 	  {
-<<<<<<< HEAD
-         #ifdef DEBUG_CALCULATE_MEASUREMENTS
-	        MessageInterface::ShowMessage("    observation data is NULL\n");
-         #endif
+         #ifdef DEBUG_CALCULATE_MEASUREMENTS
+	        MessageInterface::ShowMessage("    observation data is NULL\n");
+         #endif
          return retval;					// no calculation measurement value whenever no observation data is available
 	  }
-      #ifdef DEBUG_CALCULATE_MEASUREMENTS
-=======
-         #ifdef DEBUG_FLOW
-	        MessageInterface::ShowMessage("    observation data is NULL\n");
-         #endif
-         return retval;					// no calculation measurement value whenever no observation data is available
-	  }
-      #ifdef DEBUG_FLOW
->>>>>>> 71fa1871
+      #ifdef DEBUG_CALCULATE_MEASUREMENTS
 	  else
 		  MessageInterface::ShowMessage("    %s observation data: %.12lf  %s  %d  %s  %s   %.12lf\n", od->dataFormat.c_str(), od->epoch, od->typeName.c_str(), od->type, od->participantIDs[0].c_str(), od->participantIDs[1].c_str(),od->value[0]);
-      #endif
-
+      #endif
+
       for (UnsignedInt j = 0; j < models.size(); ++j)
       {
          // Verify observation data belonging to the measurement model jth
@@ -1828,17 +1671,17 @@
          }
 		 else
 		 {
-		    
-///// TBD: Do we want something more generic here?
-            // Specify ramp table associated with measurement model models[j]:					// made changes by TUAN NGUYEN
-	        // Note: Only one ramp table is used for a measurement model						// made changes by TUAN NGUYEN
-            StringArray sr = models[j]->GetStringArrayParameter("RampTables");					// made changes by TUAN NGUYEN
-	        std::vector<RampTableData>* rt = NULL;												// made changes by TUAN NGUYEN
-	        if (sr.size() > 0)																	// made changes by TUAN NGUYEN
-	           rt = &(rampTables[sr[0]]);														// made changes by TUAN NGUYEN
-		    
-	        measurements[j] = models[j]->CalculateMeasurement(withEvents, od, rt);				// made changes by TUAN NGUYEN
-	     
+		    
+///// TBD: Do we want something more generic here?
+            // Specify ramp table associated with measurement model models[j]:					// made changes by TUAN NGUYEN
+	        // Note: Only one ramp table is used for a measurement model						// made changes by TUAN NGUYEN
+            StringArray sr = models[j]->GetStringArrayParameter("RampTables");					// made changes by TUAN NGUYEN
+	        std::vector<RampTableData>* rt = NULL;												// made changes by TUAN NGUYEN
+	        if (sr.size() > 0)																	// made changes by TUAN NGUYEN
+	           rt = &(rampTables[sr[0]]);														// made changes by TUAN NGUYEN
+		    
+	        measurements[j] = models[j]->CalculateMeasurement(withEvents, od, rt);				// made changes by TUAN NGUYEN
+	     
             if (measurements[j].isFeasible)
             {
                if (!withEvents)
@@ -1847,29 +1690,29 @@
             }
 		 }
       }
-
-      // Now do the tracking data adapters
-      for (UnsignedInt j = 0; j < adapters.size(); ++j)
-      {
-         measurements[j] = adapters[j]->CalculateMeasurement(withEvents, od);
-         if (measurements[j].isFeasible)
-         {
-//            if (!withEvents)
-//               eventCount += measurements[j].eventCount;
-            retval = true;
-         }
-         #ifdef DEBUG_ADAPTERS
-            MessageInterface::ShowMessage("   Measurement %d computed; first "
-                  "value: %lf\n", j, measurements[j].value[0]);
-         #endif
-      }
-   }
-
-   #ifdef DEBUG_FLOW
-      MessageInterface::ShowMessage(" Returning %s from bool MeasurementManager"
-            "::CalculateMeasurements(%s,%s)\n", (retval ? "true" : "false"),
-            (forSimulation?"true":"false"), (withEvents?"true":"false"));
-   #endif
+
+      // Now do the tracking data adapters
+      for (UnsignedInt j = 0; j < adapters.size(); ++j)
+      {
+         measurements[j] = adapters[j]->CalculateMeasurement(withEvents, od);
+         if (measurements[j].isFeasible)
+         {
+//            if (!withEvents)
+//               eventCount += measurements[j].eventCount;
+            retval = true;
+   }
+         #ifdef DEBUG_ADAPTERS
+            MessageInterface::ShowMessage("   Measurement %d computed; first "
+                  "value: %lf\n", j, measurements[j].value[0]);
+         #endif
+      }
+   }
+
+   #ifdef DEBUG_FLOW
+      MessageInterface::ShowMessage(" Returning %s from bool MeasurementManager"
+            "::CalculateMeasurements(%s,%s)\n", (retval ? "true" : "false"),
+            (forSimulation?"true":"false"), (withEvents?"true":"false"));
+   #endif
 
    return retval;
 }
@@ -1991,16 +1834,16 @@
 const std::vector<RealArray>& MeasurementManager::CalculateDerivatives(
                            GmatBase *obj, Integer wrt, Integer forMeasurement)
 {
-   #ifdef DEBUG_EXECUTION
-      MessageInterface::ShowMessage("Entered MeasurementManager::"
-            "CalculateDerivatives(%s <%p>, %d, %d)\n", obj->GetName().c_str(),
-            obj, wrt, forMeasurement);
-   #endif
-
-   if ((Integer)models.size() > forMeasurement)
-      return models[forMeasurement]->CalculateMeasurementDerivatives(obj, wrt);
-   else
-      return adapters[forMeasurement]->CalculateMeasurementDerivatives(obj,wrt);
+   #ifdef DEBUG_EXECUTION
+      MessageInterface::ShowMessage("Entered MeasurementManager::"
+            "CalculateDerivatives(%s <%p>, %d, %d)\n", obj->GetName().c_str(),
+            obj, wrt, forMeasurement);
+   #endif
+
+   if ((Integer)models.size() > forMeasurement)
+   return models[forMeasurement]->CalculateMeasurementDerivatives(obj, wrt);
+   else
+      return adapters[forMeasurement]->CalculateMeasurementDerivatives(obj,wrt);
 }
 
 
@@ -2040,11 +1883,11 @@
       }
    }
 
-   #ifdef DEBUG_FILE_WRITE
-      MessageInterface::ShowMessage("Exit MeasurementManager::"
-            "WriteMeasurements()\n");
-   #endif
-
+   #ifdef DEBUG_FILE_WRITE
+      MessageInterface::ShowMessage("Exit MeasurementManager::"
+            "WriteMeasurements()\n");
+   #endif
+
    return retval;
 }
 
@@ -2083,58 +1926,58 @@
       }
    }
 
-   #ifdef DEBUG_INITIALIZATION
-      MessageInterface::ShowMessage("MeasurementManager::GetStreamList() Exit \n");
-   #endif
-
+   #ifdef DEBUG_INITIALIZATION
+      MessageInterface::ShowMessage("MeasurementManager::GetStreamList() Exit \n");
+   #endif
+
    return streamNames;
 }
 
 
-///// TBD: Do we want something more generic here?
-//-----------------------------------------------------------------------------
-// const StringArray& GetRampTableDataStreamList()				// this function was added by TUAN NGUYEN for processing ramp tables
-//-----------------------------------------------------------------------------
-/**
- * Retrieves a list of the ramp table data streams available to this
- * MeasurementManager.
- *
- * The current implementation queries the measurement models for the list of
- * streams in those models.  That dependency may change with later builds, based
- * on changes in the scripting to the location of the stream identifiers.
- *
- * @return The list of ramp table data streams
- */
-//-----------------------------------------------------------------------------
-const StringArray& MeasurementManager::GetRampTableDataStreamList()
-{
-   #ifdef DEBUG_INITIALIZATION
-      MessageInterface::ShowMessage("MeasurementManager::GetRampTableDataStreamList() "
-            "Entered\n   %d models registered\n", models.size());
-   #endif
-
-   // Run through the measurements and build the list
-   rampTableDataStreamNames.clear();
-   for (UnsignedInt i = 0; i < models.size(); ++i)
-   {
-      StringArray names = models[i]->GetStringArrayParameter("RampTables");
-      for (UnsignedInt j = 0; j < names.size(); ++j)
-      {
-         if(find(rampTableDataStreamNames.begin(), rampTableDataStreamNames.end(), names[j]) ==
-               rampTableDataStreamNames.end())
-            rampTableDataStreamNames.push_back(names[j]);
-      }
-   }
-
-   #ifdef DEBUG_INITIALIZATION
-      MessageInterface::ShowMessage("MeasurementManager::GetRampTableDataStreamList() Exit\n");
-   #endif
-
-   return rampTableDataStreamNames;
-}
-
-
-//-----------------------------------------------------------------------------
+///// TBD: Do we want something more generic here?
+//-----------------------------------------------------------------------------
+// const StringArray& GetRampTableDataStreamList()				// this function was added by TUAN NGUYEN for processing ramp tables
+//-----------------------------------------------------------------------------
+/**
+ * Retrieves a list of the ramp table data streams available to this
+ * MeasurementManager.
+ *
+ * The current implementation queries the measurement models for the list of
+ * streams in those models.  That dependency may change with later builds, based
+ * on changes in the scripting to the location of the stream identifiers.
+ *
+ * @return The list of ramp table data streams
+ */
+//-----------------------------------------------------------------------------
+const StringArray& MeasurementManager::GetRampTableDataStreamList()
+{
+   #ifdef DEBUG_INITIALIZATION
+      MessageInterface::ShowMessage("MeasurementManager::GetRampTableDataStreamList() "
+            "Entered\n   %d models registered\n", models.size());
+   #endif
+
+   // Run through the measurements and build the list
+   rampTableDataStreamNames.clear();
+   for (UnsignedInt i = 0; i < models.size(); ++i)
+   {
+      StringArray names = models[i]->GetStringArrayParameter("RampTables");
+      for (UnsignedInt j = 0; j < names.size(); ++j)
+      {
+         if(find(rampTableDataStreamNames.begin(), rampTableDataStreamNames.end(), names[j]) ==
+               rampTableDataStreamNames.end())
+            rampTableDataStreamNames.push_back(names[j]);
+      }
+   }
+
+   #ifdef DEBUG_INITIALIZATION
+      MessageInterface::ShowMessage("MeasurementManager::GetRampTableDataStreamList() Exit\n");
+   #endif
+
+   return rampTableDataStreamNames;
+}
+
+
+//-----------------------------------------------------------------------------
 // void SetStreamObject(DataFile *newStream)
 //-----------------------------------------------------------------------------
 /**
@@ -2171,6 +2014,53 @@
                idToStreamMap[models[i]->GetModelID()] = newStream;
                #ifdef DEBUG_INITIALIZATION
                   MessageInterface::ShowMessage("Stream id %d -> %s\n",
+                        models[i]->GetModelID(), newStream->GetName().c_str());
+               #endif
+            }
+         }
+      }
+   }
+}
+
+
+///// TBD: Do we want something more generic here?
+//-----------------------------------------------------------------------------
+// void SetRampTableDataStreamObject(DataFile *newStream)
+//-----------------------------------------------------------------------------
+/**
+ * Passes a ramp table data stream into the MeasurementManager.
+ *
+ * This method passes a ramp table data stream to the MeasurementManager.  The
+ * MeasurementManager, in turn, passes the stream pointer to each
+ * MeasurementModel that uses it.
+ *
+ * This method is idempotent.  Multiple calls with the same ramp table data stream
+ * have the same result as passing in the stream once.
+ *
+ * @param newStream The stream that is being set
+ */
+//-----------------------------------------------------------------------------
+void MeasurementManager::SetRampTableDataStreamObject(DataFile *newStream)
+{
+   if (find(rampTableDataStreamList.begin(), rampTableDataStreamList.end(), newStream) ==
+         rampTableDataStreamList.end())
+   {
+      rampTableDataStreamList.push_back(newStream);
+      std::string streamName = newStream->GetName();
+
+      // Walk through the models and set each model's index that refs the new
+      // stream to point to it.
+      for (UnsignedInt i = 0; i < models.size(); ++i)
+      {
+         StringArray rtNameList = models[i]->GetStringArrayParameter("RampTables");
+         for (UnsignedInt j = 0; j < rtNameList.size(); ++j)
+         {
+            // todo: Each model feeds only one stream with this code
+            if (streamName == rtNameList[j])
+            {
+               idToRampTableStreamMap[models[i]->GetModelID()] = newStream;
+               #ifdef DEBUG_INITIALIZATION
+                  MessageInterface::ShowMessage("Ramp table stream id %d -> %s\n",
                         models[i]->GetModelID(), newStream->GetName().c_str());
                #endif
             }
@@ -2180,53 +2070,6 @@
 }
 
 
-///// TBD: Do we want something more generic here?
-//-----------------------------------------------------------------------------
-// void SetRampTableDataStreamObject(DataFile *newStream)
-//-----------------------------------------------------------------------------
-/**
- * Passes a ramp table data stream into the MeasurementManager.
- *
- * This method passes a ramp table data stream to the MeasurementManager.  The
- * MeasurementManager, in turn, passes the stream pointer to each
- * MeasurementModel that uses it.
- *
- * This method is idempotent.  Multiple calls with the same ramp table data stream
- * have the same result as passing in the stream once.
- *
- * @param newStream The stream that is being set
- */
-//-----------------------------------------------------------------------------
-void MeasurementManager::SetRampTableDataStreamObject(DataFile *newStream)
-{
-   if (find(rampTableDataStreamList.begin(), rampTableDataStreamList.end(), newStream) ==
-         rampTableDataStreamList.end())
-   {
-      rampTableDataStreamList.push_back(newStream);
-      std::string streamName = newStream->GetName();
-
-      // Walk through the models and set each model's index that refs the new
-      // stream to point to it.
-      for (UnsignedInt i = 0; i < models.size(); ++i)
-      {
-         StringArray rtNameList = models[i]->GetStringArrayParameter("RampTables");
-         for (UnsignedInt j = 0; j < rtNameList.size(); ++j)
-         {
-            // todo: Each model feeds only one stream with this code
-            if (streamName == rtNameList[j])
-            {
-               idToRampTableStreamMap[models[i]->GetModelID()] = newStream;
-               #ifdef DEBUG_INITIALIZATION
-                  MessageInterface::ShowMessage("Ramp table stream id %d -> %s\n",
-                        models[i]->GetModelID(), newStream->GetName().c_str());
-               #endif
-            }
-         }
-      }
-   }
-}
-
-
 //-----------------------------------------------------------------------------
 // IntegerArray& GetValidMeasurementList()
 //-----------------------------------------------------------------------------
@@ -2268,14 +2111,14 @@
    #endif
    Integer retval = 0;
 
-   Integer type =  currentObs->type;
+   Integer type =  currentObs->type;
 
    #ifdef DEBUG_MODEL_MAPPING
        MessageInterface::ShowMessage("   Current observation type: %d\n", type);
    #endif
 
-   if (type < 9000)
-   {
+   if (type < 9000)
+   {
    for (UnsignedInt i = 0; i < models.size(); ++i)
    {
       MeasurementData theMeas = models[i]->GetMeasurement();
@@ -2306,45 +2149,45 @@
          }
       }
    }
-   }
-   else
-   {
-      for (UnsignedInt i = 0; i < adapters.size(); ++i)
-      {
-         MeasurementData theMeas = adapters[i]->GetMeasurement();
-
-         #ifdef DEBUG_MODEL_MAPPING
-             MessageInterface::ShowMessage("   Current model type: %d\n",
-                   theMeas.type);
-         #endif
-
-         if (theMeas.type == type)
-         {
-            #ifdef DEBUG_MODEL_MAPPING
-                MessageInterface::ShowMessage("   Found a model of this type; "
-                      "checking participants\n");
-            #endif
-            StringArray parts = currentObs->participantIDs;
-            StringArray measParts = theMeas.participantIDs;
-            bool missingParticipant = false;
-            for (UnsignedInt j = 0; j < parts.size(); ++j)
-               if (find(measParts.begin(), measParts.end(), parts[j]) ==
-                     measParts.end())
-                  missingParticipant = true;
-
-            if (!missingParticipant)
-            {
-               activeMeasurements.push_back(i);
-               ++retval;
-            }
-         }
-      }
-   }
-
-   #ifdef DEBUG_MODEL_MAPPING
-       MessageInterface::ShowMessage("Exit MeasurementManager::"
-             "FindModelForObservation()\n");
-   #endif
+   }
+   else
+   {
+      for (UnsignedInt i = 0; i < adapters.size(); ++i)
+      {
+         MeasurementData theMeas = adapters[i]->GetMeasurement();
+
+   #ifdef DEBUG_MODEL_MAPPING
+             MessageInterface::ShowMessage("   Current model type: %d\n",
+                   theMeas.type);
+         #endif
+
+         if (theMeas.type == type)
+         {
+            #ifdef DEBUG_MODEL_MAPPING
+                MessageInterface::ShowMessage("   Found a model of this type; "
+                      "checking participants\n");
+            #endif
+            StringArray parts = currentObs->participantIDs;
+            StringArray measParts = theMeas.participantIDs;
+            bool missingParticipant = false;
+            for (UnsignedInt j = 0; j < parts.size(); ++j)
+               if (find(measParts.begin(), measParts.end(), parts[j]) ==
+                     measParts.end())
+                  missingParticipant = true;
+
+            if (!missingParticipant)
+            {
+               activeMeasurements.push_back(i);
+               ++retval;
+            }
+         }
+      }
+   }
+
+   #ifdef DEBUG_MODEL_MAPPING
+       MessageInterface::ShowMessage("Exit MeasurementManager::"
+             "FindModelForObservation()\n");
+   #endif
 
    return retval;
 }
@@ -2367,100 +2210,100 @@
 }
 
 
-//------------------------------------------------------------------------------
-// Integer AddMeasurement(TrackingFileSet* tfs)
-//------------------------------------------------------------------------------
-/**
- * Adds a tracking file set to the manager
- *
- * @param tfs The TrackingFileSet object that is managed
- *
- * @return TBD
- */
-//------------------------------------------------------------------------------
-Integer MeasurementManager::AddMeasurement(TrackingFileSet* tfs)
-{
-   Integer retval = -1;
-
-   if (find(trackingSets.begin(),trackingSets.end(), tfs) == trackingSets.end())
-   {
-      #ifdef DEBUG_INITIALIZATION
-         MessageInterface::ShowMessage("Adding %s TrackingFileSet %s <%p>\n",
-               (tfs->IsInitialized() ? "initialized" : "not initialized"),
-               tfs->GetName().c_str(), tfs);
-      #endif
-      trackingSets.push_back(tfs);
-
-//      // Now add the adapters
-//      std::vector<TrackingDataAdapter*> *setAdapters = tfs->GetAdapters();
-//
-//      for (UnsignedInt i = 0; i < setAdapters->size(); ++i)
-//         AddMeasurement((*setAdapters)[i]);
-//
-//      // And the stream objects
-//      StringArray filenames = tfs->GetStringArrayParameter("Filename");
-//      for (UnsignedInt i = 0; i < filenames.size(); ++i)
-//      {
-//         std::stringstream fn;
-//         fn << tfs->GetName() << "DataFile" << i;
-//         DataFile *newStream = new DataFile(fn.str());
-//         newStream->SetStringParameter("Filename", filenames[i]);
-//         GmatObType *got = new GmatObType();
-//         newStream->SetStream(got);
-//         newStream->Initialize();
-//
-//         #ifdef DEBUG_INITIALIZATION
-//            MessageInterface::ShowMessage("   Adding %s DataFile %s <%p>\n",
-//                  (newStream->IsInitialized() ? "initialized" :
-//                  "not initialized"), newStream->GetName().c_str(), newStream);
-//         #endif
-//
-//         SetStreamObject(newStream);
-//
-//         // Associate the adapters with the stream
-//         for (UnsignedInt j = 0; j < setAdapters->size(); ++j)
-//         {
-//            #ifdef DEBUG_INITIALIZATION
-//               MessageInterface::ShowMessage("Associating %d with %s\n",
-//                     (*setAdapters)[j]->GetModelID(),
-//                     newStream->GetName().c_str());
-//            #endif
-//            idToStreamMap[(*setAdapters)[j]->GetModelID()] = newStream;
-//         }
-//      }
-//      // Set retval?
-   }
-
-   return retval;
-}
-
-
-//------------------------------------------------------------------------------
-// Integer AddMeasurement(TrackingDataAdapter* adapter)
-//------------------------------------------------------------------------------
-/**
- * Adds a TrackingDataAdapter to the measurement manager
- *
- * @param adapter The adapter
- *
- * @return TBD
- */
-//------------------------------------------------------------------------------
-Integer MeasurementManager::AddMeasurement(TrackingDataAdapter* adapter)
-{
-   #ifdef DEBUG_INITIALIZATION
-      MessageInterface::ShowMessage("   Adding %s TrackingDataAdapter %s "
-            "<%p>\n", (adapter->IsInitialized() ? "initialized" :
-            "not initialized"), adapter->GetName().c_str(), adapter);
-   #endif
-   adapter->SetModelID(largestId++);
-   if (thePropagator)
-      adapter->SetPropagator(thePropagator);
-   adapters.push_back(adapter);
-   return -1;
-}
-
-
+//------------------------------------------------------------------------------
+// Integer AddMeasurement(TrackingFileSet* tfs)
+//------------------------------------------------------------------------------
+/**
+ * Adds a tracking file set to the manager
+ *
+ * @param tfs The TrackingFileSet object that is managed
+ *
+ * @return TBD
+ */
+//------------------------------------------------------------------------------
+Integer MeasurementManager::AddMeasurement(TrackingFileSet* tfs)
+{
+   Integer retval = -1;
+
+   if (find(trackingSets.begin(),trackingSets.end(), tfs) == trackingSets.end())
+   {
+      #ifdef DEBUG_INITIALIZATION
+         MessageInterface::ShowMessage("Adding %s TrackingFileSet %s <%p>\n",
+               (tfs->IsInitialized() ? "initialized" : "not initialized"),
+               tfs->GetName().c_str(), tfs);
+      #endif
+      trackingSets.push_back(tfs);
+
+//      // Now add the adapters
+//      std::vector<TrackingDataAdapter*> *setAdapters = tfs->GetAdapters();
+//
+//      for (UnsignedInt i = 0; i < setAdapters->size(); ++i)
+//         AddMeasurement((*setAdapters)[i]);
+//
+//      // And the stream objects
+//      StringArray filenames = tfs->GetStringArrayParameter("Filename");
+//      for (UnsignedInt i = 0; i < filenames.size(); ++i)
+//      {
+//         std::stringstream fn;
+//         fn << tfs->GetName() << "DataFile" << i;
+//         DataFile *newStream = new DataFile(fn.str());
+//         newStream->SetStringParameter("Filename", filenames[i]);
+//         GmatObType *got = new GmatObType();
+//         newStream->SetStream(got);
+//         newStream->Initialize();
+//
+//         #ifdef DEBUG_INITIALIZATION
+//            MessageInterface::ShowMessage("   Adding %s DataFile %s <%p>\n",
+//                  (newStream->IsInitialized() ? "initialized" :
+//                  "not initialized"), newStream->GetName().c_str(), newStream);
+//         #endif
+//
+//         SetStreamObject(newStream);
+//
+//         // Associate the adapters with the stream
+//         for (UnsignedInt j = 0; j < setAdapters->size(); ++j)
+//         {
+//            #ifdef DEBUG_INITIALIZATION
+//               MessageInterface::ShowMessage("Associating %d with %s\n",
+//                     (*setAdapters)[j]->GetModelID(),
+//                     newStream->GetName().c_str());
+//            #endif
+//            idToStreamMap[(*setAdapters)[j]->GetModelID()] = newStream;
+//         }
+//      }
+//      // Set retval?
+   }
+
+   return retval;
+}
+
+
+//------------------------------------------------------------------------------
+// Integer AddMeasurement(TrackingDataAdapter* adapter)
+//------------------------------------------------------------------------------
+/**
+ * Adds a TrackingDataAdapter to the measurement manager
+ *
+ * @param adapter The adapter
+ *
+ * @return TBD
+ */
+//------------------------------------------------------------------------------
+Integer MeasurementManager::AddMeasurement(TrackingDataAdapter* adapter)
+{
+   #ifdef DEBUG_INITIALIZATION
+      MessageInterface::ShowMessage("   Adding %s TrackingDataAdapter %s "
+            "<%p>\n", (adapter->IsInitialized() ? "initialized" :
+            "not initialized"), adapter->GetName().c_str(), adapter);
+   #endif
+   adapter->SetModelID(largestId++);
+   if (thePropagator)
+      adapter->SetPropagator(thePropagator);
+   adapters.push_back(adapter);
+   return -1;
+}
+
+
 const std::vector<MeasurementModel*>& MeasurementManager::GetAllMeasurementModels()
 {
 	return models;
