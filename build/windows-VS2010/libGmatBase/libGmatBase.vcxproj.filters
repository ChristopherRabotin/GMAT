﻿<?xml version="1.0" encoding="utf-8"?>
<Project ToolsVersion="4.0" xmlns="http://schemas.microsoft.com/developer/msbuild/2003">
  <ItemGroup>
    <Filter Include="Source Files">
      <UniqueIdentifier>{4FC737F1-C7A5-4376-A066-2A32D752A2FF}</UniqueIdentifier>
      <Extensions>cpp;c;cc;cxx;def;odl;idl;hpj;bat;asm;asmx</Extensions>
    </Filter>
    <Filter Include="Header Files">
      <UniqueIdentifier>{93995380-89BD-4b04-88EB-625FBE52EBFB}</UniqueIdentifier>
      <Extensions>h;hpp;hxx;hm;inl;inc;xsd</Extensions>
    </Filter>
    <Filter Include="Resource Files">
      <UniqueIdentifier>{67DA6AB6-F800-4c08-8B7A-83BB121AAD01}</UniqueIdentifier>
      <Extensions>rc;ico;cur;bmp;dlg;rc2;rct;bin;rgs;gif;jpg;jpeg;jpe;resx;tiff;tif;png;wav;mfcribbon-ms</Extensions>
    </Filter>
    <Filter Include="Source Files\util">
      <UniqueIdentifier>{8f7d9fa4-5900-4e84-b3fa-4a8e38063d3f}</UniqueIdentifier>
    </Filter>
    <Filter Include="Header Files\include">
      <UniqueIdentifier>{5784b0fb-b00a-4412-b71e-51859b164b9c}</UniqueIdentifier>
    </Filter>
    <Filter Include="Source Files\foundation">
      <UniqueIdentifier>{2f0e9f73-e645-4547-a541-9150fbd61959}</UniqueIdentifier>
    </Filter>
    <Filter Include="Source Files\interpolator">
      <UniqueIdentifier>{5caa4b2c-f50b-467d-874a-55395a67184e}</UniqueIdentifier>
    </Filter>
    <Filter Include="Source Files\solarsys">
      <UniqueIdentifier>{e8b7aabd-a226-4328-9506-f021ccb44aed}</UniqueIdentifier>
    </Filter>
    <Filter Include="Source Files\coordsystem">
      <UniqueIdentifier>{c76f7348-4637-4d22-bce9-f1b99837a1ba}</UniqueIdentifier>
    </Filter>
    <Filter Include="Source Files\asset">
      <UniqueIdentifier>{445985de-debd-411d-8157-24defb0893a7}</UniqueIdentifier>
    </Filter>
    <Filter Include="Source Files\attitude">
      <UniqueIdentifier>{acbbd9c9-6460-4dd0-817e-695023bc2af6}</UniqueIdentifier>
    </Filter>
    <Filter Include="Source Files\hardware">
      <UniqueIdentifier>{9e66fd98-9acd-4a87-ae8e-c809d2418025}</UniqueIdentifier>
    </Filter>
    <Filter Include="Source Files\burn">
      <UniqueIdentifier>{7ccbf183-34cd-4afd-951a-ae5a4ad6e164}</UniqueIdentifier>
    </Filter>
    <Filter Include="Source Files\spacecraft">
      <UniqueIdentifier>{c410be20-862e-46c9-8d86-3ace57e7a118}</UniqueIdentifier>
    </Filter>
    <Filter Include="Source Files\propagator">
      <UniqueIdentifier>{4674c470-95e0-486f-bda4-d945f4cb1799}</UniqueIdentifier>
    </Filter>
    <Filter Include="Source Files\forcemodel">
      <UniqueIdentifier>{d0b27de8-67e6-4f7f-80fe-b43057744133}</UniqueIdentifier>
    </Filter>
    <Filter Include="Source Files\parameter">
      <UniqueIdentifier>{1e34982b-0e83-48f3-b2de-bd6eb8ba296a}</UniqueIdentifier>
    </Filter>
    <Filter Include="Source Files\math">
      <UniqueIdentifier>{f5cba26a-2113-4153-bca3-6e84f588b239}</UniqueIdentifier>
    </Filter>
    <Filter Include="Source Files\stopcond">
      <UniqueIdentifier>{a78dbad1-20b6-4a04-b47b-138f6ea92213}</UniqueIdentifier>
    </Filter>
    <Filter Include="Source Files\solver">
      <UniqueIdentifier>{edfaa9a8-e7a3-4b79-be53-e629f7018a1f}</UniqueIdentifier>
    </Filter>
    <Filter Include="Source Files\command">
      <UniqueIdentifier>{a9b3c953-c6ce-4744-8ec4-ac576929915e}</UniqueIdentifier>
    </Filter>
    <Filter Include="Source Files\subscriber">
      <UniqueIdentifier>{5ceeab2f-ef11-453e-be5f-12aed71488ae}</UniqueIdentifier>
    </Filter>
    <Filter Include="Source Files\executive">
      <UniqueIdentifier>{2b042b6c-600b-40c3-b1c6-faaf8aa7a16e}</UniqueIdentifier>
    </Filter>
    <Filter Include="Source Files\configs">
      <UniqueIdentifier>{497b9686-6307-4a8b-a5a1-2f47e1bfc050}</UniqueIdentifier>
    </Filter>
    <Filter Include="Source Files\function">
      <UniqueIdentifier>{016ce7b0-3477-46cb-bf24-b89fc47cbcbf}</UniqueIdentifier>
    </Filter>
    <Filter Include="Source Files\interpreter">
      <UniqueIdentifier>{52d46fc9-a4ac-456f-869d-df2fec99f971}</UniqueIdentifier>
    </Filter>
    <Filter Include="Source Files\interface">
      <UniqueIdentifier>{f7e1acd4-5785-46a3-98a8-c9ddca8b76ed}</UniqueIdentifier>
    </Filter>
    <Filter Include="Source Files\plugin">
      <UniqueIdentifier>{c2a3d37e-a969-49b2-bf41-cfaf0ef1f7e6}</UniqueIdentifier>
    </Filter>
    <Filter Include="Source Files\factory">
      <UniqueIdentifier>{709670b2-e578-490b-813a-c590c8cd5c76}</UniqueIdentifier>
    </Filter>
    <Filter Include="Source Files\SpiceUtil">
      <UniqueIdentifier>{e2d8d328-ae90-4741-940b-c8b2d4e4a597}</UniqueIdentifier>
    </Filter>
    <Filter Include="Source Files\forcemodel\harmonic">
      <UniqueIdentifier>{fd9133da-290d-4694-a5a6-6684bd03cf1f}</UniqueIdentifier>
    </Filter>
    <Filter Include="Source Files\event">
      <UniqueIdentifier>{fcf2b7f5-d884-4bd8-8313-e12c935430e1}</UniqueIdentifier>
    </Filter>
  </ItemGroup>
  <ItemGroup>
    <ClCompile Include="..\..\..\src\base\util\StringTokenizer.cpp">
      <Filter>Source Files\util</Filter>
    </ClCompile>
    <ClCompile Include="..\..\..\src\base\util\StringUtil.cpp">
      <Filter>Source Files\util</Filter>
    </ClCompile>
    <ClCompile Include="..\..\..\src\base\util\TextParser.cpp">
      <Filter>Source Files\util</Filter>
    </ClCompile>
    <ClCompile Include="..\..\..\src\base\util\TimeSystemConverter.cpp">
      <Filter>Source Files\util</Filter>
    </ClCompile>
    <ClCompile Include="..\..\..\src\base\util\TimeTypes.cpp">
      <Filter>Source Files\util</Filter>
    </ClCompile>
    <ClCompile Include="..\..\..\src\base\util\UtcDate.cpp">
      <Filter>Source Files\util</Filter>
    </ClCompile>
    <ClCompile Include="..\..\..\src\base\util\A1Date.cpp">
      <Filter>Source Files\util</Filter>
    </ClCompile>
    <ClCompile Include="..\..\..\src\base\util\A1Mjd.cpp">
      <Filter>Source Files\util</Filter>
    </ClCompile>
    <ClCompile Include="..\..\..\src\base\util\AngleUtil.cpp">
      <Filter>Source Files\util</Filter>
    </ClCompile>
    <ClCompile Include="..\..\..\src\base\util\AttitudeUtil.cpp">
      <Filter>Source Files\util</Filter>
    </ClCompile>
    <ClCompile Include="..\..\..\src\base\util\BaseException.cpp">
      <Filter>Source Files\util</Filter>
    </ClCompile>
    <ClCompile Include="..\..\..\src\base\util\BodyFixedStateConverter.cpp">
      <Filter>Source Files\util</Filter>
    </ClCompile>
    <ClCompile Include="..\..\..\src\base\util\Date.cpp">
      <Filter>Source Files\util</Filter>
    </ClCompile>
    <ClCompile Include="..\..\..\src\base\util\DateUtil.cpp">
      <Filter>Source Files\util</Filter>
    </ClCompile>
    <ClCompile Include="..\..\..\src\base\util\ElapsedTime.cpp">
      <Filter>Source Files\util</Filter>
    </ClCompile>
    <ClCompile Include="..\..\..\src\base\util\EopFile.cpp">
      <Filter>Source Files\util</Filter>
    </ClCompile>
    <ClCompile Include="..\..\..\src\base\util\FileManager.cpp">
      <Filter>Source Files\util</Filter>
    </ClCompile>
    <ClCompile Include="..\..\..\src\base\util\FileUtil.cpp">
      <Filter>Source Files\util</Filter>
    </ClCompile>
    <ClCompile Include="..\..\..\src\base\util\GmatGlobal.cpp">
      <Filter>Source Files\util</Filter>
    </ClCompile>
    <ClCompile Include="..\..\..\src\base\util\GregorianDate.cpp">
      <Filter>Source Files\util</Filter>
    </ClCompile>
    <ClCompile Include="..\..\..\src\base\util\LatLonHgt.cpp">
      <Filter>Source Files\util</Filter>
    </ClCompile>
    <ClCompile Include="..\..\..\src\base\util\LeapSecsFileReader.cpp">
      <Filter>Source Files\util</Filter>
    </ClCompile>
    <ClCompile Include="..\..\..\src\base\util\Linear.cpp">
      <Filter>Source Files\util</Filter>
    </ClCompile>
    <ClCompile Include="..\..\..\src\base\util\MemoryTracker.cpp">
      <Filter>Source Files\util</Filter>
    </ClCompile>
    <ClCompile Include="..\..\..\src\base\util\MessageInterface.cpp">
      <Filter>Source Files\util</Filter>
    </ClCompile>
    <ClCompile Include="..\..\..\src\base\util\MessageReceiver.cpp">
      <Filter>Source Files\util</Filter>
    </ClCompile>
    <ClCompile Include="..\..\..\src\base\util\RealUtilities.cpp">
      <Filter>Source Files\util</Filter>
    </ClCompile>
    <ClCompile Include="..\..\..\src\base\util\RgbColor.cpp">
      <Filter>Source Files\util</Filter>
    </ClCompile>
    <ClCompile Include="..\..\..\src\base\util\Rmatrix.cpp">
      <Filter>Source Files\util</Filter>
    </ClCompile>
    <ClCompile Include="..\..\..\src\base\util\Rmatrix33.cpp">
      <Filter>Source Files\util</Filter>
    </ClCompile>
    <ClCompile Include="..\..\..\src\base\util\Rmatrix66.cpp">
      <Filter>Source Files\util</Filter>
    </ClCompile>
    <ClCompile Include="..\..\..\src\base\util\Rvector.cpp">
      <Filter>Source Files\util</Filter>
    </ClCompile>
    <ClCompile Include="..\..\..\src\base\util\Rvector3.cpp">
      <Filter>Source Files\util</Filter>
    </ClCompile>
    <ClCompile Include="..\..\..\src\base\util\Rvector6.cpp">
      <Filter>Source Files\util</Filter>
    </ClCompile>
    <ClCompile Include="..\..\..\src\base\foundation\Covariance.cpp">
      <Filter>Source Files\foundation</Filter>
    </ClCompile>
    <ClCompile Include="..\..\..\src\base\foundation\ElementWrapper.cpp">
      <Filter>Source Files\foundation</Filter>
    </ClCompile>
    <ClCompile Include="..\..\..\src\base\foundation\GmatBase.cpp">
      <Filter>Source Files\foundation</Filter>
    </ClCompile>
    <ClCompile Include="..\..\..\src\base\foundation\GmatBaseException.cpp">
      <Filter>Source Files\foundation</Filter>
    </ClCompile>
    <ClCompile Include="..\..\..\src\base\foundation\GmatState.cpp">
      <Filter>Source Files\foundation</Filter>
    </ClCompile>
    <ClCompile Include="..\..\..\src\base\foundation\ObjectInitializer.cpp">
      <Filter>Source Files\foundation</Filter>
    </ClCompile>
    <ClCompile Include="..\..\..\src\base\foundation\SpacePoint.cpp">
      <Filter>Source Files\foundation</Filter>
    </ClCompile>
    <ClCompile Include="..\..\..\src\base\foundation\StateManager.cpp">
      <Filter>Source Files\foundation</Filter>
    </ClCompile>
    <ClCompile Include="..\..\..\src\base\foundation\TriggerManager.cpp">
      <Filter>Source Files\foundation</Filter>
    </ClCompile>
    <ClCompile Include="..\..\..\src\base\interpolator\BrentDekkerZero.cpp">
      <Filter>Source Files\interpolator</Filter>
    </ClCompile>
    <ClCompile Include="..\..\..\src\base\interpolator\CubicSplineInterpolator.cpp">
      <Filter>Source Files\interpolator</Filter>
    </ClCompile>
    <ClCompile Include="..\..\..\src\base\interpolator\Interpolator.cpp">
      <Filter>Source Files\interpolator</Filter>
    </ClCompile>
    <ClCompile Include="..\..\..\src\base\interpolator\InterpolatorException.cpp">
      <Filter>Source Files\interpolator</Filter>
    </ClCompile>
    <ClCompile Include="..\..\..\src\base\interpolator\LagrangeInterpolator.cpp">
      <Filter>Source Files\interpolator</Filter>
    </ClCompile>
    <ClCompile Include="..\..\..\src\base\interpolator\LinearInterpolator.cpp">
      <Filter>Source Files\interpolator</Filter>
    </ClCompile>
    <ClCompile Include="..\..\..\src\base\interpolator\NotAKnotInterpolator.cpp">
      <Filter>Source Files\interpolator</Filter>
    </ClCompile>
    <ClCompile Include="..\..\..\src\base\solarsys\Msise90Atmosphere.cpp">
      <Filter>Source Files\solarsys</Filter>
    </ClCompile>
    <ClCompile Include="..\..\..\src\base\solarsys\Planet.cpp">
      <Filter>Source Files\solarsys</Filter>
    </ClCompile>
    <ClCompile Include="..\..\..\src\base\solarsys\PlanetaryEphem.cpp">
      <Filter>Source Files\solarsys</Filter>
    </ClCompile>
    <ClCompile Include="..\..\..\src\base\solarsys\PlanetaryEphemException.cpp">
      <Filter>Source Files\solarsys</Filter>
    </ClCompile>
    <ClCompile Include="..\..\..\src\base\solarsys\SimpleExponentialAtmosphere.cpp">
      <Filter>Source Files\solarsys</Filter>
    </ClCompile>
    <ClCompile Include="..\..\..\src\base\solarsys\SlpFile.cpp">
      <Filter>Source Files\solarsys</Filter>
    </ClCompile>
    <ClCompile Include="..\..\..\src\base\solarsys\SolarFluxFileReader.cpp">
      <Filter>Source Files\solarsys</Filter>
    </ClCompile>
    <ClCompile Include="..\..\..\src\base\solarsys\SolarSystem.cpp">
      <Filter>Source Files\solarsys</Filter>
    </ClCompile>
    <ClCompile Include="..\..\..\src\base\solarsys\SolarSystemException.cpp">
      <Filter>Source Files\solarsys</Filter>
    </ClCompile>
    <ClCompile Include="..\..\..\src\base\solarsys\Star.cpp">
      <Filter>Source Files\solarsys</Filter>
    </ClCompile>
    <ClCompile Include="..\..\..\src\base\solarsys\Asteroid.cpp">
      <Filter>Source Files\solarsys</Filter>
    </ClCompile>
    <ClCompile Include="..\..\..\src\base\solarsys\AtmosphereModel.cpp">
      <Filter>Source Files\solarsys</Filter>
    </ClCompile>
    <ClCompile Include="..\..\..\src\base\solarsys\Barycenter.cpp">
      <Filter>Source Files\solarsys</Filter>
    </ClCompile>
    <ClCompile Include="..\..\..\src\base\solarsys\CalculatedPoint.cpp">
      <Filter>Source Files\solarsys</Filter>
    </ClCompile>
    <ClCompile Include="..\..\..\src\base\solarsys\CelestialBody.cpp">
      <Filter>Source Files\solarsys</Filter>
    </ClCompile>
    <ClCompile Include="..\..\..\src\base\solarsys\Comet.cpp">
      <Filter>Source Files\solarsys</Filter>
    </ClCompile>
    <ClCompile Include="..\..\..\src\base\solarsys\DeFile.cpp">
      <Filter>Source Files\solarsys</Filter>
    </ClCompile>
    <ClCompile Include="..\..\..\src\base\solarsys\ExponentialAtmosphere.cpp">
      <Filter>Source Files\solarsys</Filter>
    </ClCompile>
    <ClCompile Include="..\..\..\src\base\solarsys\JacchiaRobertsAtmosphere.cpp">
      <Filter>Source Files\solarsys</Filter>
    </ClCompile>
    <ClCompile Include="..\..\..\src\base\solarsys\LibrationPoint.cpp">
      <Filter>Source Files\solarsys</Filter>
    </ClCompile>
    <ClCompile Include="..\..\..\src\base\solarsys\Moon.cpp">
      <Filter>Source Files\solarsys</Filter>
    </ClCompile>
    <ClCompile Include="..\..\..\src\base\coordsystem\AxisSystem.cpp">
      <Filter>Source Files\coordsystem</Filter>
    </ClCompile>
    <ClCompile Include="..\..\..\src\base\coordsystem\CoordinateBase.cpp">
      <Filter>Source Files\coordsystem</Filter>
    </ClCompile>
    <ClCompile Include="..\..\..\src\base\coordsystem\CoordinateSystem.cpp">
      <Filter>Source Files\coordsystem</Filter>
    </ClCompile>
    <ClCompile Include="..\..\..\src\base\asset\BodyFixedPoint.cpp">
      <Filter>Source Files\asset</Filter>
    </ClCompile>
    <ClCompile Include="..\..\..\src\base\coordsystem\ItrfCoefficientsFile.cpp">
      <Filter>Source Files\coordsystem</Filter>
    </ClCompile>
    <ClCompile Include="..\..\..\src\base\asset\AssetException.cpp">
      <Filter>Source Files\asset</Filter>
    </ClCompile>
    <ClCompile Include="..\..\..\src\base\coordsystem\CoordinateConverter.cpp">
      <Filter>Source Files\coordsystem</Filter>
    </ClCompile>
    <ClCompile Include="..\..\..\src\base\coordsystem\BodyFixedAxes.cpp">
      <Filter>Source Files\coordsystem</Filter>
    </ClCompile>
    <ClCompile Include="..\..\..\src\base\attitude\Attitude.cpp">
      <Filter>Source Files\attitude</Filter>
    </ClCompile>
    <ClCompile Include="..\..\..\src\base\attitude\AttitudeException.cpp">
      <Filter>Source Files\attitude</Filter>
    </ClCompile>
    <ClCompile Include="..\..\..\src\base\coordsystem\TODEcAxes.cpp">
      <Filter>Source Files\coordsystem</Filter>
    </ClCompile>
    <ClCompile Include="..\..\..\src\base\coordsystem\TODEqAxes.cpp">
      <Filter>Source Files\coordsystem</Filter>
    </ClCompile>
    <ClCompile Include="..\..\..\src\base\coordsystem\TOEEcAxes.cpp">
      <Filter>Source Files\coordsystem</Filter>
    </ClCompile>
    <ClCompile Include="..\..\..\src\base\coordsystem\TOEEqAxes.cpp">
      <Filter>Source Files\coordsystem</Filter>
    </ClCompile>
    <ClCompile Include="..\..\..\src\base\coordsystem\CoordinateSystemException.cpp">
      <Filter>Source Files\coordsystem</Filter>
    </ClCompile>
    <ClCompile Include="..\..\..\src\base\coordsystem\DynamicAxes.cpp">
      <Filter>Source Files\coordsystem</Filter>
    </ClCompile>
    <ClCompile Include="..\..\..\src\base\coordsystem\EquatorAxes.cpp">
      <Filter>Source Files\coordsystem</Filter>
    </ClCompile>
    <ClCompile Include="..\..\..\src\base\coordsystem\GeocentricSolarEclipticAxes.cpp">
      <Filter>Source Files\coordsystem</Filter>
    </ClCompile>
    <ClCompile Include="..\..\..\src\base\coordsystem\InertialAxes.cpp">
      <Filter>Source Files\coordsystem</Filter>
    </ClCompile>
    <ClCompile Include="..\..\..\src\base\coordsystem\MeanOfDateAxes.cpp">
      <Filter>Source Files\coordsystem</Filter>
    </ClCompile>
    <ClCompile Include="..\..\..\src\base\coordsystem\MJ2000EcAxes.cpp">
      <Filter>Source Files\coordsystem</Filter>
    </ClCompile>
    <ClCompile Include="..\..\..\src\base\coordsystem\MJ2000EqAxes.cpp">
      <Filter>Source Files\coordsystem</Filter>
    </ClCompile>
    <ClCompile Include="..\..\..\src\base\coordsystem\MODEcAxes.cpp">
      <Filter>Source Files\coordsystem</Filter>
    </ClCompile>
    <ClCompile Include="..\..\..\src\base\coordsystem\MODEqAxes.cpp">
      <Filter>Source Files\coordsystem</Filter>
    </ClCompile>
    <ClCompile Include="..\..\..\src\base\coordsystem\MOEEcAxes.cpp">
      <Filter>Source Files\coordsystem</Filter>
    </ClCompile>
    <ClCompile Include="..\..\..\src\base\coordsystem\MOEEqAxes.cpp">
      <Filter>Source Files\coordsystem</Filter>
    </ClCompile>
    <ClCompile Include="..\..\..\src\base\coordsystem\TopocentricAxes.cpp">
      <Filter>Source Files\coordsystem</Filter>
    </ClCompile>
    <ClCompile Include="..\..\..\src\base\coordsystem\TrueOfDateAxes.cpp">
      <Filter>Source Files\coordsystem</Filter>
    </ClCompile>
    <ClCompile Include="..\..\..\src\base\coordsystem\ObjectReferencedAxes.cpp">
      <Filter>Source Files\coordsystem</Filter>
    </ClCompile>
    <ClCompile Include="..\..\..\src\base\coordsystem\BodyInertialAxes.cpp">
      <Filter>Source Files\coordsystem</Filter>
    </ClCompile>
    <ClCompile Include="..\..\..\src\base\coordsystem\GeocentricSolarMagneticAxes.cpp">
      <Filter>Source Files\coordsystem</Filter>
    </ClCompile>
    <ClCompile Include="..\..\..\src\base\attitude\CSFixed.cpp">
      <Filter>Source Files\attitude</Filter>
    </ClCompile>
    <ClCompile Include="..\..\..\src\base\attitude\Kinematic.cpp">
      <Filter>Source Files\attitude</Filter>
    </ClCompile>
    <ClCompile Include="..\..\..\src\base\attitude\SpiceAttitude.cpp">
      <Filter>Source Files\attitude</Filter>
    </ClCompile>
    <ClCompile Include="..\..\..\src\base\attitude\Spinner.cpp">
      <Filter>Source Files\attitude</Filter>
    </ClCompile>
    <ClCompile Include="..\..\..\src\base\hardware\FuelTank.cpp">
      <Filter>Source Files\hardware</Filter>
    </ClCompile>
    <ClCompile Include="..\..\..\src\base\hardware\Hardware.cpp">
      <Filter>Source Files\hardware</Filter>
    </ClCompile>
    <ClCompile Include="..\..\..\src\base\hardware\HardwareException.cpp">
      <Filter>Source Files\hardware</Filter>
    </ClCompile>
    <ClCompile Include="..\..\..\src\base\hardware\Thruster.cpp">
      <Filter>Source Files\hardware</Filter>
    </ClCompile>
    <ClCompile Include="..\..\..\src\base\spacecraft\Spacecraft.cpp">
      <Filter>Source Files\spacecraft</Filter>
    </ClCompile>
    <ClCompile Include="..\..\..\src\base\spacecraft\SpaceObject.cpp">
      <Filter>Source Files\spacecraft</Filter>
    </ClCompile>
    <ClCompile Include="..\..\..\src\base\spacecraft\TextTrajectoryFile.cpp">
      <Filter>Source Files\spacecraft</Filter>
    </ClCompile>
    <ClCompile Include="..\..\..\src\base\burn\Burn.cpp">
      <Filter>Source Files\burn</Filter>
    </ClCompile>
    <ClCompile Include="..\..\..\src\base\burn\BurnException.cpp">
      <Filter>Source Files\burn</Filter>
    </ClCompile>
    <ClCompile Include="..\..\..\src\base\burn\FiniteBurn.cpp">
      <Filter>Source Files\burn</Filter>
    </ClCompile>
    <ClCompile Include="..\..\..\src\base\burn\ImpulsiveBurn.cpp">
      <Filter>Source Files\burn</Filter>
    </ClCompile>
    <ClCompile Include="..\..\..\src\base\burn\InertialManeuverFrame.cpp">
      <Filter>Source Files\burn</Filter>
    </ClCompile>
    <ClCompile Include="..\..\..\src\base\burn\ManeuverFrame.cpp">
      <Filter>Source Files\burn</Filter>
    </ClCompile>
    <ClCompile Include="..\..\..\src\base\burn\ManeuverFrameManager.cpp">
      <Filter>Source Files\burn</Filter>
    </ClCompile>
    <ClCompile Include="..\..\..\src\base\burn\VnbManeuverFrame.cpp">
      <Filter>Source Files\burn</Filter>
    </ClCompile>
    <ClCompile Include="..\..\..\src\base\forcemodel\DragForce.cpp">
      <Filter>Source Files\forcemodel</Filter>
    </ClCompile>
    <ClCompile Include="..\..\..\src\base\forcemodel\FiniteThrust.cpp">
      <Filter>Source Files\forcemodel</Filter>
    </ClCompile>
    <ClCompile Include="..\..\..\src\base\forcemodel\GravityField.cpp">
      <Filter>Source Files\forcemodel</Filter>
    </ClCompile>
    <ClCompile Include="..\..\..\src\base\forcemodel\HarmonicField.cpp">
      <Filter>Source Files\forcemodel</Filter>
    </ClCompile>
    <ClCompile Include="..\..\..\src\base\forcemodel\ODEModel.cpp">
      <Filter>Source Files\forcemodel</Filter>
    </ClCompile>
    <ClCompile Include="..\..\..\src\base\forcemodel\ODEModelException.cpp">
      <Filter>Source Files\forcemodel</Filter>
    </ClCompile>
    <ClCompile Include="..\..\..\src\base\forcemodel\PhysicalModel.cpp">
      <Filter>Source Files\forcemodel</Filter>
    </ClCompile>
    <ClCompile Include="..\..\..\src\base\forcemodel\PointMassForce.cpp">
      <Filter>Source Files\forcemodel</Filter>
    </ClCompile>
    <ClCompile Include="..\..\..\src\base\forcemodel\SolarRadiationPressure.cpp">
      <Filter>Source Files\forcemodel</Filter>
    </ClCompile>
    <ClCompile Include="..\..\..\src\base\propagator\PropagationStateManager.cpp">
      <Filter>Source Files\propagator</Filter>
    </ClCompile>
    <ClCompile Include="..\..\..\src\base\propagator\DormandElMikkawyPrince68.cpp">
      <Filter>Source Files\propagator</Filter>
    </ClCompile>
    <ClCompile Include="..\..\..\src\base\propagator\Integrator.cpp">
      <Filter>Source Files\propagator</Filter>
    </ClCompile>
    <ClCompile Include="..\..\..\src\base\propagator\PredictorCorrector.cpp">
      <Filter>Source Files\propagator</Filter>
    </ClCompile>
    <ClCompile Include="..\..\..\src\base\propagator\PrinceDormand45.cpp">
      <Filter>Source Files\propagator</Filter>
    </ClCompile>
    <ClCompile Include="..\..\..\src\base\propagator\PrinceDormand78.cpp">
      <Filter>Source Files\propagator</Filter>
    </ClCompile>
    <ClCompile Include="..\..\..\src\base\propagator\Propagator.cpp">
      <Filter>Source Files\propagator</Filter>
    </ClCompile>
    <ClCompile Include="..\..\..\src\base\propagator\PropSetup.cpp">
      <Filter>Source Files\propagator</Filter>
    </ClCompile>
    <ClCompile Include="..\..\..\src\base\propagator\RungeKutta.cpp">
      <Filter>Source Files\propagator</Filter>
    </ClCompile>
    <ClCompile Include="..\..\..\src\base\propagator\RungeKutta89.cpp">
      <Filter>Source Files\propagator</Filter>
    </ClCompile>
    <ClCompile Include="..\..\..\src\base\propagator\RungeKuttaFehlberg56.cpp">
      <Filter>Source Files\propagator</Filter>
    </ClCompile>
    <ClCompile Include="..\..\..\src\base\propagator\RungeKuttaNystrom.cpp">
      <Filter>Source Files\propagator</Filter>
    </ClCompile>
    <ClCompile Include="..\..\..\src\base\propagator\AdamsBashforthMoulton.cpp">
      <Filter>Source Files\propagator</Filter>
    </ClCompile>
    <ClCompile Include="..\..\..\src\base\parameter\AngularParameters.cpp">
      <Filter>Source Files\parameter</Filter>
    </ClCompile>
    <ClCompile Include="..\..\..\src\base\parameter\Array.cpp">
      <Filter>Source Files\parameter</Filter>
    </ClCompile>
    <ClCompile Include="..\..\..\src\base\parameter\ArrayElementWrapper.cpp">
      <Filter>Source Files\parameter</Filter>
    </ClCompile>
    <ClCompile Include="..\..\..\src\base\parameter\ArrayWrapper.cpp">
      <Filter>Source Files\parameter</Filter>
    </ClCompile>
    <ClCompile Include="..\..\..\src\base\parameter\AttitudeData.cpp">
      <Filter>Source Files\parameter</Filter>
    </ClCompile>
    <ClCompile Include="..\..\..\src\base\parameter\AttitudeParameters.cpp">
      <Filter>Source Files\parameter</Filter>
    </ClCompile>
    <ClCompile Include="..\..\..\src\base\parameter\AttitudeReal.cpp">
      <Filter>Source Files\parameter</Filter>
    </ClCompile>
    <ClCompile Include="..\..\..\src\base\parameter\BallisticMassParameters.cpp">
      <Filter>Source Files\parameter</Filter>
    </ClCompile>
    <ClCompile Include="..\..\..\src\base\parameter\BallisticMassReal.cpp">
      <Filter>Source Files\parameter</Filter>
    </ClCompile>
    <ClCompile Include="..\..\..\src\base\parameter\BooleanWrapper.cpp">
      <Filter>Source Files\parameter</Filter>
    </ClCompile>
    <ClCompile Include="..\..\..\src\base\parameter\BplaneData.cpp">
      <Filter>Source Files\parameter</Filter>
    </ClCompile>
    <ClCompile Include="..\..\..\src\base\parameter\BplaneParameters.cpp">
      <Filter>Source Files\parameter</Filter>
    </ClCompile>
    <ClCompile Include="..\..\..\src\base\parameter\BplaneReal.cpp">
      <Filter>Source Files\parameter</Filter>
    </ClCompile>
    <ClCompile Include="..\..\..\src\base\parameter\BurnData.cpp">
      <Filter>Source Files\parameter</Filter>
    </ClCompile>
    <ClCompile Include="..\..\..\src\base\parameter\BurnParameters.cpp">
      <Filter>Source Files\parameter</Filter>
    </ClCompile>
    <ClCompile Include="..\..\..\src\base\parameter\BurnReal.cpp">
      <Filter>Source Files\parameter</Filter>
    </ClCompile>
    <ClCompile Include="..\..\..\src\base\parameter\CartesianParameters.cpp">
      <Filter>Source Files\parameter</Filter>
    </ClCompile>
    <ClCompile Include="..\..\..\src\base\parameter\EnvData.cpp">
      <Filter>Source Files\parameter</Filter>
    </ClCompile>
    <ClCompile Include="..\..\..\src\base\parameter\EnvParameters.cpp">
      <Filter>Source Files\parameter</Filter>
    </ClCompile>
    <ClCompile Include="..\..\..\src\base\parameter\EnvReal.cpp">
      <Filter>Source Files\parameter</Filter>
    </ClCompile>
    <ClCompile Include="..\..\..\src\base\parameter\EquinoctialParameters.cpp">
      <Filter>Source Files\parameter</Filter>
    </ClCompile>
    <ClCompile Include="..\..\..\src\base\parameter\ExpressionParser.cpp">
      <Filter>Source Files\parameter</Filter>
    </ClCompile>
    <ClCompile Include="..\..\..\src\base\parameter\HardwareParameters.cpp">
      <Filter>Source Files\parameter</Filter>
    </ClCompile>
    <ClCompile Include="..\..\..\src\base\parameter\HardwareReal.cpp">
      <Filter>Source Files\parameter</Filter>
    </ClCompile>
    <ClCompile Include="..\..\..\src\base\parameter\KeplerianParameters.cpp">
      <Filter>Source Files\parameter</Filter>
    </ClCompile>
    <ClCompile Include="..\..\..\src\base\parameter\NumberWrapper.cpp">
      <Filter>Source Files\parameter</Filter>
    </ClCompile>
    <ClCompile Include="..\..\..\src\base\parameter\ObjectPropertyWrapper.cpp">
      <Filter>Source Files\parameter</Filter>
    </ClCompile>
    <ClCompile Include="..\..\..\src\base\parameter\ObjectWrapper.cpp">
      <Filter>Source Files\parameter</Filter>
    </ClCompile>
    <ClCompile Include="..\..\..\src\base\parameter\OnOffWrapper.cpp">
      <Filter>Source Files\parameter</Filter>
    </ClCompile>
    <ClCompile Include="..\..\..\src\base\parameter\OrbitalParameters.cpp">
      <Filter>Source Files\parameter</Filter>
    </ClCompile>
    <ClCompile Include="..\..\..\src\base\parameter\OrbitData.cpp">
      <Filter>Source Files\parameter</Filter>
    </ClCompile>
    <ClCompile Include="..\..\..\src\base\parameter\OrbitReal.cpp">
      <Filter>Source Files\parameter</Filter>
    </ClCompile>
    <ClCompile Include="..\..\..\src\base\parameter\OrbitRmat33.cpp">
      <Filter>Source Files\parameter</Filter>
    </ClCompile>
    <ClCompile Include="..\..\..\src\base\parameter\OrbitRmat66.cpp">
      <Filter>Source Files\parameter</Filter>
    </ClCompile>
    <ClCompile Include="..\..\..\src\base\parameter\OrbitRvec6.cpp">
      <Filter>Source Files\parameter</Filter>
    </ClCompile>
    <ClCompile Include="..\..\..\src\base\parameter\OrbitStmParameters.cpp">
      <Filter>Source Files\parameter</Filter>
    </ClCompile>
    <ClCompile Include="..\..\..\src\base\parameter\Parameter.cpp">
      <Filter>Source Files\parameter</Filter>
    </ClCompile>
    <ClCompile Include="..\..\..\src\base\parameter\ParameterDatabase.cpp">
      <Filter>Source Files\parameter</Filter>
    </ClCompile>
    <ClCompile Include="..\..\..\src\base\parameter\ParameterInfo.cpp">
      <Filter>Source Files\parameter</Filter>
    </ClCompile>
    <ClCompile Include="..\..\..\src\base\parameter\ParameterWrapper.cpp">
      <Filter>Source Files\parameter</Filter>
    </ClCompile>
    <ClCompile Include="..\..\..\src\base\parameter\PlanetData.cpp">
      <Filter>Source Files\parameter</Filter>
    </ClCompile>
    <ClCompile Include="..\..\..\src\base\parameter\PlanetParameters.cpp">
      <Filter>Source Files\parameter</Filter>
    </ClCompile>
    <ClCompile Include="..\..\..\src\base\parameter\PlanetReal.cpp">
      <Filter>Source Files\parameter</Filter>
    </ClCompile>
    <ClCompile Include="..\..\..\src\base\parameter\RealVar.cpp">
      <Filter>Source Files\parameter</Filter>
    </ClCompile>
    <ClCompile Include="..\..\..\src\base\parameter\RefData.cpp">
      <Filter>Source Files\parameter</Filter>
    </ClCompile>
    <ClCompile Include="..\..\..\src\base\parameter\Rmat33Var.cpp">
      <Filter>Source Files\parameter</Filter>
    </ClCompile>
    <ClCompile Include="..\..\..\src\base\parameter\Rmat66Var.cpp">
      <Filter>Source Files\parameter</Filter>
    </ClCompile>
    <ClCompile Include="..\..\..\src\base\parameter\Rvec6Var.cpp">
      <Filter>Source Files\parameter</Filter>
    </ClCompile>
    <ClCompile Include="..\..\..\src\base\parameter\SpacecraftData.cpp">
      <Filter>Source Files\parameter</Filter>
    </ClCompile>
    <ClCompile Include="..\..\..\src\base\parameter\SphericalParameters.cpp">
      <Filter>Source Files\parameter</Filter>
    </ClCompile>
    <ClCompile Include="..\..\..\src\base\parameter\StringObjectWrapper.cpp">
      <Filter>Source Files\parameter</Filter>
    </ClCompile>
    <ClCompile Include="..\..\..\src\base\parameter\StringVar.cpp">
      <Filter>Source Files\parameter</Filter>
    </ClCompile>
    <ClCompile Include="..\..\..\src\base\parameter\StringWrapper.cpp">
      <Filter>Source Files\parameter</Filter>
    </ClCompile>
    <ClCompile Include="..\..\..\src\base\parameter\TimeData.cpp">
      <Filter>Source Files\parameter</Filter>
    </ClCompile>
    <ClCompile Include="..\..\..\src\base\parameter\TimeParameters.cpp">
      <Filter>Source Files\parameter</Filter>
    </ClCompile>
    <ClCompile Include="..\..\..\src\base\parameter\TimeReal.cpp">
      <Filter>Source Files\parameter</Filter>
    </ClCompile>
    <ClCompile Include="..\..\..\src\base\parameter\TimeString.cpp">
      <Filter>Source Files\parameter</Filter>
    </ClCompile>
    <ClCompile Include="..\..\..\src\base\parameter\Variable.cpp">
      <Filter>Source Files\parameter</Filter>
    </ClCompile>
    <ClCompile Include="..\..\..\src\base\parameter\VariableWrapper.cpp">
      <Filter>Source Files\parameter</Filter>
    </ClCompile>
    <ClCompile Include="..\..\..\src\base\math\Power.cpp">
      <Filter>Source Files\math</Filter>
    </ClCompile>
    <ClCompile Include="..\..\..\src\base\math\RadToDeg.cpp">
      <Filter>Source Files\math</Filter>
    </ClCompile>
    <ClCompile Include="..\..\..\src\base\math\Sin.cpp">
      <Filter>Source Files\math</Filter>
    </ClCompile>
    <ClCompile Include="..\..\..\src\base\math\Sinh.cpp">
      <Filter>Source Files\math</Filter>
    </ClCompile>
    <ClCompile Include="..\..\..\src\base\math\Sqrt.cpp">
      <Filter>Source Files\math</Filter>
    </ClCompile>
    <ClCompile Include="..\..\..\src\base\math\Subtract.cpp">
      <Filter>Source Files\math</Filter>
    </ClCompile>
    <ClCompile Include="..\..\..\src\base\math\Tan.cpp">
      <Filter>Source Files\math</Filter>
    </ClCompile>
    <ClCompile Include="..\..\..\src\base\math\Tanh.cpp">
      <Filter>Source Files\math</Filter>
    </ClCompile>
    <ClCompile Include="..\..\..\src\base\math\Transpose.cpp">
      <Filter>Source Files\math</Filter>
    </ClCompile>
    <ClCompile Include="..\..\..\src\base\math\Abs.cpp">
      <Filter>Source Files\math</Filter>
    </ClCompile>
    <ClCompile Include="..\..\..\src\base\math\Acos.cpp">
      <Filter>Source Files\math</Filter>
    </ClCompile>
    <ClCompile Include="..\..\..\src\base\math\Acosh.cpp">
      <Filter>Source Files\math</Filter>
    </ClCompile>
    <ClCompile Include="..\..\..\src\base\math\Add.cpp">
      <Filter>Source Files\math</Filter>
    </ClCompile>
    <ClCompile Include="..\..\..\src\base\math\Asin.cpp">
      <Filter>Source Files\math</Filter>
    </ClCompile>
    <ClCompile Include="..\..\..\src\base\math\Asinh.cpp">
      <Filter>Source Files\math</Filter>
    </ClCompile>
    <ClCompile Include="..\..\..\src\base\math\Atan.cpp">
      <Filter>Source Files\math</Filter>
    </ClCompile>
    <ClCompile Include="..\..\..\src\base\math\Atan2.cpp">
      <Filter>Source Files\math</Filter>
    </ClCompile>
    <ClCompile Include="..\..\..\src\base\math\Cos.cpp">
      <Filter>Source Files\math</Filter>
    </ClCompile>
    <ClCompile Include="..\..\..\src\base\math\Cosh.cpp">
      <Filter>Source Files\math</Filter>
    </ClCompile>
    <ClCompile Include="..\..\..\src\base\math\DegToRad.cpp">
      <Filter>Source Files\math</Filter>
    </ClCompile>
    <ClCompile Include="..\..\..\src\base\math\Determinant.cpp">
      <Filter>Source Files\math</Filter>
    </ClCompile>
    <ClCompile Include="..\..\..\src\base\math\Divide.cpp">
      <Filter>Source Files\math</Filter>
    </ClCompile>
    <ClCompile Include="..\..\..\src\base\math\Exp.cpp">
      <Filter>Source Files\math</Filter>
    </ClCompile>
    <ClCompile Include="..\..\..\src\base\math\FunctionRunner.cpp">
      <Filter>Source Files\math</Filter>
    </ClCompile>
    <ClCompile Include="..\..\..\src\base\math\Inverse.cpp">
      <Filter>Source Files\math</Filter>
    </ClCompile>
    <ClCompile Include="..\..\..\src\base\math\Log.cpp">
      <Filter>Source Files\math</Filter>
    </ClCompile>
    <ClCompile Include="..\..\..\src\base\math\Log10.cpp">
      <Filter>Source Files\math</Filter>
    </ClCompile>
    <ClCompile Include="..\..\..\src\base\math\MathElement.cpp">
      <Filter>Source Files\math</Filter>
    </ClCompile>
    <ClCompile Include="..\..\..\src\base\math\MathException.cpp">
      <Filter>Source Files\math</Filter>
    </ClCompile>
    <ClCompile Include="..\..\..\src\base\math\MathFunction.cpp">
      <Filter>Source Files\math</Filter>
    </ClCompile>
    <ClCompile Include="..\..\..\src\base\math\MathNode.cpp">
      <Filter>Source Files\math</Filter>
    </ClCompile>
    <ClCompile Include="..\..\..\src\base\math\Multiply.cpp">
      <Filter>Source Files\math</Filter>
    </ClCompile>
    <ClCompile Include="..\..\..\src\base\math\Negate.cpp">
      <Filter>Source Files\math</Filter>
    </ClCompile>
    <ClCompile Include="..\..\..\src\base\math\Norm.cpp">
      <Filter>Source Files\math</Filter>
    </ClCompile>
    <ClCompile Include="..\..\..\src\base\stopcond\StopCondition.cpp">
      <Filter>Source Files\stopcond</Filter>
    </ClCompile>
    <ClCompile Include="..\..\..\src\base\solver\DerivativeModel.cpp">
      <Filter>Source Files\solver</Filter>
    </ClCompile>
    <ClCompile Include="..\..\..\src\base\solver\DifferentialCorrector.cpp">
      <Filter>Source Files\solver</Filter>
    </ClCompile>
    <ClCompile Include="..\..\..\src\base\solver\ExternalOptimizer.cpp">
      <Filter>Source Files\solver</Filter>
    </ClCompile>
    <ClCompile Include="..\..\..\src\base\solver\Gradient.cpp">
      <Filter>Source Files\solver</Filter>
    </ClCompile>
    <ClCompile Include="..\..\..\src\base\solver\InternalOptimizer.cpp">
      <Filter>Source Files\solver</Filter>
    </ClCompile>
    <ClCompile Include="..\..\..\src\base\solver\Jacobian.cpp">
      <Filter>Source Files\solver</Filter>
    </ClCompile>
    <ClCompile Include="..\..\..\src\base\solver\LineSearch.cpp">
      <Filter>Source Files\solver</Filter>
    </ClCompile>
    <ClCompile Include="..\..\..\src\base\solver\Optimizer.cpp">
      <Filter>Source Files\solver</Filter>
    </ClCompile>
    <ClCompile Include="..\..\..\src\base\solver\Solver.cpp">
      <Filter>Source Files\solver</Filter>
    </ClCompile>
    <ClCompile Include="..\..\..\src\base\solver\SteepestDescent.cpp">
      <Filter>Source Files\solver</Filter>
    </ClCompile>
    <ClCompile Include="..\..\..\src\base\command\Report.cpp">
      <Filter>Source Files\command</Filter>
    </ClCompile>
    <ClCompile Include="..\..\..\src\base\command\RunSolver.cpp">
      <Filter>Source Files\command</Filter>
    </ClCompile>
    <ClCompile Include="..\..\..\src\base\command\SaveMission.cpp">
      <Filter>Source Files\command</Filter>
    </ClCompile>
    <ClCompile Include="..\..\..\src\base\command\SolverBranchCommand.cpp">
      <Filter>Source Files\command</Filter>
    </ClCompile>
    <ClCompile Include="..\..\..\src\base\command\Stop.cpp">
      <Filter>Source Files\command</Filter>
    </ClCompile>
    <ClCompile Include="..\..\..\src\base\command\Target.cpp">
      <Filter>Source Files\command</Filter>
    </ClCompile>
    <ClCompile Include="..\..\..\src\base\command\Toggle.cpp">
      <Filter>Source Files\command</Filter>
    </ClCompile>
    <ClCompile Include="..\..\..\src\base\command\Vary.cpp">
      <Filter>Source Files\command</Filter>
    </ClCompile>
    <ClCompile Include="..\..\..\src\base\command\While.cpp">
      <Filter>Source Files\command</Filter>
    </ClCompile>
    <ClCompile Include="..\..\..\src\base\command\Achieve.cpp">
      <Filter>Source Files\command</Filter>
    </ClCompile>
    <ClCompile Include="..\..\..\src\base\command\Assignment.cpp">
      <Filter>Source Files\command</Filter>
    </ClCompile>
    <ClCompile Include="..\..\..\src\base\command\BeginFiniteBurn.cpp">
      <Filter>Source Files\command</Filter>
    </ClCompile>
    <ClCompile Include="..\..\..\src\base\command\BeginFunction.cpp">
      <Filter>Source Files\command</Filter>
    </ClCompile>
    <ClCompile Include="..\..\..\src\base\command\BeginMissionSequence.cpp">
      <Filter>Source Files\command</Filter>
    </ClCompile>
    <ClCompile Include="..\..\..\src\base\command\BeginScript.cpp">
      <Filter>Source Files\command</Filter>
    </ClCompile>
    <ClCompile Include="..\..\..\src\base\command\BranchCommand.cpp">
      <Filter>Source Files\command</Filter>
    </ClCompile>
    <ClCompile Include="..\..\..\src\base\command\CallFunction.cpp">
      <Filter>Source Files\command</Filter>
    </ClCompile>
    <ClCompile Include="..\..\..\src\base\command\ClearPlot.cpp">
      <Filter>Source Files\command</Filter>
    </ClCompile>
    <ClCompile Include="..\..\..\src\base\command\CommandException.cpp">
      <Filter>Source Files\command</Filter>
    </ClCompile>
    <ClCompile Include="..\..\..\src\base\command\CommandUtil.cpp">
      <Filter>Source Files\command</Filter>
    </ClCompile>
    <ClCompile Include="..\..\..\src\base\command\ConditionalBranch.cpp">
      <Filter>Source Files\command</Filter>
    </ClCompile>
    <ClCompile Include="..\..\..\src\base\command\Create.cpp">
      <Filter>Source Files\command</Filter>
    </ClCompile>
    <ClCompile Include="..\..\..\src\base\command\Else.cpp">
      <Filter>Source Files\command</Filter>
    </ClCompile>
    <ClCompile Include="..\..\..\src\base\command\ElseIf.cpp">
      <Filter>Source Files\command</Filter>
    </ClCompile>
    <ClCompile Include="..\..\..\src\base\command\EndFiniteBurn.cpp">
      <Filter>Source Files\command</Filter>
    </ClCompile>
    <ClCompile Include="..\..\..\src\base\command\EndFor.cpp">
      <Filter>Source Files\command</Filter>
    </ClCompile>
    <ClCompile Include="..\..\..\src\base\command\EndFunction.cpp">
      <Filter>Source Files\command</Filter>
    </ClCompile>
    <ClCompile Include="..\..\..\src\base\command\EndIf.cpp">
      <Filter>Source Files\command</Filter>
    </ClCompile>
    <ClCompile Include="..\..\..\src\base\command\EndOptimize.cpp">
      <Filter>Source Files\command</Filter>
    </ClCompile>
    <ClCompile Include="..\..\..\src\base\command\EndScript.cpp">
      <Filter>Source Files\command</Filter>
    </ClCompile>
    <ClCompile Include="..\..\..\src\base\command\EndTarget.cpp">
      <Filter>Source Files\command</Filter>
    </ClCompile>
    <ClCompile Include="..\..\..\src\base\command\EndWhile.cpp">
      <Filter>Source Files\command</Filter>
    </ClCompile>
    <ClCompile Include="..\..\..\src\base\command\For.cpp">
      <Filter>Source Files\command</Filter>
    </ClCompile>
    <ClCompile Include="..\..\..\src\base\command\GmatCommand.cpp">
      <Filter>Source Files\command</Filter>
    </ClCompile>
    <ClCompile Include="..\..\..\src\base\command\If.cpp">
      <Filter>Source Files\command</Filter>
    </ClCompile>
    <ClCompile Include="..\..\..\src\base\command\ManageObject.cpp">
      <Filter>Source Files\command</Filter>
    </ClCompile>
    <ClCompile Include="..\..\..\src\base\command\Maneuver.cpp">
      <Filter>Source Files\command</Filter>
    </ClCompile>
    <ClCompile Include="..\..\..\src\base\command\MarkPoint.cpp">
      <Filter>Source Files\command</Filter>
    </ClCompile>
    <ClCompile Include="..\..\..\src\base\command\Minimize.cpp">
      <Filter>Source Files\command</Filter>
    </ClCompile>
    <ClCompile Include="..\..\..\src\base\command\NonlinearConstraint.cpp">
      <Filter>Source Files\command</Filter>
    </ClCompile>
    <ClCompile Include="..\..\..\src\base\command\NoOp.cpp">
      <Filter>Source Files\command</Filter>
    </ClCompile>
    <ClCompile Include="..\..\..\src\base\command\Optimize.cpp">
      <Filter>Source Files\command</Filter>
    </ClCompile>
    <ClCompile Include="..\..\..\src\base\command\PenDown.cpp">
      <Filter>Source Files\command</Filter>
    </ClCompile>
    <ClCompile Include="..\..\..\src\base\command\PenUp.cpp">
      <Filter>Source Files\command</Filter>
    </ClCompile>
    <ClCompile Include="..\..\..\src\base\command\Propagate.cpp">
      <Filter>Source Files\command</Filter>
    </ClCompile>
    <ClCompile Include="..\..\..\src\base\command\PropagationEnabledCommand.cpp">
      <Filter>Source Files\command</Filter>
    </ClCompile>
    <ClCompile Include="..\..\..\src\base\executive\Moderator.cpp">
      <Filter>Source Files\executive</Filter>
    </ClCompile>
    <ClCompile Include="..\..\..\src\base\executive\PlotInterface.cpp">
      <Filter>Source Files\executive</Filter>
    </ClCompile>
    <ClCompile Include="..\..\..\src\base\executive\PlotReceiver.cpp">
      <Filter>Source Files\executive</Filter>
    </ClCompile>
    <ClCompile Include="..\..\..\src\base\executive\Publisher.cpp">
      <Filter>Source Files\executive</Filter>
    </ClCompile>
    <ClCompile Include="..\..\..\src\base\executive\PublisherException.cpp">
      <Filter>Source Files\executive</Filter>
    </ClCompile>
    <ClCompile Include="..\..\..\src\base\executive\Sandbox.cpp">
      <Filter>Source Files\executive</Filter>
    </ClCompile>
    <ClCompile Include="..\..\..\src\base\executive\SandboxException.cpp">
      <Filter>Source Files\executive</Filter>
    </ClCompile>
    <ClCompile Include="..\..\..\src\base\configs\ConfigManager.cpp">
      <Filter>Source Files\configs</Filter>
    </ClCompile>
    <ClCompile Include="..\..\..\src\base\configs\ConfigManagerException.cpp">
      <Filter>Source Files\configs</Filter>
    </ClCompile>
    <ClCompile Include="..\..\..\src\base\function\Function.cpp">
      <Filter>Source Files\function</Filter>
    </ClCompile>
    <ClCompile Include="..\..\..\src\base\function\FunctionException.cpp">
      <Filter>Source Files\function</Filter>
    </ClCompile>
    <ClCompile Include="..\..\..\src\base\function\FunctionManager.cpp">
      <Filter>Source Files\function</Filter>
    </ClCompile>
    <ClCompile Include="..\..\..\src\base\interpreter\Interpreter.cpp">
      <Filter>Source Files\interpreter</Filter>
    </ClCompile>
    <ClCompile Include="..\..\..\src\base\interpreter\InterpreterException.cpp">
      <Filter>Source Files\interpreter</Filter>
    </ClCompile>
    <ClCompile Include="..\..\..\src\base\interpreter\MathParser.cpp">
      <Filter>Source Files\interpreter</Filter>
    </ClCompile>
    <ClCompile Include="..\..\..\src\base\interpreter\MathTree.cpp">
      <Filter>Source Files\interpreter</Filter>
    </ClCompile>
    <ClCompile Include="..\..\..\src\base\interpreter\ScriptInterpreter.cpp">
      <Filter>Source Files\interpreter</Filter>
    </ClCompile>
    <ClCompile Include="..\..\..\src\base\interpreter\ScriptReadWriter.cpp">
      <Filter>Source Files\interpreter</Filter>
    </ClCompile>
    <ClCompile Include="..\..\..\src\base\interpreter\Validator.cpp">
      <Filter>Source Files\interpreter</Filter>
    </ClCompile>
    <ClCompile Include="..\..\..\src\base\interface\GmatInterface.cpp">
      <Filter>Source Files\interface</Filter>
    </ClCompile>
    <ClCompile Include="..\..\..\src\base\interface\Interface.cpp">
      <Filter>Source Files\interface</Filter>
    </ClCompile>
    <ClCompile Include="..\..\..\src\base\interface\InterfaceException.cpp">
      <Filter>Source Files\interface</Filter>
    </ClCompile>
    <ClCompile Include="..\..\..\src\base\plugin\DynamicLibrary.cpp">
      <Filter>Source Files\plugin</Filter>
    </ClCompile>
    <ClCompile Include="..\..\..\src\base\factory\PropagatorFactory.cpp">
      <Filter>Source Files\factory</Filter>
    </ClCompile>
    <ClCompile Include="..\..\..\src\base\factory\PropSetupFactory.cpp">
      <Filter>Source Files\factory</Filter>
    </ClCompile>
    <ClCompile Include="..\..\..\src\base\factory\SolarSystemFactory.cpp">
      <Filter>Source Files\factory</Filter>
    </ClCompile>
    <ClCompile Include="..\..\..\src\base\factory\SolverFactory.cpp">
      <Filter>Source Files\factory</Filter>
    </ClCompile>
    <ClCompile Include="..\..\..\src\base\factory\SpacecraftFactory.cpp">
      <Filter>Source Files\factory</Filter>
    </ClCompile>
    <ClCompile Include="..\..\..\src\base\factory\StopConditionFactory.cpp">
      <Filter>Source Files\factory</Filter>
    </ClCompile>
    <ClCompile Include="..\..\..\src\base\factory\SubscriberFactory.cpp">
      <Filter>Source Files\factory</Filter>
    </ClCompile>
    <ClCompile Include="..\..\..\src\base\factory\AtmosphereFactory.cpp">
      <Filter>Source Files\factory</Filter>
    </ClCompile>
    <ClCompile Include="..\..\..\src\base\factory\AttitudeFactory.cpp">
      <Filter>Source Files\factory</Filter>
    </ClCompile>
    <ClCompile Include="..\..\..\src\base\factory\AxisSystemFactory.cpp">
      <Filter>Source Files\factory</Filter>
    </ClCompile>
    <ClCompile Include="..\..\..\src\base\factory\BurnFactory.cpp">
      <Filter>Source Files\factory</Filter>
    </ClCompile>
    <ClCompile Include="..\..\..\src\base\factory\CalculatedPointFactory.cpp">
      <Filter>Source Files\factory</Filter>
    </ClCompile>
    <ClCompile Include="..\..\..\src\base\factory\CelestialBodyFactory.cpp">
      <Filter>Source Files\factory</Filter>
    </ClCompile>
    <ClCompile Include="..\..\..\src\base\factory\CommandFactory.cpp">
      <Filter>Source Files\factory</Filter>
    </ClCompile>
    <ClCompile Include="..\..\..\src\base\factory\CoordinateSystemFactory.cpp">
      <Filter>Source Files\factory</Filter>
    </ClCompile>
    <ClCompile Include="..\..\..\src\base\factory\Factory.cpp">
      <Filter>Source Files\factory</Filter>
    </ClCompile>
    <ClCompile Include="..\..\..\src\base\factory\FactoryException.cpp">
      <Filter>Source Files\factory</Filter>
    </ClCompile>
    <ClCompile Include="..\..\..\src\base\factory\FactoryManager.cpp">
      <Filter>Source Files\factory</Filter>
    </ClCompile>
    <ClCompile Include="..\..\..\src\base\factory\HardwareFactory.cpp">
      <Filter>Source Files\factory</Filter>
    </ClCompile>
    <ClCompile Include="..\..\..\src\base\factory\InterfaceFactory.cpp">
      <Filter>Source Files\factory</Filter>
    </ClCompile>
    <ClCompile Include="..\..\..\src\base\factory\MathFactory.cpp">
      <Filter>Source Files\factory</Filter>
    </ClCompile>
    <ClCompile Include="..\..\..\src\base\factory\ODEModelFactory.cpp">
      <Filter>Source Files\factory</Filter>
    </ClCompile>
    <ClCompile Include="..\..\..\src\base\factory\ParameterFactory.cpp">
      <Filter>Source Files\factory</Filter>
    </ClCompile>
    <ClCompile Include="..\..\..\src\base\factory\PhysicalModelFactory.cpp">
      <Filter>Source Files\factory</Filter>
    </ClCompile>
    <ClCompile Include="..\..\..\src\base\subscriber\EphemerisFile.cpp">
      <Filter>Source Files\subscriber</Filter>
    </ClCompile>
    <ClCompile Include="..\..\..\src\base\subscriber\MessageWindow.cpp">
      <Filter>Source Files\subscriber</Filter>
    </ClCompile>
    <ClCompile Include="..\..\..\src\base\subscriber\OrbitView.cpp">
      <Filter>Source Files\subscriber</Filter>
    </ClCompile>
    <ClCompile Include="..\..\..\src\base\subscriber\OwnedPlot.cpp">
      <Filter>Source Files\subscriber</Filter>
    </ClCompile>
    <ClCompile Include="..\..\..\src\base\subscriber\ReportFile.cpp">
      <Filter>Source Files\subscriber</Filter>
    </ClCompile>
    <ClCompile Include="..\..\..\src\base\subscriber\Subscriber.cpp">
      <Filter>Source Files\subscriber</Filter>
    </ClCompile>
    <ClCompile Include="..\..\..\src\base\subscriber\TextEphemFile.cpp">
      <Filter>Source Files\subscriber</Filter>
    </ClCompile>
    <ClCompile Include="..\..\..\src\base\subscriber\XyPlot.cpp">
      <Filter>Source Files\subscriber</Filter>
    </ClCompile>
    <ClCompile Include="..\..\..\src\base\util\SpiceAttitudeKernelReader.cpp">
      <Filter>Source Files\SpiceUtil</Filter>
    </ClCompile>
    <ClCompile Include="..\..\..\src\base\util\SpiceInterface.cpp">
      <Filter>Source Files\SpiceUtil</Filter>
    </ClCompile>
    <ClCompile Include="..\..\..\src\base\util\SpiceKernelReader.cpp">
      <Filter>Source Files\SpiceUtil</Filter>
    </ClCompile>
    <ClCompile Include="..\..\..\src\base\util\SpiceKernelWriter.cpp">
      <Filter>Source Files\SpiceUtil</Filter>
    </ClCompile>
    <ClCompile Include="..\..\..\src\base\util\SpiceOrbitKernelReader.cpp">
      <Filter>Source Files\SpiceUtil</Filter>
    </ClCompile>
    <ClCompile Include="..\..\..\src\base\util\SpiceOrbitKernelWriter.cpp">
      <Filter>Source Files\SpiceUtil</Filter>
    </ClCompile>
    <ClCompile Include="..\..\..\src\base\solarsys\msise90_sub.c">
      <Filter>Source Files\solarsys</Filter>
    </ClCompile>
    <ClCompile Include="..\..\..\src\base\subscriber\OrbitPlot.cpp">
      <Filter>Source Files\subscriber</Filter>
    </ClCompile>
    <ClCompile Include="..\..\..\src\base\subscriber\GroundTrackPlot.cpp">
      <Filter>Source Files\subscriber</Filter>
    </ClCompile>
    <ClCompile Include="..\..\..\src\base\forcemodel\harmonic\Harmonic.cpp">
      <Filter>Source Files\forcemodel\harmonic</Filter>
    </ClCompile>
    <ClCompile Include="..\..\..\src\base\forcemodel\harmonic\HarmonicGravity.cpp">
      <Filter>Source Files\forcemodel\harmonic</Filter>
    </ClCompile>
    <ClCompile Include="..\..\..\src\base\forcemodel\harmonic\HarmonicGravityCof.cpp">
      <Filter>Source Files\forcemodel\harmonic</Filter>
    </ClCompile>
    <ClCompile Include="..\..\..\src\base\forcemodel\harmonic\HarmonicGravityGrv.cpp">
      <Filter>Source Files\forcemodel\harmonic</Filter>
    </ClCompile>
    <ClCompile Include="..\..\..\src\base\forcemodel\RelativisticCorrection.cpp">
      <Filter>Source Files\forcemodel</Filter>
    </ClCompile>
    <ClCompile Include="..\..\..\src\base\solarsys\SpecialCelestialPoint.cpp">
      <Filter>Source Files\solarsys</Filter>
    </ClCompile>
    <ClCompile Include="..\..\..\src\base\util\CalculationUtilities.cpp">
      <Filter>Source Files\util</Filter>
    </ClCompile>
    <ClCompile Include="..\..\..\src\base\util\Frozen.cpp">
      <Filter>Source Files\util</Filter>
    </ClCompile>
    <ClCompile Include="..\..\..\src\base\util\OrbitDesignerTime.cpp">
      <Filter>Source Files\util</Filter>
    </ClCompile>
    <ClCompile Include="..\..\..\src\base\util\RepeatGroundTrack.cpp">
      <Filter>Source Files\util</Filter>
    </ClCompile>
    <ClCompile Include="..\..\..\src\base\util\RepeatSunSync.cpp">
      <Filter>Source Files\util</Filter>
    </ClCompile>
    <ClCompile Include="..\..\..\src\base\util\SunSync.cpp">
      <Filter>Source Files\util</Filter>
    </ClCompile>
    <ClCompile Include="..\..\..\src\base\event\EventException.cpp">
      <Filter>Source Files\event</Filter>
    </ClCompile>
    <ClCompile Include="..\..\..\src\base\event\EventFunction.cpp">
      <Filter>Source Files\event</Filter>
    </ClCompile>
    <ClCompile Include="..\..\..\src\base\event\EventLocator.cpp">
      <Filter>Source Files\event</Filter>
    </ClCompile>
    <ClCompile Include="..\..\..\src\base\event\LocatedEvent.cpp">
      <Filter>Source Files\event</Filter>
    </ClCompile>
    <ClCompile Include="..\..\..\src\base\event\LocatedEventTable.cpp">
      <Filter>Source Files\event</Filter>
    </ClCompile>
    <ClCompile Include="..\..\..\src\base\command\PlotCommand.cpp">
      <Filter>Source Files\command</Filter>
    </ClCompile>
    <ClCompile Include="..\..\..\src\base\util\StateConversionUtil.cpp">
      <Filter>Source Files\util</Filter>
    </ClCompile>
    <ClCompile Include="..\..\..\src\base\util\GravityFileUtil.cpp">
      <Filter>Source Files\util</Filter>
    </ClCompile>
    <ClCompile Include="..\..\..\src\base\parameter\AttitudeString.cpp">
      <Filter>Source Files\parameter</Filter>
    </ClCompile>
    <ClCompile Include="..\..\..\src\base\coordsystem\IAUFile.cpp">
      <Filter>Source Files\coordsystem</Filter>
    </ClCompile>
    <ClCompile Include="..\..\..\src\base\coordsystem\ICRFAxes.cpp">
      <Filter>Source Files\coordsystem</Filter>
    </ClCompile>
    <ClCompile Include="..\..\..\src\base\coordsystem\ICRFFile.cpp">
      <Filter>Source Files\coordsystem</Filter>
    </ClCompile>
    <ClCompile Include="..\..\..\src\base\coordsystem\ITRFAxes.cpp">
      <Filter>Source Files\coordsystem</Filter>
    </ClCompile>
    <ClCompile Include="..\..\..\src\base\command\SolverSequenceCommand.cpp">
      <Filter>Source Files\command</Filter>
    </ClCompile>
    <ClCompile Include="..\..\..\src\base\coordsystem\BodySpinSunAxes.cpp">
      <Filter>Source Files\coordsystem</Filter>
    </ClCompile>
    <ClCompile Include="..\..\..\src\base\forcemodel\GravityBase.cpp">
      <Filter>Source Files\forcemodel</Filter>
    </ClCompile>
    <ClCompile Include="..\..\..\src\base\spacecraft\FormationInterface.cpp">
      <Filter>Source Files\spacecraft</Filter>
    </ClCompile>
    <ClCompile Include="..\..\..\src\base\asset\GroundstationInterface.cpp">
      <Filter>Source Files\asset</Filter>
    </ClCompile>
    <ClCompile Include="..\..\..\src\base\coordsystem\LocalAlignedConstrainedAxes.cpp">
      <Filter>Source Files\coordsystem</Filter>
    </ClCompile>
    <ClCompile Include="..\..\..\src\base\util\Code500EphemerisFile.cpp">
      <Filter>Source Files\util</Filter>
    </ClCompile>
    <ClCompile Include="..\..\..\src\base\attitude\NadirPointing.cpp">
      <Filter>Source Files\attitude</Filter>
    </ClCompile>
    <ClCompile Include="..\..\..\src\base\attitude\PrecessingSpinner.cpp">
      <Filter>Source Files\attitude</Filter>
    </ClCompile>
    <ClCompile Include="..\..\..\src\base\parameter\DelaunayParameters.cpp">
      <Filter>Source Files\parameter</Filter>
    </ClCompile>
    <ClCompile Include="..\..\..\src\base\parameter\ModEquinoctialParameters.cpp">
      <Filter>Source Files\parameter</Filter>
    </ClCompile>
    <ClCompile Include="..\..\..\src\base\parameter\PlanetodeticParameters.cpp">
      <Filter>Source Files\parameter</Filter>
    </ClCompile>
    <ClCompile Include="..\..\..\src\base\util\AttitudeConversionUtility.cpp">
      <Filter>Source Files\util</Filter>
    </ClCompile>
    <ClCompile Include="..\..\..\src\base\util\CCSDSAEMEulerAngleSegment.cpp">
      <Filter>Source Files\util</Filter>
    </ClCompile>
    <ClCompile Include="..\..\..\src\base\util\CCSDSAEMQuaternionSegment.cpp">
      <Filter>Source Files\util</Filter>
    </ClCompile>
    <ClCompile Include="..\..\..\src\base\util\CCSDSAEMReader.cpp">
      <Filter>Source Files\util</Filter>
    </ClCompile>
    <ClCompile Include="..\..\..\src\base\util\CCSDSAEMSegment.cpp">
      <Filter>Source Files\util</Filter>
    </ClCompile>
    <ClCompile Include="..\..\..\src\base\util\CCSDSEMReader.cpp">
      <Filter>Source Files\util</Filter>
    </ClCompile>
    <ClCompile Include="..\..\..\src\base\util\CCSDSEMSegment.cpp">
      <Filter>Source Files\util</Filter>
    </ClCompile>
    <ClCompile Include="..\..\..\src\base\attitude\CCSDSAttitude.cpp">
      <Filter>Source Files\attitude</Filter>
    </ClCompile>
    <ClCompile Include="..\..\..\src\base\util\ColorDatabase.cpp">
      <Filter>Source Files\util</Filter>
    </ClCompile>
    <ClCompile Include="..\..\..\src\base\parameter\BrouwerMeanLongParameters.cpp">
      <Filter>Source Files\parameter</Filter>
    </ClCompile>
    <ClCompile Include="..\..\..\src\base\parameter\BrouwerMeanShortParameters.cpp">
      <Filter>Source Files\parameter</Filter>
    </ClCompile>
    <ClCompile Include="..\..\..\src\base\parameter\IncomingAsymptoteParameters.cpp">
      <Filter>Source Files\parameter</Filter>
    </ClCompile>
    <ClCompile Include="..\..\..\src\base\parameter\OutgoingAsymptoteParameters.cpp">
      <Filter>Source Files\parameter</Filter>
    </ClCompile>
    <ClCompile Include="..\..\..\src\base\util\SPADFileReader.cpp">
      <Filter>Source Files\util</Filter>
    </ClCompile>
    <ClCompile Include="..\..\..\src\base\parameter\AlternateEquinoctialParameters.cpp">
      <Filter>Source Files\parameter</Filter>
    </ClCompile>
    <ClCompile Include="..\..\..\src\base\parameter\RvectorVar.cpp">
      <Filter>Source Files\parameter</Filter>
    </ClCompile>
    <ClCompile Include="..\..\..\src\base\parameter\AttitudeRvector.cpp">
      <Filter>Source Files\parameter</Filter>
    </ClCompile>
    <ClCompile Include="..\..\..\src\base\hardware\NuclearPowerSystem.cpp">
      <Filter>Source Files\hardware</Filter>
    </ClCompile>
    <ClCompile Include="..\..\..\src\base\hardware\PowerSystem.cpp">
      <Filter>Source Files\hardware</Filter>
    </ClCompile>
    <ClCompile Include="..\..\..\src\base\hardware\SolarPowerSystem.cpp">
      <Filter>Source Files\hardware</Filter>
    </ClCompile>
    <ClCompile Include="..\..\..\src\base\solarsys\ShadowState.cpp">
      <Filter>Source Files\solarsys</Filter>
    </ClCompile>
    <ClCompile Include="..\..\..\src\base\hardware\ChemicalTank.cpp">
      <Filter>Source Files\hardware</Filter>
    </ClCompile>
    <ClCompile Include="..\..\..\src\base\hardware\ChemicalThruster.cpp">
      <Filter>Source Files\hardware</Filter>
    </ClCompile>
    <ClCompile Include="..\..\..\src\base\hardware\ElectricTank.cpp">
      <Filter>Source Files\hardware</Filter>
    </ClCompile>
    <ClCompile Include="..\..\..\src\base\hardware\ElectricThruster.cpp">
      <Filter>Source Files\hardware</Filter>
    </ClCompile>
<<<<<<< HEAD
    <ClCompile Include="..\..\..\src\base\solarsys\SolarFluxReader.cpp">
      <Filter>Source Files\solarsys</Filter>
=======
    <ClCompile Include="..\..\..\src\base\subscriber\EphemManager.cpp">
      <Filter>Source Files\subscriber</Filter>
>>>>>>> 03d5adc6
    </ClCompile>
  </ItemGroup>
  <ItemGroup>
    <ClInclude Include="..\..\..\src\base\util\StringTokenizer.hpp">
      <Filter>Source Files\util</Filter>
    </ClInclude>
    <ClInclude Include="..\..\..\src\base\util\StringUtil.hpp">
      <Filter>Source Files\util</Filter>
    </ClInclude>
    <ClInclude Include="..\..\..\src\base\util\TextParser.hpp">
      <Filter>Source Files\util</Filter>
    </ClInclude>
    <ClInclude Include="..\..\..\src\base\util\TimeSystemConverter.hpp">
      <Filter>Source Files\util</Filter>
    </ClInclude>
    <ClInclude Include="..\..\..\src\base\util\TimeTypes.hpp">
      <Filter>Source Files\util</Filter>
    </ClInclude>
    <ClInclude Include="..\..\..\src\base\util\UtcDate.hpp">
      <Filter>Source Files\util</Filter>
    </ClInclude>
    <ClInclude Include="..\..\..\src\base\util\UtilityException.hpp">
      <Filter>Source Files\util</Filter>
    </ClInclude>
    <ClInclude Include="..\..\..\src\base\util\A1Date.hpp">
      <Filter>Source Files\util</Filter>
    </ClInclude>
    <ClInclude Include="..\..\..\src\base\util\A1Mjd.hpp">
      <Filter>Source Files\util</Filter>
    </ClInclude>
    <ClInclude Include="..\..\..\src\base\util\AngleUtil.hpp">
      <Filter>Source Files\util</Filter>
    </ClInclude>
    <ClInclude Include="..\..\..\src\base\util\AttitudeUtil.hpp">
      <Filter>Source Files\util</Filter>
    </ClInclude>
    <ClInclude Include="..\..\..\src\base\util\BaseException.hpp">
      <Filter>Source Files\util</Filter>
    </ClInclude>
    <ClInclude Include="..\..\..\src\base\util\BodyFixedStateConverter.hpp">
      <Filter>Source Files\util</Filter>
    </ClInclude>
    <ClInclude Include="..\..\..\src\base\util\ColorTypes.hpp">
      <Filter>Source Files\util</Filter>
    </ClInclude>
    <ClInclude Include="..\..\..\src\base\util\Date.hpp">
      <Filter>Source Files\util</Filter>
    </ClInclude>
    <ClInclude Include="..\..\..\src\base\util\DateUtil.hpp">
      <Filter>Source Files\util</Filter>
    </ClInclude>
    <ClInclude Include="..\..\..\src\base\util\ElapsedTime.hpp">
      <Filter>Source Files\util</Filter>
    </ClInclude>
    <ClInclude Include="..\..\..\src\base\util\EopFile.hpp">
      <Filter>Source Files\util</Filter>
    </ClInclude>
    <ClInclude Include="..\..\..\src\base\util\FileManager.hpp">
      <Filter>Source Files\util</Filter>
    </ClInclude>
    <ClInclude Include="..\..\..\src\base\util\FileTypes.hpp">
      <Filter>Source Files\util</Filter>
    </ClInclude>
    <ClInclude Include="..\..\..\src\base\util\FileUtil.hpp">
      <Filter>Source Files\util</Filter>
    </ClInclude>
    <ClInclude Include="..\..\..\src\base\util\GmatConstants.hpp">
      <Filter>Source Files\util</Filter>
    </ClInclude>
    <ClInclude Include="..\..\..\src\base\util\GmatGlobal.hpp">
      <Filter>Source Files\util</Filter>
    </ClInclude>
    <ClInclude Include="..\..\..\src\base\util\GregorianDate.hpp">
      <Filter>Source Files\util</Filter>
    </ClInclude>
    <ClInclude Include="..\..\..\src\base\util\LatLonHgt.hpp">
      <Filter>Source Files\util</Filter>
    </ClInclude>
    <ClInclude Include="..\..\..\src\base\util\LeapSecsFileReader.hpp">
      <Filter>Source Files\util</Filter>
    </ClInclude>
    <ClInclude Include="..\..\..\src\base\util\Linear.hpp">
      <Filter>Source Files\util</Filter>
    </ClInclude>
    <ClInclude Include="..\..\..\src\base\util\MemoryTracker.hpp">
      <Filter>Source Files\util</Filter>
    </ClInclude>
    <ClInclude Include="..\..\..\src\base\util\MessageInterface.hpp">
      <Filter>Source Files\util</Filter>
    </ClInclude>
    <ClInclude Include="..\..\..\src\base\util\MessageReceiver.hpp">
      <Filter>Source Files\util</Filter>
    </ClInclude>
    <ClInclude Include="..\..\..\src\base\util\OrbitTypes.hpp">
      <Filter>Source Files\util</Filter>
    </ClInclude>
    <ClInclude Include="..\..\..\src\base\util\RealTypes.hpp">
      <Filter>Source Files\util</Filter>
    </ClInclude>
    <ClInclude Include="..\..\..\src\base\util\RealUtilities.hpp">
      <Filter>Source Files\util</Filter>
    </ClInclude>
    <ClInclude Include="..\..\..\src\base\util\RgbColor.hpp">
      <Filter>Source Files\util</Filter>
    </ClInclude>
    <ClInclude Include="..\..\..\src\base\util\Rmatrix.hpp">
      <Filter>Source Files\util</Filter>
    </ClInclude>
    <ClInclude Include="..\..\..\src\base\util\Rmatrix33.hpp">
      <Filter>Source Files\util</Filter>
    </ClInclude>
    <ClInclude Include="..\..\..\src\base\util\Rmatrix66.hpp">
      <Filter>Source Files\util</Filter>
    </ClInclude>
    <ClInclude Include="..\..\..\src\base\util\Rvector.hpp">
      <Filter>Source Files\util</Filter>
    </ClInclude>
    <ClInclude Include="..\..\..\src\base\util\Rvector3.hpp">
      <Filter>Source Files\util</Filter>
    </ClInclude>
    <ClInclude Include="..\..\..\src\base\util\Rvector6.hpp">
      <Filter>Source Files\util</Filter>
    </ClInclude>
    <ClInclude Include="..\..\..\src\base\include\gmatdefs.hpp">
      <Filter>Header Files\include</Filter>
    </ClInclude>
    <ClInclude Include="..\..\..\src\base\util\ArrayTemplate.hpp">
      <Filter>Source Files\util</Filter>
    </ClInclude>
    <ClInclude Include="..\..\..\src\base\util\TableTemplate.hpp">
      <Filter>Source Files\util</Filter>
    </ClInclude>
    <ClInclude Include="..\..\..\src\base\foundation\Covariance.hpp">
      <Filter>Source Files\foundation</Filter>
    </ClInclude>
    <ClInclude Include="..\..\..\src\base\foundation\ElementWrapper.hpp">
      <Filter>Source Files\foundation</Filter>
    </ClInclude>
    <ClInclude Include="..\..\..\src\base\foundation\GmatBase.hpp">
      <Filter>Source Files\foundation</Filter>
    </ClInclude>
    <ClInclude Include="..\..\..\src\base\foundation\GmatBaseException.hpp">
      <Filter>Source Files\foundation</Filter>
    </ClInclude>
    <ClInclude Include="..\..\..\src\base\foundation\GmatState.hpp">
      <Filter>Source Files\foundation</Filter>
    </ClInclude>
    <ClInclude Include="..\..\..\src\base\foundation\ObjectInitializer.hpp">
      <Filter>Source Files\foundation</Filter>
    </ClInclude>
    <ClInclude Include="..\..\..\src\base\foundation\SpacePoint.hpp">
      <Filter>Source Files\foundation</Filter>
    </ClInclude>
    <ClInclude Include="..\..\..\src\base\foundation\StateManager.hpp">
      <Filter>Source Files\foundation</Filter>
    </ClInclude>
    <ClInclude Include="..\..\..\src\base\foundation\TriggerManager.hpp">
      <Filter>Source Files\foundation</Filter>
    </ClInclude>
    <ClInclude Include="..\..\..\src\base\interpolator\BrentDekkerZero.hpp">
      <Filter>Source Files\interpolator</Filter>
    </ClInclude>
    <ClInclude Include="..\..\..\src\base\interpolator\CubicSplineInterpolator.hpp">
      <Filter>Source Files\interpolator</Filter>
    </ClInclude>
    <ClInclude Include="..\..\..\src\base\interpolator\Interpolator.hpp">
      <Filter>Source Files\interpolator</Filter>
    </ClInclude>
    <ClInclude Include="..\..\..\src\base\interpolator\InterpolatorException.hpp">
      <Filter>Source Files\interpolator</Filter>
    </ClInclude>
    <ClInclude Include="..\..\..\src\base\interpolator\LagrangeInterpolator.hpp">
      <Filter>Source Files\interpolator</Filter>
    </ClInclude>
    <ClInclude Include="..\..\..\src\base\interpolator\LinearInterpolator.hpp">
      <Filter>Source Files\interpolator</Filter>
    </ClInclude>
    <ClInclude Include="..\..\..\src\base\interpolator\NotAKnotInterpolator.hpp">
      <Filter>Source Files\interpolator</Filter>
    </ClInclude>
    <ClInclude Include="..\..\..\src\base\solarsys\Moon.hpp">
      <Filter>Source Files\solarsys</Filter>
    </ClInclude>
    <ClInclude Include="..\..\..\src\base\solarsys\Msise90Atmosphere.hpp">
      <Filter>Source Files\solarsys</Filter>
    </ClInclude>
    <ClInclude Include="..\..\..\src\base\solarsys\Planet.hpp">
      <Filter>Source Files\solarsys</Filter>
    </ClInclude>
    <ClInclude Include="..\..\..\src\base\solarsys\PlanetaryEphem.hpp">
      <Filter>Source Files\solarsys</Filter>
    </ClInclude>
    <ClInclude Include="..\..\..\src\base\solarsys\PlanetaryEphemException.hpp">
      <Filter>Source Files\solarsys</Filter>
    </ClInclude>
    <ClInclude Include="..\..\..\src\base\solarsys\SimpleExponentialAtmosphere.hpp">
      <Filter>Source Files\solarsys</Filter>
    </ClInclude>
    <ClInclude Include="..\..\..\src\base\solarsys\SlpFile.hpp">
      <Filter>Source Files\solarsys</Filter>
    </ClInclude>
    <ClInclude Include="..\..\..\src\base\solarsys\SolarFluxFileReader.hpp">
      <Filter>Source Files\solarsys</Filter>
    </ClInclude>
    <ClInclude Include="..\..\..\src\base\solarsys\SolarSystem.hpp">
      <Filter>Source Files\solarsys</Filter>
    </ClInclude>
    <ClInclude Include="..\..\..\src\base\solarsys\SolarSystemException.hpp">
      <Filter>Source Files\solarsys</Filter>
    </ClInclude>
    <ClInclude Include="..\..\..\src\base\solarsys\Star.hpp">
      <Filter>Source Files\solarsys</Filter>
    </ClInclude>
    <ClInclude Include="..\..\..\src\base\solarsys\Asteroid.hpp">
      <Filter>Source Files\solarsys</Filter>
    </ClInclude>
    <ClInclude Include="..\..\..\src\base\solarsys\AtmosphereException.hpp">
      <Filter>Source Files\solarsys</Filter>
    </ClInclude>
    <ClInclude Include="..\..\..\src\base\solarsys\AtmosphereModel.hpp">
      <Filter>Source Files\solarsys</Filter>
    </ClInclude>
    <ClInclude Include="..\..\..\src\base\solarsys\Barycenter.hpp">
      <Filter>Source Files\solarsys</Filter>
    </ClInclude>
    <ClInclude Include="..\..\..\src\base\solarsys\CalculatedPoint.hpp">
      <Filter>Source Files\solarsys</Filter>
    </ClInclude>
    <ClInclude Include="..\..\..\src\base\solarsys\CelestialBody.hpp">
      <Filter>Source Files\solarsys</Filter>
    </ClInclude>
    <ClInclude Include="..\..\..\src\base\solarsys\Comet.hpp">
      <Filter>Source Files\solarsys</Filter>
    </ClInclude>
    <ClInclude Include="..\..\..\src\base\solarsys\DeFile.hpp">
      <Filter>Source Files\solarsys</Filter>
    </ClInclude>
    <ClInclude Include="..\..\..\src\base\solarsys\ExponentialAtmosphere.hpp">
      <Filter>Source Files\solarsys</Filter>
    </ClInclude>
    <ClInclude Include="..\..\..\src\base\solarsys\JacchiaRobertsAtmosphere.hpp">
      <Filter>Source Files\solarsys</Filter>
    </ClInclude>
    <ClInclude Include="..\..\..\src\base\solarsys\LibrationPoint.hpp">
      <Filter>Source Files\solarsys</Filter>
    </ClInclude>
    <ClInclude Include="..\..\..\src\base\coordsystem\AxisSystem.hpp">
      <Filter>Source Files\coordsystem</Filter>
    </ClInclude>
    <ClInclude Include="..\..\..\src\base\coordsystem\CoordinateBase.hpp">
      <Filter>Source Files\coordsystem</Filter>
    </ClInclude>
    <ClInclude Include="..\..\..\src\base\coordsystem\CoordinateSystem.hpp">
      <Filter>Source Files\coordsystem</Filter>
    </ClInclude>
    <ClInclude Include="..\..\..\src\base\asset\BodyFixedPoint.hpp">
      <Filter>Source Files\asset</Filter>
    </ClInclude>
    <ClInclude Include="..\..\..\src\base\coordsystem\ItrfCoefficientsFile.hpp">
      <Filter>Source Files\coordsystem</Filter>
    </ClInclude>
    <ClInclude Include="..\..\..\src\base\asset\AssetException.hpp">
      <Filter>Source Files\asset</Filter>
    </ClInclude>
    <ClInclude Include="..\..\..\src\base\coordsystem\CoordinateConverter.hpp">
      <Filter>Source Files\coordsystem</Filter>
    </ClInclude>
    <ClInclude Include="..\..\..\src\base\coordsystem\BodyFixedAxes.hpp">
      <Filter>Source Files\coordsystem</Filter>
    </ClInclude>
    <ClInclude Include="..\..\..\src\base\attitude\Attitude.hpp">
      <Filter>Source Files\attitude</Filter>
    </ClInclude>
    <ClInclude Include="..\..\..\src\base\attitude\AttitudeException.hpp">
      <Filter>Source Files\attitude</Filter>
    </ClInclude>
    <ClInclude Include="..\..\..\src\base\coordsystem\TODEcAxes.hpp">
      <Filter>Source Files\coordsystem</Filter>
    </ClInclude>
    <ClInclude Include="..\..\..\src\base\coordsystem\TODEqAxes.hpp">
      <Filter>Source Files\coordsystem</Filter>
    </ClInclude>
    <ClInclude Include="..\..\..\src\base\coordsystem\TOEEcAxes.hpp">
      <Filter>Source Files\coordsystem</Filter>
    </ClInclude>
    <ClInclude Include="..\..\..\src\base\coordsystem\TOEEqAxes.hpp">
      <Filter>Source Files\coordsystem</Filter>
    </ClInclude>
    <ClInclude Include="..\..\..\src\base\coordsystem\CoordinateSystemException.hpp">
      <Filter>Source Files\coordsystem</Filter>
    </ClInclude>
    <ClInclude Include="..\..\..\src\base\coordsystem\DynamicAxes.hpp">
      <Filter>Source Files\coordsystem</Filter>
    </ClInclude>
    <ClInclude Include="..\..\..\src\base\coordsystem\EquatorAxes.hpp">
      <Filter>Source Files\coordsystem</Filter>
    </ClInclude>
    <ClInclude Include="..\..\..\src\base\coordsystem\GeocentricSolarEclipticAxes.hpp">
      <Filter>Source Files\coordsystem</Filter>
    </ClInclude>
    <ClInclude Include="..\..\..\src\base\coordsystem\InertialAxes.hpp">
      <Filter>Source Files\coordsystem</Filter>
    </ClInclude>
    <ClInclude Include="..\..\..\src\base\coordsystem\MeanOfDateAxes.hpp">
      <Filter>Source Files\coordsystem</Filter>
    </ClInclude>
    <ClInclude Include="..\..\..\src\base\coordsystem\MJ2000EcAxes.hpp">
      <Filter>Source Files\coordsystem</Filter>
    </ClInclude>
    <ClInclude Include="..\..\..\src\base\coordsystem\MJ2000EqAxes.hpp">
      <Filter>Source Files\coordsystem</Filter>
    </ClInclude>
    <ClInclude Include="..\..\..\src\base\coordsystem\MODEcAxes.hpp">
      <Filter>Source Files\coordsystem</Filter>
    </ClInclude>
    <ClInclude Include="..\..\..\src\base\coordsystem\MODEqAxes.hpp">
      <Filter>Source Files\coordsystem</Filter>
    </ClInclude>
    <ClInclude Include="..\..\..\src\base\coordsystem\MOEEcAxes.hpp">
      <Filter>Source Files\coordsystem</Filter>
    </ClInclude>
    <ClInclude Include="..\..\..\src\base\coordsystem\MOEEqAxes.hpp">
      <Filter>Source Files\coordsystem</Filter>
    </ClInclude>
    <ClInclude Include="..\..\..\src\base\coordsystem\TopocentricAxes.hpp">
      <Filter>Source Files\coordsystem</Filter>
    </ClInclude>
    <ClInclude Include="..\..\..\src\base\coordsystem\TrueOfDateAxes.hpp">
      <Filter>Source Files\coordsystem</Filter>
    </ClInclude>
    <ClInclude Include="..\..\..\src\base\coordsystem\ObjectReferencedAxes.hpp">
      <Filter>Source Files\coordsystem</Filter>
    </ClInclude>
    <ClInclude Include="..\..\..\src\base\coordsystem\BodyInertialAxes.hpp">
      <Filter>Source Files\coordsystem</Filter>
    </ClInclude>
    <ClInclude Include="..\..\..\src\base\coordsystem\GeocentricSolarMagneticAxes.hpp">
      <Filter>Source Files\coordsystem</Filter>
    </ClInclude>
    <ClInclude Include="..\..\..\src\base\attitude\CSFixed.hpp">
      <Filter>Source Files\attitude</Filter>
    </ClInclude>
    <ClInclude Include="..\..\..\src\base\attitude\Kinematic.hpp">
      <Filter>Source Files\attitude</Filter>
    </ClInclude>
    <ClInclude Include="..\..\..\src\base\attitude\SpiceAttitude.hpp">
      <Filter>Source Files\attitude</Filter>
    </ClInclude>
    <ClInclude Include="..\..\..\src\base\attitude\Spinner.hpp">
      <Filter>Source Files\attitude</Filter>
    </ClInclude>
    <ClInclude Include="..\..\..\src\base\hardware\FuelTank.hpp">
      <Filter>Source Files\hardware</Filter>
    </ClInclude>
    <ClInclude Include="..\..\..\src\base\hardware\Hardware.hpp">
      <Filter>Source Files\hardware</Filter>
    </ClInclude>
    <ClInclude Include="..\..\..\src\base\hardware\HardwareException.hpp">
      <Filter>Source Files\hardware</Filter>
    </ClInclude>
    <ClInclude Include="..\..\..\src\base\hardware\Thruster.hpp">
      <Filter>Source Files\hardware</Filter>
    </ClInclude>
    <ClInclude Include="..\..\..\src\base\spacecraft\Spacecraft.hpp">
      <Filter>Source Files\spacecraft</Filter>
    </ClInclude>
    <ClInclude Include="..\..\..\src\base\spacecraft\SpaceObject.hpp">
      <Filter>Source Files\spacecraft</Filter>
    </ClInclude>
    <ClInclude Include="..\..\..\src\base\spacecraft\SpaceObjectException.hpp">
      <Filter>Source Files\spacecraft</Filter>
    </ClInclude>
    <ClInclude Include="..\..\..\src\base\spacecraft\StateVectorException.hpp">
      <Filter>Source Files\spacecraft</Filter>
    </ClInclude>
    <ClInclude Include="..\..\..\src\base\spacecraft\TextTrajectoryFile.hpp">
      <Filter>Source Files\spacecraft</Filter>
    </ClInclude>
    <ClInclude Include="..\..\..\src\base\burn\Burn.hpp">
      <Filter>Source Files\burn</Filter>
    </ClInclude>
    <ClInclude Include="..\..\..\src\base\burn\BurnException.hpp">
      <Filter>Source Files\burn</Filter>
    </ClInclude>
    <ClInclude Include="..\..\..\src\base\burn\FiniteBurn.hpp">
      <Filter>Source Files\burn</Filter>
    </ClInclude>
    <ClInclude Include="..\..\..\src\base\burn\ImpulsiveBurn.hpp">
      <Filter>Source Files\burn</Filter>
    </ClInclude>
    <ClInclude Include="..\..\..\src\base\burn\InertialManeuverFrame.hpp">
      <Filter>Source Files\burn</Filter>
    </ClInclude>
    <ClInclude Include="..\..\..\src\base\burn\ManeuverFrame.hpp">
      <Filter>Source Files\burn</Filter>
    </ClInclude>
    <ClInclude Include="..\..\..\src\base\burn\ManeuverFrameManager.hpp">
      <Filter>Source Files\burn</Filter>
    </ClInclude>
    <ClInclude Include="..\..\..\src\base\burn\VnbManeuverFrame.hpp">
      <Filter>Source Files\burn</Filter>
    </ClInclude>
    <ClInclude Include="..\..\..\src\base\forcemodel\DragForce.hpp">
      <Filter>Source Files\forcemodel</Filter>
    </ClInclude>
    <ClInclude Include="..\..\..\src\base\forcemodel\FiniteThrust.hpp">
      <Filter>Source Files\forcemodel</Filter>
    </ClInclude>
    <ClInclude Include="..\..\..\src\base\forcemodel\GravityField.hpp">
      <Filter>Source Files\forcemodel</Filter>
    </ClInclude>
    <ClInclude Include="..\..\..\src\base\forcemodel\HarmonicField.hpp">
      <Filter>Source Files\forcemodel</Filter>
    </ClInclude>
    <ClInclude Include="..\..\..\src\base\forcemodel\ODEModel.hpp">
      <Filter>Source Files\forcemodel</Filter>
    </ClInclude>
    <ClInclude Include="..\..\..\src\base\forcemodel\ODEModelException.hpp">
      <Filter>Source Files\forcemodel</Filter>
    </ClInclude>
    <ClInclude Include="..\..\..\src\base\forcemodel\PhysicalModel.hpp">
      <Filter>Source Files\forcemodel</Filter>
    </ClInclude>
    <ClInclude Include="..\..\..\src\base\forcemodel\PointMassForce.hpp">
      <Filter>Source Files\forcemodel</Filter>
    </ClInclude>
    <ClInclude Include="..\..\..\src\base\forcemodel\SolarRadiationPressure.hpp">
      <Filter>Source Files\forcemodel</Filter>
    </ClInclude>
    <ClInclude Include="..\..\..\src\base\propagator\PropagationStateManager.hpp">
      <Filter>Source Files\propagator</Filter>
    </ClInclude>
    <ClInclude Include="..\..\..\src\base\propagator\DormandElMikkawyPrince68.hpp">
      <Filter>Source Files\propagator</Filter>
    </ClInclude>
    <ClInclude Include="..\..\..\src\base\propagator\Integrator.hpp">
      <Filter>Source Files\propagator</Filter>
    </ClInclude>
    <ClInclude Include="..\..\..\src\base\propagator\PredictorCorrector.hpp">
      <Filter>Source Files\propagator</Filter>
    </ClInclude>
    <ClInclude Include="..\..\..\src\base\propagator\PrinceDormand45.hpp">
      <Filter>Source Files\propagator</Filter>
    </ClInclude>
    <ClInclude Include="..\..\..\src\base\propagator\PrinceDormand78.hpp">
      <Filter>Source Files\propagator</Filter>
    </ClInclude>
    <ClInclude Include="..\..\..\src\base\propagator\Propagator.hpp">
      <Filter>Source Files\propagator</Filter>
    </ClInclude>
    <ClInclude Include="..\..\..\src\base\propagator\PropagatorException.hpp">
      <Filter>Source Files\propagator</Filter>
    </ClInclude>
    <ClInclude Include="..\..\..\src\base\propagator\PropSetup.hpp">
      <Filter>Source Files\propagator</Filter>
    </ClInclude>
    <ClInclude Include="..\..\..\src\base\propagator\PropSetupException.hpp">
      <Filter>Source Files\propagator</Filter>
    </ClInclude>
    <ClInclude Include="..\..\..\src\base\propagator\RungeKutta.hpp">
      <Filter>Source Files\propagator</Filter>
    </ClInclude>
    <ClInclude Include="..\..\..\src\base\propagator\RungeKutta89.hpp">
      <Filter>Source Files\propagator</Filter>
    </ClInclude>
    <ClInclude Include="..\..\..\src\base\propagator\RungeKuttaFehlberg56.hpp">
      <Filter>Source Files\propagator</Filter>
    </ClInclude>
    <ClInclude Include="..\..\..\src\base\propagator\RungeKuttaNystrom.hpp">
      <Filter>Source Files\propagator</Filter>
    </ClInclude>
    <ClInclude Include="..\..\..\src\base\propagator\AdamsBashforthMoulton.hpp">
      <Filter>Source Files\propagator</Filter>
    </ClInclude>
    <ClInclude Include="..\..\..\src\base\parameter\AngularParameters.hpp">
      <Filter>Source Files\parameter</Filter>
    </ClInclude>
    <ClInclude Include="..\..\..\src\base\parameter\Array.hpp">
      <Filter>Source Files\parameter</Filter>
    </ClInclude>
    <ClInclude Include="..\..\..\src\base\parameter\ArrayElementWrapper.hpp">
      <Filter>Source Files\parameter</Filter>
    </ClInclude>
    <ClInclude Include="..\..\..\src\base\parameter\ArrayWrapper.hpp">
      <Filter>Source Files\parameter</Filter>
    </ClInclude>
    <ClInclude Include="..\..\..\src\base\parameter\AttitudeData.hpp">
      <Filter>Source Files\parameter</Filter>
    </ClInclude>
    <ClInclude Include="..\..\..\src\base\parameter\AttitudeParameters.hpp">
      <Filter>Source Files\parameter</Filter>
    </ClInclude>
    <ClInclude Include="..\..\..\src\base\parameter\AttitudeReal.hpp">
      <Filter>Source Files\parameter</Filter>
    </ClInclude>
    <ClInclude Include="..\..\..\src\base\parameter\BallisticMassParameters.hpp">
      <Filter>Source Files\parameter</Filter>
    </ClInclude>
    <ClInclude Include="..\..\..\src\base\parameter\BallisticMassReal.hpp">
      <Filter>Source Files\parameter</Filter>
    </ClInclude>
    <ClInclude Include="..\..\..\src\base\parameter\BooleanWrapper.hpp">
      <Filter>Source Files\parameter</Filter>
    </ClInclude>
    <ClInclude Include="..\..\..\src\base\parameter\BplaneData.hpp">
      <Filter>Source Files\parameter</Filter>
    </ClInclude>
    <ClInclude Include="..\..\..\src\base\parameter\BplaneParameters.hpp">
      <Filter>Source Files\parameter</Filter>
    </ClInclude>
    <ClInclude Include="..\..\..\src\base\parameter\BplaneReal.hpp">
      <Filter>Source Files\parameter</Filter>
    </ClInclude>
    <ClInclude Include="..\..\..\src\base\parameter\BurnData.hpp">
      <Filter>Source Files\parameter</Filter>
    </ClInclude>
    <ClInclude Include="..\..\..\src\base\parameter\BurnParameters.hpp">
      <Filter>Source Files\parameter</Filter>
    </ClInclude>
    <ClInclude Include="..\..\..\src\base\parameter\BurnReal.hpp">
      <Filter>Source Files\parameter</Filter>
    </ClInclude>
    <ClInclude Include="..\..\..\src\base\parameter\CartesianParameters.hpp">
      <Filter>Source Files\parameter</Filter>
    </ClInclude>
    <ClInclude Include="..\..\..\src\base\parameter\EnvData.hpp">
      <Filter>Source Files\parameter</Filter>
    </ClInclude>
    <ClInclude Include="..\..\..\src\base\parameter\EnvParameters.hpp">
      <Filter>Source Files\parameter</Filter>
    </ClInclude>
    <ClInclude Include="..\..\..\src\base\parameter\EnvReal.hpp">
      <Filter>Source Files\parameter</Filter>
    </ClInclude>
    <ClInclude Include="..\..\..\src\base\parameter\EquinoctialParameters.hpp">
      <Filter>Source Files\parameter</Filter>
    </ClInclude>
    <ClInclude Include="..\..\..\src\base\parameter\ExpressionParser.hpp">
      <Filter>Source Files\parameter</Filter>
    </ClInclude>
    <ClInclude Include="..\..\..\src\base\parameter\HardwareParameters.hpp">
      <Filter>Source Files\parameter</Filter>
    </ClInclude>
    <ClInclude Include="..\..\..\src\base\parameter\HardwareReal.hpp">
      <Filter>Source Files\parameter</Filter>
    </ClInclude>
    <ClInclude Include="..\..\..\src\base\parameter\KeplerianParameters.hpp">
      <Filter>Source Files\parameter</Filter>
    </ClInclude>
    <ClInclude Include="..\..\..\src\base\parameter\NumberWrapper.hpp">
      <Filter>Source Files\parameter</Filter>
    </ClInclude>
    <ClInclude Include="..\..\..\src\base\parameter\ObjectPropertyWrapper.hpp">
      <Filter>Source Files\parameter</Filter>
    </ClInclude>
    <ClInclude Include="..\..\..\src\base\parameter\ObjectWrapper.hpp">
      <Filter>Source Files\parameter</Filter>
    </ClInclude>
    <ClInclude Include="..\..\..\src\base\parameter\OnOffWrapper.hpp">
      <Filter>Source Files\parameter</Filter>
    </ClInclude>
    <ClInclude Include="..\..\..\src\base\parameter\OrbitalParameters.hpp">
      <Filter>Source Files\parameter</Filter>
    </ClInclude>
    <ClInclude Include="..\..\..\src\base\parameter\OrbitData.hpp">
      <Filter>Source Files\parameter</Filter>
    </ClInclude>
    <ClInclude Include="..\..\..\src\base\parameter\OrbitReal.hpp">
      <Filter>Source Files\parameter</Filter>
    </ClInclude>
    <ClInclude Include="..\..\..\src\base\parameter\OrbitRmat33.hpp">
      <Filter>Source Files\parameter</Filter>
    </ClInclude>
    <ClInclude Include="..\..\..\src\base\parameter\OrbitRmat66.hpp">
      <Filter>Source Files\parameter</Filter>
    </ClInclude>
    <ClInclude Include="..\..\..\src\base\parameter\OrbitRvec6.hpp">
      <Filter>Source Files\parameter</Filter>
    </ClInclude>
    <ClInclude Include="..\..\..\src\base\parameter\OrbitStmParameters.hpp">
      <Filter>Source Files\parameter</Filter>
    </ClInclude>
    <ClInclude Include="..\..\..\src\base\parameter\paramdefs.hpp">
      <Filter>Source Files\parameter</Filter>
    </ClInclude>
    <ClInclude Include="..\..\..\src\base\parameter\Parameter.hpp">
      <Filter>Source Files\parameter</Filter>
    </ClInclude>
    <ClInclude Include="..\..\..\src\base\parameter\ParameterDatabase.hpp">
      <Filter>Source Files\parameter</Filter>
    </ClInclude>
    <ClInclude Include="..\..\..\src\base\parameter\ParameterDatabaseException.hpp">
      <Filter>Source Files\parameter</Filter>
    </ClInclude>
    <ClInclude Include="..\..\..\src\base\parameter\ParameterException.hpp">
      <Filter>Source Files\parameter</Filter>
    </ClInclude>
    <ClInclude Include="..\..\..\src\base\parameter\ParameterInfo.hpp">
      <Filter>Source Files\parameter</Filter>
    </ClInclude>
    <ClInclude Include="..\..\..\src\base\parameter\ParameterWrapper.hpp">
      <Filter>Source Files\parameter</Filter>
    </ClInclude>
    <ClInclude Include="..\..\..\src\base\parameter\PlanetData.hpp">
      <Filter>Source Files\parameter</Filter>
    </ClInclude>
    <ClInclude Include="..\..\..\src\base\parameter\PlanetParameters.hpp">
      <Filter>Source Files\parameter</Filter>
    </ClInclude>
    <ClInclude Include="..\..\..\src\base\parameter\PlanetReal.hpp">
      <Filter>Source Files\parameter</Filter>
    </ClInclude>
    <ClInclude Include="..\..\..\src\base\parameter\RealVar.hpp">
      <Filter>Source Files\parameter</Filter>
    </ClInclude>
    <ClInclude Include="..\..\..\src\base\parameter\RefData.hpp">
      <Filter>Source Files\parameter</Filter>
    </ClInclude>
    <ClInclude Include="..\..\..\src\base\parameter\Rmat33Var.hpp">
      <Filter>Source Files\parameter</Filter>
    </ClInclude>
    <ClInclude Include="..\..\..\src\base\parameter\Rmat66Var.hpp">
      <Filter>Source Files\parameter</Filter>
    </ClInclude>
    <ClInclude Include="..\..\..\src\base\parameter\Rvec6Var.hpp">
      <Filter>Source Files\parameter</Filter>
    </ClInclude>
    <ClInclude Include="..\..\..\src\base\parameter\SpacecraftData.hpp">
      <Filter>Source Files\parameter</Filter>
    </ClInclude>
    <ClInclude Include="..\..\..\src\base\parameter\SphericalParameters.hpp">
      <Filter>Source Files\parameter</Filter>
    </ClInclude>
    <ClInclude Include="..\..\..\src\base\parameter\StringObjectWrapper.hpp">
      <Filter>Source Files\parameter</Filter>
    </ClInclude>
    <ClInclude Include="..\..\..\src\base\parameter\StringVar.hpp">
      <Filter>Source Files\parameter</Filter>
    </ClInclude>
    <ClInclude Include="..\..\..\src\base\parameter\StringWrapper.hpp">
      <Filter>Source Files\parameter</Filter>
    </ClInclude>
    <ClInclude Include="..\..\..\src\base\parameter\TimeData.hpp">
      <Filter>Source Files\parameter</Filter>
    </ClInclude>
    <ClInclude Include="..\..\..\src\base\parameter\TimeParameters.hpp">
      <Filter>Source Files\parameter</Filter>
    </ClInclude>
    <ClInclude Include="..\..\..\src\base\parameter\TimeReal.hpp">
      <Filter>Source Files\parameter</Filter>
    </ClInclude>
    <ClInclude Include="..\..\..\src\base\parameter\TimeString.hpp">
      <Filter>Source Files\parameter</Filter>
    </ClInclude>
    <ClInclude Include="..\..\..\src\base\parameter\Variable.hpp">
      <Filter>Source Files\parameter</Filter>
    </ClInclude>
    <ClInclude Include="..\..\..\src\base\parameter\VariableWrapper.hpp">
      <Filter>Source Files\parameter</Filter>
    </ClInclude>
    <ClInclude Include="..\..\..\src\base\math\Norm.hpp">
      <Filter>Source Files\math</Filter>
    </ClInclude>
    <ClInclude Include="..\..\..\src\base\math\Power.hpp">
      <Filter>Source Files\math</Filter>
    </ClInclude>
    <ClInclude Include="..\..\..\src\base\math\RadToDeg.hpp">
      <Filter>Source Files\math</Filter>
    </ClInclude>
    <ClInclude Include="..\..\..\src\base\math\Sin.hpp">
      <Filter>Source Files\math</Filter>
    </ClInclude>
    <ClInclude Include="..\..\..\src\base\math\Sinh.hpp">
      <Filter>Source Files\math</Filter>
    </ClInclude>
    <ClInclude Include="..\..\..\src\base\math\Sqrt.hpp">
      <Filter>Source Files\math</Filter>
    </ClInclude>
    <ClInclude Include="..\..\..\src\base\math\Subtract.hpp">
      <Filter>Source Files\math</Filter>
    </ClInclude>
    <ClInclude Include="..\..\..\src\base\math\Tan.hpp">
      <Filter>Source Files\math</Filter>
    </ClInclude>
    <ClInclude Include="..\..\..\src\base\math\Tanh.hpp">
      <Filter>Source Files\math</Filter>
    </ClInclude>
    <ClInclude Include="..\..\..\src\base\math\Transpose.hpp">
      <Filter>Source Files\math</Filter>
    </ClInclude>
    <ClInclude Include="..\..\..\src\base\math\Abs.hpp">
      <Filter>Source Files\math</Filter>
    </ClInclude>
    <ClInclude Include="..\..\..\src\base\math\Acos.hpp">
      <Filter>Source Files\math</Filter>
    </ClInclude>
    <ClInclude Include="..\..\..\src\base\math\Acosh.hpp">
      <Filter>Source Files\math</Filter>
    </ClInclude>
    <ClInclude Include="..\..\..\src\base\math\Add.hpp">
      <Filter>Source Files\math</Filter>
    </ClInclude>
    <ClInclude Include="..\..\..\src\base\math\Asin.hpp">
      <Filter>Source Files\math</Filter>
    </ClInclude>
    <ClInclude Include="..\..\..\src\base\math\Asinh.hpp">
      <Filter>Source Files\math</Filter>
    </ClInclude>
    <ClInclude Include="..\..\..\src\base\math\Atan.hpp">
      <Filter>Source Files\math</Filter>
    </ClInclude>
    <ClInclude Include="..\..\..\src\base\math\Atan2.hpp">
      <Filter>Source Files\math</Filter>
    </ClInclude>
    <ClInclude Include="..\..\..\src\base\math\Cos.hpp">
      <Filter>Source Files\math</Filter>
    </ClInclude>
    <ClInclude Include="..\..\..\src\base\math\Cosh.hpp">
      <Filter>Source Files\math</Filter>
    </ClInclude>
    <ClInclude Include="..\..\..\src\base\math\DegToRad.hpp">
      <Filter>Source Files\math</Filter>
    </ClInclude>
    <ClInclude Include="..\..\..\src\base\math\Determinant.hpp">
      <Filter>Source Files\math</Filter>
    </ClInclude>
    <ClInclude Include="..\..\..\src\base\math\Divide.hpp">
      <Filter>Source Files\math</Filter>
    </ClInclude>
    <ClInclude Include="..\..\..\src\base\math\Exp.hpp">
      <Filter>Source Files\math</Filter>
    </ClInclude>
    <ClInclude Include="..\..\..\src\base\math\FunctionRunner.hpp">
      <Filter>Source Files\math</Filter>
    </ClInclude>
    <ClInclude Include="..\..\..\src\base\math\Inverse.hpp">
      <Filter>Source Files\math</Filter>
    </ClInclude>
    <ClInclude Include="..\..\..\src\base\math\Log.hpp">
      <Filter>Source Files\math</Filter>
    </ClInclude>
    <ClInclude Include="..\..\..\src\base\math\Log10.hpp">
      <Filter>Source Files\math</Filter>
    </ClInclude>
    <ClInclude Include="..\..\..\src\base\math\MathElement.hpp">
      <Filter>Source Files\math</Filter>
    </ClInclude>
    <ClInclude Include="..\..\..\src\base\math\MathException.hpp">
      <Filter>Source Files\math</Filter>
    </ClInclude>
    <ClInclude Include="..\..\..\src\base\math\MathFunction.hpp">
      <Filter>Source Files\math</Filter>
    </ClInclude>
    <ClInclude Include="..\..\..\src\base\math\MathNode.hpp">
      <Filter>Source Files\math</Filter>
    </ClInclude>
    <ClInclude Include="..\..\..\src\base\math\Multiply.hpp">
      <Filter>Source Files\math</Filter>
    </ClInclude>
    <ClInclude Include="..\..\..\src\base\math\Negate.hpp">
      <Filter>Source Files\math</Filter>
    </ClInclude>
    <ClInclude Include="..\..\..\src\base\stopcond\StopCondition.hpp">
      <Filter>Source Files\stopcond</Filter>
    </ClInclude>
    <ClInclude Include="..\..\..\src\base\stopcond\StopConditionException.hpp">
      <Filter>Source Files\stopcond</Filter>
    </ClInclude>
    <ClInclude Include="..\..\..\src\base\solver\DerivativeModel.hpp">
      <Filter>Source Files\solver</Filter>
    </ClInclude>
    <ClInclude Include="..\..\..\src\base\solver\DifferentialCorrector.hpp">
      <Filter>Source Files\solver</Filter>
    </ClInclude>
    <ClInclude Include="..\..\..\src\base\solver\ExternalOptimizer.hpp">
      <Filter>Source Files\solver</Filter>
    </ClInclude>
    <ClInclude Include="..\..\..\src\base\solver\Gradient.hpp">
      <Filter>Source Files\solver</Filter>
    </ClInclude>
    <ClInclude Include="..\..\..\src\base\solver\InternalOptimizer.hpp">
      <Filter>Source Files\solver</Filter>
    </ClInclude>
    <ClInclude Include="..\..\..\src\base\solver\Jacobian.hpp">
      <Filter>Source Files\solver</Filter>
    </ClInclude>
    <ClInclude Include="..\..\..\src\base\solver\LineSearch.hpp">
      <Filter>Source Files\solver</Filter>
    </ClInclude>
    <ClInclude Include="..\..\..\src\base\solver\Optimizer.hpp">
      <Filter>Source Files\solver</Filter>
    </ClInclude>
    <ClInclude Include="..\..\..\src\base\solver\Solver.hpp">
      <Filter>Source Files\solver</Filter>
    </ClInclude>
    <ClInclude Include="..\..\..\src\base\solver\SolverException.hpp">
      <Filter>Source Files\solver</Filter>
    </ClInclude>
    <ClInclude Include="..\..\..\src\base\solver\SteepestDescent.hpp">
      <Filter>Source Files\solver</Filter>
    </ClInclude>
    <ClInclude Include="..\..\..\src\base\command\Report.hpp">
      <Filter>Source Files\command</Filter>
    </ClInclude>
    <ClInclude Include="..\..\..\src\base\command\RunSolver.hpp">
      <Filter>Source Files\command</Filter>
    </ClInclude>
    <ClInclude Include="..\..\..\src\base\command\SaveMission.hpp">
      <Filter>Source Files\command</Filter>
    </ClInclude>
    <ClInclude Include="..\..\..\src\base\command\SolverBranchCommand.hpp">
      <Filter>Source Files\command</Filter>
    </ClInclude>
    <ClInclude Include="..\..\..\src\base\command\Stop.hpp">
      <Filter>Source Files\command</Filter>
    </ClInclude>
    <ClInclude Include="..\..\..\src\base\command\Target.hpp">
      <Filter>Source Files\command</Filter>
    </ClInclude>
    <ClInclude Include="..\..\..\src\base\command\Toggle.hpp">
      <Filter>Source Files\command</Filter>
    </ClInclude>
    <ClInclude Include="..\..\..\src\base\command\Vary.hpp">
      <Filter>Source Files\command</Filter>
    </ClInclude>
    <ClInclude Include="..\..\..\src\base\command\While.hpp">
      <Filter>Source Files\command</Filter>
    </ClInclude>
    <ClInclude Include="..\..\..\src\base\command\Achieve.hpp">
      <Filter>Source Files\command</Filter>
    </ClInclude>
    <ClInclude Include="..\..\..\src\base\command\Assignment.hpp">
      <Filter>Source Files\command</Filter>
    </ClInclude>
    <ClInclude Include="..\..\..\src\base\command\BeginFiniteBurn.hpp">
      <Filter>Source Files\command</Filter>
    </ClInclude>
    <ClInclude Include="..\..\..\src\base\command\BeginFunction.hpp">
      <Filter>Source Files\command</Filter>
    </ClInclude>
    <ClInclude Include="..\..\..\src\base\command\BeginMissionSequence.hpp">
      <Filter>Source Files\command</Filter>
    </ClInclude>
    <ClInclude Include="..\..\..\src\base\command\BeginScript.hpp">
      <Filter>Source Files\command</Filter>
    </ClInclude>
    <ClInclude Include="..\..\..\src\base\command\BranchCommand.hpp">
      <Filter>Source Files\command</Filter>
    </ClInclude>
    <ClInclude Include="..\..\..\src\base\command\CallFunction.hpp">
      <Filter>Source Files\command</Filter>
    </ClInclude>
    <ClInclude Include="..\..\..\src\base\command\ClearPlot.hpp">
      <Filter>Source Files\command</Filter>
    </ClInclude>
    <ClInclude Include="..\..\..\src\base\command\CommandException.hpp">
      <Filter>Source Files\command</Filter>
    </ClInclude>
    <ClInclude Include="..\..\..\src\base\command\CommandUtil.hpp">
      <Filter>Source Files\command</Filter>
    </ClInclude>
    <ClInclude Include="..\..\..\src\base\command\ConditionalBranch.hpp">
      <Filter>Source Files\command</Filter>
    </ClInclude>
    <ClInclude Include="..\..\..\src\base\command\Create.hpp">
      <Filter>Source Files\command</Filter>
    </ClInclude>
    <ClInclude Include="..\..\..\src\base\command\Else.hpp">
      <Filter>Source Files\command</Filter>
    </ClInclude>
    <ClInclude Include="..\..\..\src\base\command\ElseIf.hpp">
      <Filter>Source Files\command</Filter>
    </ClInclude>
    <ClInclude Include="..\..\..\src\base\command\EndFiniteBurn.hpp">
      <Filter>Source Files\command</Filter>
    </ClInclude>
    <ClInclude Include="..\..\..\src\base\command\EndFor.hpp">
      <Filter>Source Files\command</Filter>
    </ClInclude>
    <ClInclude Include="..\..\..\src\base\command\EndFunction.hpp">
      <Filter>Source Files\command</Filter>
    </ClInclude>
    <ClInclude Include="..\..\..\src\base\command\EndIf.hpp">
      <Filter>Source Files\command</Filter>
    </ClInclude>
    <ClInclude Include="..\..\..\src\base\command\EndOptimize.hpp">
      <Filter>Source Files\command</Filter>
    </ClInclude>
    <ClInclude Include="..\..\..\src\base\command\EndScript.hpp">
      <Filter>Source Files\command</Filter>
    </ClInclude>
    <ClInclude Include="..\..\..\src\base\command\EndTarget.hpp">
      <Filter>Source Files\command</Filter>
    </ClInclude>
    <ClInclude Include="..\..\..\src\base\command\EndWhile.hpp">
      <Filter>Source Files\command</Filter>
    </ClInclude>
    <ClInclude Include="..\..\..\src\base\command\For.hpp">
      <Filter>Source Files\command</Filter>
    </ClInclude>
    <ClInclude Include="..\..\..\src\base\command\GmatCommand.hpp">
      <Filter>Source Files\command</Filter>
    </ClInclude>
    <ClInclude Include="..\..\..\src\base\command\If.hpp">
      <Filter>Source Files\command</Filter>
    </ClInclude>
    <ClInclude Include="..\..\..\src\base\command\ManageObject.hpp">
      <Filter>Source Files\command</Filter>
    </ClInclude>
    <ClInclude Include="..\..\..\src\base\command\Maneuver.hpp">
      <Filter>Source Files\command</Filter>
    </ClInclude>
    <ClInclude Include="..\..\..\src\base\command\MarkPoint.hpp">
      <Filter>Source Files\command</Filter>
    </ClInclude>
    <ClInclude Include="..\..\..\src\base\command\Minimize.hpp">
      <Filter>Source Files\command</Filter>
    </ClInclude>
    <ClInclude Include="..\..\..\src\base\command\NonlinearConstraint.hpp">
      <Filter>Source Files\command</Filter>
    </ClInclude>
    <ClInclude Include="..\..\..\src\base\command\NoOp.hpp">
      <Filter>Source Files\command</Filter>
    </ClInclude>
    <ClInclude Include="..\..\..\src\base\command\Optimize.hpp">
      <Filter>Source Files\command</Filter>
    </ClInclude>
    <ClInclude Include="..\..\..\src\base\command\PenDown.hpp">
      <Filter>Source Files\command</Filter>
    </ClInclude>
    <ClInclude Include="..\..\..\src\base\command\PenUp.hpp">
      <Filter>Source Files\command</Filter>
    </ClInclude>
    <ClInclude Include="..\..\..\src\base\command\Propagate.hpp">
      <Filter>Source Files\command</Filter>
    </ClInclude>
    <ClInclude Include="..\..\..\src\base\command\PropagationEnabledCommand.hpp">
      <Filter>Source Files\command</Filter>
    </ClInclude>
    <ClInclude Include="..\..\..\src\base\executive\Moderator.hpp">
      <Filter>Source Files\executive</Filter>
    </ClInclude>
    <ClInclude Include="..\..\..\src\base\executive\PlotInterface.hpp">
      <Filter>Source Files\executive</Filter>
    </ClInclude>
    <ClInclude Include="..\..\..\src\base\executive\PlotReceiver.hpp">
      <Filter>Source Files\executive</Filter>
    </ClInclude>
    <ClInclude Include="..\..\..\src\base\executive\Publisher.hpp">
      <Filter>Source Files\executive</Filter>
    </ClInclude>
    <ClInclude Include="..\..\..\src\base\executive\PublisherException.hpp">
      <Filter>Source Files\executive</Filter>
    </ClInclude>
    <ClInclude Include="..\..\..\src\base\executive\Sandbox.hpp">
      <Filter>Source Files\executive</Filter>
    </ClInclude>
    <ClInclude Include="..\..\..\src\base\executive\SandboxException.hpp">
      <Filter>Source Files\executive</Filter>
    </ClInclude>
    <ClInclude Include="..\..\..\src\base\configs\ConfigManager.hpp">
      <Filter>Source Files\configs</Filter>
    </ClInclude>
    <ClInclude Include="..\..\..\src\base\configs\ConfigManagerException.hpp">
      <Filter>Source Files\configs</Filter>
    </ClInclude>
    <ClInclude Include="..\..\..\src\base\function\Function.hpp">
      <Filter>Source Files\function</Filter>
    </ClInclude>
    <ClInclude Include="..\..\..\src\base\function\FunctionException.hpp">
      <Filter>Source Files\function</Filter>
    </ClInclude>
    <ClInclude Include="..\..\..\src\base\function\FunctionManager.hpp">
      <Filter>Source Files\function</Filter>
    </ClInclude>
    <ClInclude Include="..\..\..\src\base\interpreter\Interpreter.hpp">
      <Filter>Source Files\interpreter</Filter>
    </ClInclude>
    <ClInclude Include="..\..\..\src\base\interpreter\InterpreterException.hpp">
      <Filter>Source Files\interpreter</Filter>
    </ClInclude>
    <ClInclude Include="..\..\..\src\base\interpreter\MathParser.hpp">
      <Filter>Source Files\interpreter</Filter>
    </ClInclude>
    <ClInclude Include="..\..\..\src\base\interpreter\MathTree.hpp">
      <Filter>Source Files\interpreter</Filter>
    </ClInclude>
    <ClInclude Include="..\..\..\src\base\interpreter\ScriptInterpreter.hpp">
      <Filter>Source Files\interpreter</Filter>
    </ClInclude>
    <ClInclude Include="..\..\..\src\base\interpreter\ScriptReadWriter.hpp">
      <Filter>Source Files\interpreter</Filter>
    </ClInclude>
    <ClInclude Include="..\..\..\src\base\interpreter\Validator.hpp">
      <Filter>Source Files\interpreter</Filter>
    </ClInclude>
    <ClInclude Include="..\..\..\src\base\interface\GmatInterface.hpp">
      <Filter>Source Files\interface</Filter>
    </ClInclude>
    <ClInclude Include="..\..\..\src\base\interface\Interface.hpp">
      <Filter>Source Files\interface</Filter>
    </ClInclude>
    <ClInclude Include="..\..\..\src\base\interface\InterfaceException.hpp">
      <Filter>Source Files\interface</Filter>
    </ClInclude>
    <ClInclude Include="..\..\..\src\base\plugin\DynamicLibrary.hpp">
      <Filter>Source Files\plugin</Filter>
    </ClInclude>
    <ClInclude Include="..\..\..\src\base\factory\PropagatorFactory.hpp">
      <Filter>Source Files\factory</Filter>
    </ClInclude>
    <ClInclude Include="..\..\..\src\base\factory\PropSetupFactory.hpp">
      <Filter>Source Files\factory</Filter>
    </ClInclude>
    <ClInclude Include="..\..\..\src\base\factory\SolarSystemFactory.hpp">
      <Filter>Source Files\factory</Filter>
    </ClInclude>
    <ClInclude Include="..\..\..\src\base\factory\SolverFactory.hpp">
      <Filter>Source Files\factory</Filter>
    </ClInclude>
    <ClInclude Include="..\..\..\src\base\factory\SpacecraftFactory.hpp">
      <Filter>Source Files\factory</Filter>
    </ClInclude>
    <ClInclude Include="..\..\..\src\base\factory\StopConditionFactory.hpp">
      <Filter>Source Files\factory</Filter>
    </ClInclude>
    <ClInclude Include="..\..\..\src\base\factory\SubscriberFactory.hpp">
      <Filter>Source Files\factory</Filter>
    </ClInclude>
    <ClInclude Include="..\..\..\src\base\factory\AtmosphereFactory.hpp">
      <Filter>Source Files\factory</Filter>
    </ClInclude>
    <ClInclude Include="..\..\..\src\base\factory\AttitudeFactory.hpp">
      <Filter>Source Files\factory</Filter>
    </ClInclude>
    <ClInclude Include="..\..\..\src\base\factory\AxisSystemFactory.hpp">
      <Filter>Source Files\factory</Filter>
    </ClInclude>
    <ClInclude Include="..\..\..\src\base\factory\BurnFactory.hpp">
      <Filter>Source Files\factory</Filter>
    </ClInclude>
    <ClInclude Include="..\..\..\src\base\factory\CalculatedPointFactory.hpp">
      <Filter>Source Files\factory</Filter>
    </ClInclude>
    <ClInclude Include="..\..\..\src\base\factory\CelestialBodyFactory.hpp">
      <Filter>Source Files\factory</Filter>
    </ClInclude>
    <ClInclude Include="..\..\..\src\base\factory\CommandFactory.hpp">
      <Filter>Source Files\factory</Filter>
    </ClInclude>
    <ClInclude Include="..\..\..\src\base\factory\CoordinateSystemFactory.hpp">
      <Filter>Source Files\factory</Filter>
    </ClInclude>
    <ClInclude Include="..\..\..\src\base\factory\Factory.hpp">
      <Filter>Source Files\factory</Filter>
    </ClInclude>
    <ClInclude Include="..\..\..\src\base\factory\FactoryException.hpp">
      <Filter>Source Files\factory</Filter>
    </ClInclude>
    <ClInclude Include="..\..\..\src\base\factory\FactoryManager.hpp">
      <Filter>Source Files\factory</Filter>
    </ClInclude>
    <ClInclude Include="..\..\..\src\base\factory\HardwareFactory.hpp">
      <Filter>Source Files\factory</Filter>
    </ClInclude>
    <ClInclude Include="..\..\..\src\base\factory\InterfaceFactory.hpp">
      <Filter>Source Files\factory</Filter>
    </ClInclude>
    <ClInclude Include="..\..\..\src\base\factory\MathFactory.hpp">
      <Filter>Source Files\factory</Filter>
    </ClInclude>
    <ClInclude Include="..\..\..\src\base\factory\ODEModelFactory.hpp">
      <Filter>Source Files\factory</Filter>
    </ClInclude>
    <ClInclude Include="..\..\..\src\base\factory\ParameterFactory.hpp">
      <Filter>Source Files\factory</Filter>
    </ClInclude>
    <ClInclude Include="..\..\..\src\base\factory\PhysicalModelFactory.hpp">
      <Filter>Source Files\factory</Filter>
    </ClInclude>
    <ClInclude Include="..\..\..\src\base\subscriber\EphemerisFile.hpp">
      <Filter>Source Files\subscriber</Filter>
    </ClInclude>
    <ClInclude Include="..\..\..\src\base\subscriber\MessageWindow.hpp">
      <Filter>Source Files\subscriber</Filter>
    </ClInclude>
    <ClInclude Include="..\..\..\src\base\subscriber\OrbitView.hpp">
      <Filter>Source Files\subscriber</Filter>
    </ClInclude>
    <ClInclude Include="..\..\..\src\base\subscriber\OwnedPlot.hpp">
      <Filter>Source Files\subscriber</Filter>
    </ClInclude>
    <ClInclude Include="..\..\..\src\base\subscriber\ReportFile.hpp">
      <Filter>Source Files\subscriber</Filter>
    </ClInclude>
    <ClInclude Include="..\..\..\src\base\subscriber\Subscriber.hpp">
      <Filter>Source Files\subscriber</Filter>
    </ClInclude>
    <ClInclude Include="..\..\..\src\base\subscriber\SubscriberException.hpp">
      <Filter>Source Files\subscriber</Filter>
    </ClInclude>
    <ClInclude Include="..\..\..\src\base\subscriber\TextEphemFile.hpp">
      <Filter>Source Files\subscriber</Filter>
    </ClInclude>
    <ClInclude Include="..\..\..\src\base\subscriber\XyPlot.hpp">
      <Filter>Source Files\subscriber</Filter>
    </ClInclude>
    <ClInclude Include="..\..\..\src\base\util\SpiceAttitudeKernelReader.hpp">
      <Filter>Source Files\SpiceUtil</Filter>
    </ClInclude>
    <ClInclude Include="..\..\..\src\base\util\SpiceInterface.hpp">
      <Filter>Source Files\SpiceUtil</Filter>
    </ClInclude>
    <ClInclude Include="..\..\..\src\base\util\SpiceKernelReader.hpp">
      <Filter>Source Files\SpiceUtil</Filter>
    </ClInclude>
    <ClInclude Include="..\..\..\src\base\util\SpiceKernelWriter.hpp">
      <Filter>Source Files\SpiceUtil</Filter>
    </ClInclude>
    <ClInclude Include="..\..\..\src\base\util\SpiceOrbitKernelReader.hpp">
      <Filter>Source Files\SpiceUtil</Filter>
    </ClInclude>
    <ClInclude Include="..\..\..\src\base\util\SpiceOrbitKernelWriter.hpp">
      <Filter>Source Files\SpiceUtil</Filter>
    </ClInclude>
    <ClInclude Include="..\..\..\src\base\subscriber\OrbitPlot.hpp">
      <Filter>Source Files\subscriber</Filter>
    </ClInclude>
    <ClInclude Include="..\..\..\src\base\forcemodel\harmonic\Harmonic.hpp">
      <Filter>Source Files\forcemodel\harmonic</Filter>
    </ClInclude>
    <ClInclude Include="..\..\..\src\base\forcemodel\harmonic\HarmonicGravity.hpp">
      <Filter>Source Files\forcemodel\harmonic</Filter>
    </ClInclude>
    <ClInclude Include="..\..\..\src\base\forcemodel\harmonic\HarmonicGravityCof.hpp">
      <Filter>Source Files\forcemodel\harmonic</Filter>
    </ClInclude>
    <ClInclude Include="..\..\..\src\base\forcemodel\harmonic\HarmonicGravityGrv.hpp">
      <Filter>Source Files\forcemodel\harmonic</Filter>
    </ClInclude>
    <ClInclude Include="..\..\..\src\base\forcemodel\RelativisticCorrection.hpp">
      <Filter>Source Files\forcemodel</Filter>
    </ClInclude>
    <ClInclude Include="..\..\..\src\base\subscriber\GroundTrackPlot.hpp">
      <Filter>Source Files\subscriber</Filter>
    </ClInclude>
    <ClInclude Include="..\..\..\src\base\solarsys\SpecialCelestialPoint.hpp">
      <Filter>Source Files\solarsys</Filter>
    </ClInclude>
    <ClInclude Include="..\..\..\src\base\util\CalculationUtilities.hpp">
      <Filter>Source Files\util</Filter>
    </ClInclude>
    <ClInclude Include="..\..\..\src\base\util\Frozen.hpp">
      <Filter>Source Files\util</Filter>
    </ClInclude>
    <ClInclude Include="..\..\..\src\base\util\OrbitDesignerTime.hpp">
      <Filter>Source Files\util</Filter>
    </ClInclude>
    <ClInclude Include="..\..\..\src\base\util\RepeatGroundTrack.hpp">
      <Filter>Source Files\util</Filter>
    </ClInclude>
    <ClInclude Include="..\..\..\src\base\util\RepeatSunSync.hpp">
      <Filter>Source Files\util</Filter>
    </ClInclude>
    <ClInclude Include="..\..\..\src\base\util\SunSync.hpp">
      <Filter>Source Files\util</Filter>
    </ClInclude>
    <ClInclude Include="..\..\..\src\base\event\EventException.hpp">
      <Filter>Source Files\event</Filter>
    </ClInclude>
    <ClInclude Include="..\..\..\src\base\event\EventFunction.hpp">
      <Filter>Source Files\event</Filter>
    </ClInclude>
    <ClInclude Include="..\..\..\src\base\event\EventLocator.hpp">
      <Filter>Source Files\event</Filter>
    </ClInclude>
    <ClInclude Include="..\..\..\src\base\event\LocatedEvent.hpp">
      <Filter>Source Files\event</Filter>
    </ClInclude>
    <ClInclude Include="..\..\..\src\base\event\LocatedEventTable.hpp">
      <Filter>Source Files\event</Filter>
    </ClInclude>
    <ClInclude Include="..\..\..\src\base\command\PlotCommand.hpp">
      <Filter>Source Files\command</Filter>
    </ClInclude>
    <ClInclude Include="..\..\..\src\base\util\StateConversionUtil.hpp">
      <Filter>Source Files\util</Filter>
    </ClInclude>
    <ClInclude Include="..\..\..\src\base\util\GravityFileUtil.hpp">
      <Filter>Source Files\util</Filter>
    </ClInclude>
    <ClInclude Include="..\..\..\src\base\parameter\AttitudeString.hpp">
      <Filter>Source Files\parameter</Filter>
    </ClInclude>
    <ClInclude Include="..\..\..\src\base\coordsystem\IAUFile.hpp">
      <Filter>Source Files\coordsystem</Filter>
    </ClInclude>
    <ClInclude Include="..\..\..\src\base\coordsystem\ICRFAxes.hpp">
      <Filter>Source Files\coordsystem</Filter>
    </ClInclude>
    <ClInclude Include="..\..\..\src\base\coordsystem\ICRFFile.hpp">
      <Filter>Source Files\coordsystem</Filter>
    </ClInclude>
    <ClInclude Include="..\..\..\src\base\coordsystem\ITRFAxes.hpp">
      <Filter>Source Files\coordsystem</Filter>
    </ClInclude>
    <ClInclude Include="..\..\..\src\base\command\SolverSequenceCommand.hpp">
      <Filter>Source Files\command</Filter>
    </ClInclude>
    <ClInclude Include="..\..\..\src\base\coordsystem\BodySpinSunAxes.hpp">
      <Filter>Source Files\coordsystem</Filter>
    </ClInclude>
    <ClInclude Include="..\..\..\src\base\forcemodel\GravityBase.hpp">
      <Filter>Source Files\forcemodel</Filter>
    </ClInclude>
    <ClInclude Include="..\..\..\src\base\spacecraft\FormationInterface.hpp">
      <Filter>Source Files\spacecraft</Filter>
    </ClInclude>
    <ClInclude Include="..\..\..\src\base\asset\GroundstationInterface.hpp">
      <Filter>Source Files\asset</Filter>
    </ClInclude>
    <ClInclude Include="..\..\..\src\base\coordsystem\LocalAlignedConstrainedAxes.hpp">
      <Filter>Source Files\coordsystem</Filter>
    </ClInclude>
    <ClInclude Include="..\..\..\src\base\util\Code500EphemerisFile.hpp">
      <Filter>Source Files\util</Filter>
    </ClInclude>
    <ClInclude Include="..\..\..\src\base\attitude\NadirPointing.hpp">
      <Filter>Source Files\attitude</Filter>
    </ClInclude>
    <ClInclude Include="..\..\..\src\base\attitude\PrecessingSpinner.hpp">
      <Filter>Source Files\attitude</Filter>
    </ClInclude>
    <ClInclude Include="..\..\..\src\base\parameter\DelaunayParameters.hpp">
      <Filter>Source Files\parameter</Filter>
    </ClInclude>
    <ClInclude Include="..\..\..\src\base\parameter\ModEquinoctialParameters.hpp">
      <Filter>Source Files\parameter</Filter>
    </ClInclude>
    <ClInclude Include="..\..\..\src\base\parameter\PlanetodeticParameters.hpp">
      <Filter>Source Files\parameter</Filter>
    </ClInclude>
    <ClInclude Include="..\..\..\src\base\util\AttitudeConversionUtility.hpp">
      <Filter>Source Files\util</Filter>
    </ClInclude>
    <ClInclude Include="..\..\..\src\base\util\CCSDSAEMEulerAngleSegment.hpp">
      <Filter>Source Files\util</Filter>
    </ClInclude>
    <ClInclude Include="..\..\..\src\base\util\CCSDSAEMQuaternionSegment.hpp">
      <Filter>Source Files\util</Filter>
    </ClInclude>
    <ClInclude Include="..\..\..\src\base\util\CCSDSAEMReader.hpp">
      <Filter>Source Files\util</Filter>
    </ClInclude>
    <ClInclude Include="..\..\..\src\base\util\CCSDSAEMSegment.hpp">
      <Filter>Source Files\util</Filter>
    </ClInclude>
    <ClInclude Include="..\..\..\src\base\util\CCSDSEMReader.hpp">
      <Filter>Source Files\util</Filter>
    </ClInclude>
    <ClInclude Include="..\..\..\src\base\util\CCSDSEMSegment.hpp">
      <Filter>Source Files\util</Filter>
    </ClInclude>
    <ClInclude Include="..\..\..\src\base\attitude\CCSDSAttitude.hpp">
      <Filter>Source Files\attitude</Filter>
    </ClInclude>
    <ClInclude Include="..\..\..\src\base\util\ColorDatabase.hpp">
      <Filter>Source Files\util</Filter>
    </ClInclude>
    <ClInclude Include="..\..\..\src\base\parameter\BrouwerMeanLongParameters.hpp">
      <Filter>Source Files\parameter</Filter>
    </ClInclude>
    <ClInclude Include="..\..\..\src\base\parameter\BrouwerMeanShortParameters.hpp">
      <Filter>Source Files\parameter</Filter>
    </ClInclude>
    <ClInclude Include="..\..\..\src\base\parameter\IncomingAsymptoteParameters.hpp">
      <Filter>Source Files\parameter</Filter>
    </ClInclude>
    <ClInclude Include="..\..\..\src\base\parameter\OutgoingAsymptoteParameters.hpp">
      <Filter>Source Files\parameter</Filter>
    </ClInclude>
    <ClInclude Include="..\..\..\src\base\util\SPADFileReader.hpp">
      <Filter>Source Files\util</Filter>
    </ClInclude>
    <ClInclude Include="..\..\..\src\base\parameter\AlternateEquinoctialParameters.hpp">
      <Filter>Source Files\parameter</Filter>
    </ClInclude>
    <ClInclude Include="..\..\..\src\base\parameter\RvectorVar.hpp">
      <Filter>Source Files\parameter</Filter>
    </ClInclude>
    <ClInclude Include="..\..\..\src\base\parameter\AttitudeRvector.hpp">
      <Filter>Source Files\parameter</Filter>
    </ClInclude>
    <ClInclude Include="..\..\..\src\base\hardware\NuclearPowerSystem.hpp">
      <Filter>Source Files\hardware</Filter>
    </ClInclude>
    <ClInclude Include="..\..\..\src\base\hardware\PowerSystem.hpp">
      <Filter>Source Files\hardware</Filter>
    </ClInclude>
    <ClInclude Include="..\..\..\src\base\hardware\SolarPowerSystem.hpp">
      <Filter>Source Files\hardware</Filter>
    </ClInclude>
    <ClInclude Include="..\..\..\src\base\solarsys\ShadowState.hpp">
      <Filter>Source Files\solarsys</Filter>
    </ClInclude>
    <ClInclude Include="..\..\..\src\base\hardware\ChemicalTank.hpp">
      <Filter>Source Files\hardware</Filter>
    </ClInclude>
    <ClInclude Include="..\..\..\src\base\hardware\ChemicalThruster.hpp">
      <Filter>Source Files\hardware</Filter>
    </ClInclude>
    <ClInclude Include="..\..\..\src\base\hardware\ElectricTank.hpp">
      <Filter>Source Files\hardware</Filter>
    </ClInclude>
    <ClInclude Include="..\..\..\src\base\hardware\ElectricThruster.hpp">
      <Filter>Source Files\hardware</Filter>
    </ClInclude>
<<<<<<< HEAD
    <ClInclude Include="..\..\..\src\base\solarsys\SolarFluxReader.hpp">
      <Filter>Source Files\solarsys</Filter>
=======
    <ClInclude Include="..\..\..\src\base\subscriber\EphemManager.hpp">
      <Filter>Source Files\subscriber</Filter>
>>>>>>> 03d5adc6
    </ClInclude>
  </ItemGroup>
  <ItemGroup>
    <None Include="..\..\..\src\base\solarsys\msise90_sub.for">
      <Filter>Source Files\solarsys</Filter>
    </None>
  </ItemGroup>
</Project><|MERGE_RESOLUTION|>--- conflicted
+++ resolved
@@ -1359,13 +1359,10 @@
     <ClCompile Include="..\..\..\src\base\hardware\ElectricThruster.cpp">
       <Filter>Source Files\hardware</Filter>
     </ClCompile>
-<<<<<<< HEAD
     <ClCompile Include="..\..\..\src\base\solarsys\SolarFluxReader.cpp">
       <Filter>Source Files\solarsys</Filter>
-=======
     <ClCompile Include="..\..\..\src\base\subscriber\EphemManager.cpp">
       <Filter>Source Files\subscriber</Filter>
->>>>>>> 03d5adc6
     </ClCompile>
   </ItemGroup>
   <ItemGroup>
@@ -2683,13 +2680,10 @@
     <ClInclude Include="..\..\..\src\base\hardware\ElectricThruster.hpp">
       <Filter>Source Files\hardware</Filter>
     </ClInclude>
-<<<<<<< HEAD
     <ClInclude Include="..\..\..\src\base\solarsys\SolarFluxReader.hpp">
       <Filter>Source Files\solarsys</Filter>
-=======
     <ClInclude Include="..\..\..\src\base\subscriber\EphemManager.hpp">
       <Filter>Source Files\subscriber</Filter>
->>>>>>> 03d5adc6
     </ClInclude>
   </ItemGroup>
   <ItemGroup>
