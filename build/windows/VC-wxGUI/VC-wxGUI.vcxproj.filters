﻿<?xml version="1.0" encoding="utf-8"?>
<Project ToolsVersion="4.0" xmlns="http://schemas.microsoft.com/developer/msbuild/2003">
  <ItemGroup>
    <Filter Include="Source Files">
      <UniqueIdentifier>{4FC737F1-C7A5-4376-A066-2A32D752A2FF}</UniqueIdentifier>
      <Extensions>cpp;c;cc;cxx;def;odl;idl;hpj;bat;asm;asmx</Extensions>
    </Filter>
    <Filter Include="Source Files\base">
      <UniqueIdentifier>{e1d5266d-938a-400b-ba49-b210c370af91}</UniqueIdentifier>
    </Filter>
    <Filter Include="Source Files\base\attitude">
      <UniqueIdentifier>{ab44e420-240b-42c8-bcdd-b3ee4e0d2347}</UniqueIdentifier>
    </Filter>
    <Filter Include="Source Files\base\burn">
      <UniqueIdentifier>{bcedd107-f400-4313-bdd5-9bd6b44a5225}</UniqueIdentifier>
    </Filter>
    <Filter Include="Source Files\base\command">
      <UniqueIdentifier>{f87d774c-c228-4c81-a754-3c2408006ccd}</UniqueIdentifier>
    </Filter>
    <Filter Include="Source Files\base\configs">
      <UniqueIdentifier>{945dc20a-6ad3-4756-a9a7-4fa6e1ca5066}</UniqueIdentifier>
    </Filter>
    <Filter Include="Source Files\base\coordsystem">
      <UniqueIdentifier>{05f37c89-bc72-447e-8f2f-d209dc00f1e1}</UniqueIdentifier>
    </Filter>
    <Filter Include="Source Files\base\executive">
      <UniqueIdentifier>{f7235e2c-38b3-4d87-8939-7d6d5fc632df}</UniqueIdentifier>
    </Filter>
    <Filter Include="Source Files\base\factory">
      <UniqueIdentifier>{8fa946ec-098e-4c85-b7db-8502a79685e2}</UniqueIdentifier>
    </Filter>
    <Filter Include="Source Files\base\forcemodel">
      <UniqueIdentifier>{d20a44a4-6c61-4457-8b7c-bb034af76fdb}</UniqueIdentifier>
    </Filter>
    <Filter Include="Source Files\base\foundation">
      <UniqueIdentifier>{d0677bfa-bb03-4357-ac4d-f5c8da817565}</UniqueIdentifier>
    </Filter>
    <Filter Include="Source Files\base\function">
      <UniqueIdentifier>{fb9ecada-a132-4027-b610-a587ccba39d6}</UniqueIdentifier>
    </Filter>
    <Filter Include="Source Files\base\interpolator">
      <UniqueIdentifier>{b5c8af45-c00b-4f6a-bc20-8b25212cf91e}</UniqueIdentifier>
    </Filter>
    <Filter Include="Source Files\base\interpreter">
      <UniqueIdentifier>{3620fbf6-136c-438e-ae4b-bf3cf2e400b2}</UniqueIdentifier>
    </Filter>
    <Filter Include="Source Files\base\math">
      <UniqueIdentifier>{efcda555-3222-4ab9-b31f-3d532c7eead3}</UniqueIdentifier>
    </Filter>
    <Filter Include="Source Files\base\solarsys">
      <UniqueIdentifier>{3901bb99-67a0-48cd-978a-90f230d6a594}</UniqueIdentifier>
    </Filter>
    <Filter Include="Source Files\base\solver">
      <UniqueIdentifier>{28e29b3c-1227-4b99-b946-fce930057b42}</UniqueIdentifier>
    </Filter>
    <Filter Include="Source Files\base\propagator">
      <UniqueIdentifier>{289ed3ca-998b-4fa5-8a21-752a4e5a0623}</UniqueIdentifier>
    </Filter>
    <Filter Include="Source Files\base\parameter">
      <UniqueIdentifier>{b3ec8e38-4761-442e-8def-08a046bef552}</UniqueIdentifier>
    </Filter>
    <Filter Include="Source Files\base\plugin">
      <UniqueIdentifier>{7c953f73-ff03-410e-b233-acb420c879f7}</UniqueIdentifier>
    </Filter>
    <Filter Include="Source Files\base\spacecraft">
      <UniqueIdentifier>{921deb9c-1abf-4c75-a9b3-6ae490f75694}</UniqueIdentifier>
    </Filter>
    <Filter Include="Source Files\base\stopcond">
      <UniqueIdentifier>{60375dbb-4cdd-4512-a28e-7eccdf85c32b}</UniqueIdentifier>
    </Filter>
    <Filter Include="Source Files\base\subscriber">
      <UniqueIdentifier>{82f3344b-77c7-477c-96a4-5270e785c698}</UniqueIdentifier>
    </Filter>
    <Filter Include="Source Files\base\util">
      <UniqueIdentifier>{2af3ec5f-923b-4ced-85bc-1931fb1c6775}</UniqueIdentifier>
    </Filter>
    <Filter Include="Source Files\base\asset">
      <UniqueIdentifier>{08db4a58-5167-47cc-a422-a1903d13b73e}</UniqueIdentifier>
    </Filter>
    <Filter Include="Source Files\base\hardware">
      <UniqueIdentifier>{36622244-22f8-4fe0-b97f-401c590728a6}</UniqueIdentifier>
    </Filter>
    <Filter Include="Source Files\gui">
      <UniqueIdentifier>{6ec57d6d-87c7-4dd9-9c5a-124ea4e4215b}</UniqueIdentifier>
    </Filter>
    <Filter Include="Source Files\gui\app">
      <UniqueIdentifier>{3f35f3e7-b828-488f-97f9-cd8cd1b160d6}</UniqueIdentifier>
    </Filter>
    <Filter Include="Source Files\gui\burn">
      <UniqueIdentifier>{dd60731d-8635-447e-b29a-b399e6eda126}</UniqueIdentifier>
    </Filter>
    <Filter Include="Source Files\gui\command">
      <UniqueIdentifier>{6d7f81c9-2568-4019-9060-333ceda33b34}</UniqueIdentifier>
    </Filter>
    <Filter Include="Source Files\gui\controllogic">
      <UniqueIdentifier>{dc891de1-662e-493c-ba6c-997d6f31c6e9}</UniqueIdentifier>
    </Filter>
    <Filter Include="Source Files\gui\coordsystem">
      <UniqueIdentifier>{ee935215-11f2-4dc5-bcb1-6987906aa837}</UniqueIdentifier>
    </Filter>
    <Filter Include="Source Files\gui\forcemodel">
      <UniqueIdentifier>{56c2e605-08dc-4bf0-9924-7661b57fd9e8}</UniqueIdentifier>
    </Filter>
    <Filter Include="Source Files\gui\foundation">
      <UniqueIdentifier>{cd483c13-4629-4cb6-9033-a84fe456b560}</UniqueIdentifier>
    </Filter>
    <Filter Include="Source Files\gui\function">
      <UniqueIdentifier>{98b7fec2-930c-496b-b8e9-414809d3af87}</UniqueIdentifier>
    </Filter>
    <Filter Include="Source Files\gui\hardware">
      <UniqueIdentifier>{395a57c6-4922-4b61-a9b5-3fe0de5500e9}</UniqueIdentifier>
    </Filter>
    <Filter Include="Source Files\gui\mission">
      <UniqueIdentifier>{2103c198-e8bb-4119-bedc-8b93b2989eb3}</UniqueIdentifier>
    </Filter>
    <Filter Include="Source Files\gui\output">
      <UniqueIdentifier>{d2e5f68f-c712-446f-aabc-8ddeef3742e2}</UniqueIdentifier>
    </Filter>
    <Filter Include="Source Files\gui\subscriber">
      <UniqueIdentifier>{e212285f-069f-4a4a-96a8-a9c3de1cff7a}</UniqueIdentifier>
    </Filter>
    <Filter Include="Source Files\gui\propagator">
      <UniqueIdentifier>{2996afc5-dbde-4099-a5a8-53c64f41e05a}</UniqueIdentifier>
    </Filter>
    <Filter Include="Source Files\gui\solarsys">
      <UniqueIdentifier>{179ac8ee-e9e3-47f6-a444-98bf46c4872e}</UniqueIdentifier>
    </Filter>
    <Filter Include="Source Files\gui\solver">
      <UniqueIdentifier>{624503da-366e-4988-94a0-f64f8a3892a7}</UniqueIdentifier>
    </Filter>
    <Filter Include="Source Files\gui\spacecraft">
      <UniqueIdentifier>{8bb1179d-5b5b-4d75-8f8d-fe9eda3454cc}</UniqueIdentifier>
    </Filter>
    <Filter Include="Source Files\gui\view">
      <UniqueIdentifier>{4b3462bd-c8db-4f64-b74c-257dbceebb06}</UniqueIdentifier>
    </Filter>
    <Filter Include="Source Files\gui\asset">
      <UniqueIdentifier>{dd111139-f847-4397-a919-38dd233e8202}</UniqueIdentifier>
    </Filter>
    <Filter Include="Source Files\gui\rendering">
      <UniqueIdentifier>{3939f5f6-bddf-4968-b4b3-d19871a1091b}</UniqueIdentifier>
    </Filter>
    <Filter Include="Header Files">
      <UniqueIdentifier>{93995380-89BD-4b04-88EB-625FBE52EBFB}</UniqueIdentifier>
      <Extensions>h;hpp;hxx;hm;inl;inc;xsd</Extensions>
    </Filter>
    <Filter Include="Resource Files">
      <UniqueIdentifier>{67DA6AB6-F800-4c08-8B7A-83BB121AAD01}</UniqueIdentifier>
      <Extensions>rc;ico;cur;bmp;dlg;rc2;rct;bin;rgs;gif;jpg;jpeg;jpe;resx;tiff;tif;png;wav</Extensions>
    </Filter>
    <Filter Include="Source Files\base\event">
      <UniqueIdentifier>{05f0a602-e1cf-4d6b-9699-a67b27598445}</UniqueIdentifier>
    </Filter>
    <Filter Include="Source Files\base\forcemodel\harmonic">
      <UniqueIdentifier>{a60f93e4-c4ec-4f65-be1f-6137abbfd775}</UniqueIdentifier>
    </Filter>
    <Filter Include="Source Files\base\interface">
      <UniqueIdentifier>{7bf28b16-f8a5-442d-a881-92a06bef6da6}</UniqueIdentifier>
    </Filter>
    <Filter Include="Source Files\base\interface\MatlabInterfacePlugin">
      <UniqueIdentifier>{64adc466-8be3-4c51-a4ef-ed05dfa18d4a}</UniqueIdentifier>
    </Filter>
    <Filter Include="Source Files\plugins">
      <UniqueIdentifier>{1ec42862-415b-4249-8460-98bb8c6bf1fd}</UniqueIdentifier>
    </Filter>
    <Filter Include="Source Files\plugins\EphemPropagatorPlugin">
      <UniqueIdentifier>{b047b499-70f5-4bae-8df3-4775ebaf3125}</UniqueIdentifier>
    </Filter>
    <Filter Include="Source Files\plugins\EstimationPlugin">
      <UniqueIdentifier>{1d44d2f2-7927-41b1-a9d6-d1a5abe44c9a}</UniqueIdentifier>
    </Filter>
    <Filter Include="Source Files\plugins\Vf13OptimizerPlugin">
      <UniqueIdentifier>{094a21d9-b5cb-4800-b53f-ebf0d58efed0}</UniqueIdentifier>
    </Filter>
    <Filter Include="Source Files\plugins\EventLocatorPlugin">
      <UniqueIdentifier>{a284cb33-d95d-4b26-9eb4-442ae5a3a87e}</UniqueIdentifier>
    </Filter>
    <Filter Include="Source Files\plugins\FminconOptimizerPlugin">
      <UniqueIdentifier>{92b288f2-3447-4212-b85a-0365a3345536}</UniqueIdentifier>
    </Filter>
    <Filter Include="Source Files\plugins\FormationPlugin">
      <UniqueIdentifier>{87875282-d3fd-42f0-b293-8a2c8baaa771}</UniqueIdentifier>
    </Filter>
    <Filter Include="Source Files\plugins\GmatFunctionPlugin">
      <UniqueIdentifier>{f19e3bf7-4594-4d23-a05a-a7cd7395d106}</UniqueIdentifier>
    </Filter>
    <Filter Include="Source Files\plugins\MatlabInterfacePlugin">
      <UniqueIdentifier>{db29d4a7-e6ab-49b9-be16-7a138821d466}</UniqueIdentifier>
    </Filter>
    <Filter Include="Source Files\plugins\DataInterfacePlugin">
      <UniqueIdentifier>{3debe3c4-2f69-4b52-99de-f1b71f7c3532}</UniqueIdentifier>
    </Filter>
    <Filter Include="Source Files\plugins\SaveCommandPlugin">
      <UniqueIdentifier>{c40893cd-72a6-40de-b09b-98345073deeb}</UniqueIdentifier>
    </Filter>
    <Filter Include="Source Files\plugins\StationPlugin">
      <UniqueIdentifier>{88ef9350-3e0e-4c5a-abd7-a3870ea5575b}</UniqueIdentifier>
    </Filter>
    <Filter Include="Source Files\plugins\EstimationPlugin\trackingsystem">
      <UniqueIdentifier>{4e48b456-a9a2-428b-903c-8886c245347e}</UniqueIdentifier>
    </Filter>
    <Filter Include="Source Files\plugins\EventLocatorPlugin\locator">
      <UniqueIdentifier>{f9bbf792-86ed-4801-8a97-1f38b55c7bc8}</UniqueIdentifier>
    </Filter>
    <Filter Include="Source Files\plugins\EventLocatorPlugin\factory">
      <UniqueIdentifier>{25268a95-ea0d-4fc7-a75d-6b05e130e7a8}</UniqueIdentifier>
    </Filter>
    <Filter Include="Source Files\plugins\EventLocatorPlugin\event">
      <UniqueIdentifier>{2fc6886f-dc15-471c-a40a-a67dadcc59fb}</UniqueIdentifier>
    </Filter>
    <Filter Include="Source Files\plugins\EstimationPlugin\event">
      <UniqueIdentifier>{25937c93-da8d-4f47-b2b1-9933ee4d8e12}</UniqueIdentifier>
    </Filter>
    <Filter Include="Source Files\plugins\EstimationPlugin\estimator">
      <UniqueIdentifier>{95196fad-4aa8-451f-bd3a-40e406ad179f}</UniqueIdentifier>
    </Filter>
    <Filter Include="Source Files\plugins\EstimationPlugin\hardware">
      <UniqueIdentifier>{cbdc0dc0-ac63-4889-a0e2-f6f59c90fda7}</UniqueIdentifier>
    </Filter>
    <Filter Include="Source Files\plugins\MatlabInterfacePlugin\factory">
      <UniqueIdentifier>{fa76b32d-2073-4981-acb5-858b5f30c00d}</UniqueIdentifier>
    </Filter>
    <Filter Include="Source Files\plugins\MatlabInterfacePlugin\function">
      <UniqueIdentifier>{592f5842-db2f-4a62-b08f-20793b3fe954}</UniqueIdentifier>
    </Filter>
    <Filter Include="Source Files\plugins\MatlabInterfacePlugin\interface">
      <UniqueIdentifier>{af031327-e0ba-4670-988b-415930a6e3f0}</UniqueIdentifier>
    </Filter>
    <Filter Include="Source Files\plugins\GmatFunctionPlugin\factory">
      <UniqueIdentifier>{1e187bb1-5fc6-404c-8598-16a33e35059d}</UniqueIdentifier>
    </Filter>
    <Filter Include="Source Files\plugins\GmatFunctionPlugin\function">
      <UniqueIdentifier>{b7fd501a-3532-430c-a9fd-242798cf351b}</UniqueIdentifier>
    </Filter>
    <Filter Include="Source Files\plugins\Vf13OptimizerPlugin\factory">
      <UniqueIdentifier>{7fa71910-2973-4df6-a829-fc033cd3f29d}</UniqueIdentifier>
    </Filter>
    <Filter Include="Source Files\plugins\Vf13OptimizerPlugin\solver">
      <UniqueIdentifier>{940fd6e5-5687-40de-bfff-8159be1495ac}</UniqueIdentifier>
    </Filter>
    <Filter Include="Source Files\plugins\StationPlugin\factory">
      <UniqueIdentifier>{26e18eea-6dc7-4393-8f0d-24858a8717bd}</UniqueIdentifier>
    </Filter>
    <Filter Include="Source Files\plugins\StationPlugin\station">
      <UniqueIdentifier>{1631be11-0d22-41b5-a5eb-0971d351dfde}</UniqueIdentifier>
    </Filter>
    <Filter Include="Source Files\plugins\SaveCommandPlugin\factory">
      <UniqueIdentifier>{6cbba0fc-6bec-4ace-8d6f-6511fadde37b}</UniqueIdentifier>
    </Filter>
    <Filter Include="Source Files\plugins\SaveCommandPlugin\command">
      <UniqueIdentifier>{f7fdc46d-3f17-40b5-a172-aa82eec416fa}</UniqueIdentifier>
    </Filter>
    <Filter Include="Source Files\plugins\DataInterfacePlugin\factory">
      <UniqueIdentifier>{3c09b75e-1050-46a9-921d-9b5c791e7eba}</UniqueIdentifier>
    </Filter>
    <Filter Include="Source Files\plugins\DataInterfacePlugin\command">
      <UniqueIdentifier>{d3c14ea9-acb7-4b2c-ad9d-70bbdad2c6e6}</UniqueIdentifier>
    </Filter>
    <Filter Include="Source Files\plugins\DataInterfacePlugin\datareader">
      <UniqueIdentifier>{e841c994-c06e-4eb4-9be3-5b39cf57a1e6}</UniqueIdentifier>
    </Filter>
    <Filter Include="Source Files\plugins\DataInterfacePlugin\datainterface">
      <UniqueIdentifier>{7dae7bb4-c156-451c-9c20-c797b9a58327}</UniqueIdentifier>
    </Filter>
    <Filter Include="Source Files\plugins\EphemPropagatorPlugin\factory">
      <UniqueIdentifier>{566d51c9-6895-40f2-9e19-f2d036220634}</UniqueIdentifier>
    </Filter>
    <Filter Include="Source Files\plugins\EstimationPlugin\factory">
      <UniqueIdentifier>{e15d1390-05ec-4f0f-a47d-f10b066dbadc}</UniqueIdentifier>
    </Filter>
    <Filter Include="Source Files\plugins\EstimationPlugin\measurement">
      <UniqueIdentifier>{5113d3b6-4864-4f99-9619-3f0438e91aab}</UniqueIdentifier>
    </Filter>
    <Filter Include="Source Files\plugins\EstimationPlugin\measurement\Ionosphere">
      <UniqueIdentifier>{310d099e-f409-40d9-b86f-a74845fa3569}</UniqueIdentifier>
    </Filter>
    <Filter Include="Source Files\plugins\EstimationPlugin\measurement\Troposphere">
      <UniqueIdentifier>{d473cebe-6785-4130-b8b8-4673b8f32a01}</UniqueIdentifier>
    </Filter>
    <Filter Include="Source Files\plugins\EstimationPlugin\measurementfile">
      <UniqueIdentifier>{eeadec12-649a-4820-a528-d27c6ac51d3f}</UniqueIdentifier>
    </Filter>
    <Filter Include="Source Files\plugins\FminconOptimizerPlugin\factory">
      <UniqueIdentifier>{b93729cd-946b-46d8-9a1b-e56e60a8d65b}</UniqueIdentifier>
    </Filter>
    <Filter Include="Source Files\plugins\FminconOptimizerPlugin\solver">
      <UniqueIdentifier>{ac8a750e-d365-4dfd-b775-e07c8aab2098}</UniqueIdentifier>
    </Filter>
    <Filter Include="Source Files\plugins\FormationPlugin\factory">
      <UniqueIdentifier>{05d0c03b-1bcb-432e-87d3-312b7ffc1921}</UniqueIdentifier>
    </Filter>
    <Filter Include="Source Files\plugins\FormationPlugin\formation">
      <UniqueIdentifier>{99db07d9-f9c1-4d51-ad1e-0a95cab9f07e}</UniqueIdentifier>
    </Filter>
    <Filter Include="Source Files\plugins\EphemPropagatorPlugin\propagator">
      <UniqueIdentifier>{2c731ecc-0090-4eb0-b235-188ddcd42c1a}</UniqueIdentifier>
    </Filter>
  </ItemGroup>
  <ItemGroup>
    <ClCompile Include="..\..\..\src\base\attitude\Attitude.cpp">
      <Filter>Source Files\base\attitude</Filter>
    </ClCompile>
    <ClCompile Include="..\..\..\src\base\attitude\AttitudeException.cpp">
      <Filter>Source Files\base\attitude</Filter>
    </ClCompile>
    <ClCompile Include="..\..\..\src\base\attitude\CSFixed.cpp">
      <Filter>Source Files\base\attitude</Filter>
    </ClCompile>
    <ClCompile Include="..\..\..\src\base\attitude\Kinematic.cpp">
      <Filter>Source Files\base\attitude</Filter>
    </ClCompile>
    <ClCompile Include="..\..\..\src\base\attitude\Spinner.cpp">
      <Filter>Source Files\base\attitude</Filter>
    </ClCompile>
    <ClCompile Include="..\..\..\src\base\burn\Burn.cpp">
      <Filter>Source Files\base\burn</Filter>
    </ClCompile>
    <ClCompile Include="..\..\..\src\base\burn\BurnException.cpp">
      <Filter>Source Files\base\burn</Filter>
    </ClCompile>
    <ClCompile Include="..\..\..\src\base\burn\FiniteBurn.cpp">
      <Filter>Source Files\base\burn</Filter>
    </ClCompile>
    <ClCompile Include="..\..\..\src\base\burn\ImpulsiveBurn.cpp">
      <Filter>Source Files\base\burn</Filter>
    </ClCompile>
    <ClCompile Include="..\..\..\src\base\burn\InertialManeuverFrame.cpp">
      <Filter>Source Files\base\burn</Filter>
    </ClCompile>
    <ClCompile Include="..\..\..\src\base\burn\ManeuverFrame.cpp">
      <Filter>Source Files\base\burn</Filter>
    </ClCompile>
    <ClCompile Include="..\..\..\src\base\burn\ManeuverFrameManager.cpp">
      <Filter>Source Files\base\burn</Filter>
    </ClCompile>
    <ClCompile Include="..\..\..\src\base\burn\VnbManeuverFrame.cpp">
      <Filter>Source Files\base\burn</Filter>
    </ClCompile>
    <ClCompile Include="..\..\..\src\base\command\Achieve.cpp">
      <Filter>Source Files\base\command</Filter>
    </ClCompile>
    <ClCompile Include="..\..\..\src\base\command\Assignment.cpp">
      <Filter>Source Files\base\command</Filter>
    </ClCompile>
    <ClCompile Include="..\..\..\src\base\command\BeginFiniteBurn.cpp">
      <Filter>Source Files\base\command</Filter>
    </ClCompile>
    <ClCompile Include="..\..\..\src\base\command\BeginFunction.cpp">
      <Filter>Source Files\base\command</Filter>
    </ClCompile>
    <ClCompile Include="..\..\..\src\base\command\BeginMissionSequence.cpp">
      <Filter>Source Files\base\command</Filter>
    </ClCompile>
    <ClCompile Include="..\..\..\src\base\command\BeginScript.cpp">
      <Filter>Source Files\base\command</Filter>
    </ClCompile>
    <ClCompile Include="..\..\..\src\base\command\BranchCommand.cpp">
      <Filter>Source Files\base\command</Filter>
    </ClCompile>
    <ClCompile Include="..\..\..\src\base\command\CallFunction.cpp">
      <Filter>Source Files\base\command</Filter>
    </ClCompile>
    <ClCompile Include="..\..\..\src\base\command\ClearPlot.cpp">
      <Filter>Source Files\base\command</Filter>
    </ClCompile>
    <ClCompile Include="..\..\..\src\base\command\CommandException.cpp">
      <Filter>Source Files\base\command</Filter>
    </ClCompile>
    <ClCompile Include="..\..\..\src\base\command\CommandUtil.cpp">
      <Filter>Source Files\base\command</Filter>
    </ClCompile>
    <ClCompile Include="..\..\..\src\base\command\ConditionalBranch.cpp">
      <Filter>Source Files\base\command</Filter>
    </ClCompile>
    <ClCompile Include="..\..\..\src\base\command\Create.cpp">
      <Filter>Source Files\base\command</Filter>
    </ClCompile>
    <ClCompile Include="..\..\..\src\base\command\Else.cpp">
      <Filter>Source Files\base\command</Filter>
    </ClCompile>
    <ClCompile Include="..\..\..\src\base\command\ElseIf.cpp">
      <Filter>Source Files\base\command</Filter>
    </ClCompile>
    <ClCompile Include="..\..\..\src\base\command\EndFiniteBurn.cpp">
      <Filter>Source Files\base\command</Filter>
    </ClCompile>
    <ClCompile Include="..\..\..\src\base\command\EndFor.cpp">
      <Filter>Source Files\base\command</Filter>
    </ClCompile>
    <ClCompile Include="..\..\..\src\base\command\EndFunction.cpp">
      <Filter>Source Files\base\command</Filter>
    </ClCompile>
    <ClCompile Include="..\..\..\src\base\command\EndIf.cpp">
      <Filter>Source Files\base\command</Filter>
    </ClCompile>
    <ClCompile Include="..\..\..\src\base\command\EndOptimize.cpp">
      <Filter>Source Files\base\command</Filter>
    </ClCompile>
    <ClCompile Include="..\..\..\src\base\command\EndScript.cpp">
      <Filter>Source Files\base\command</Filter>
    </ClCompile>
    <ClCompile Include="..\..\..\src\base\command\EndTarget.cpp">
      <Filter>Source Files\base\command</Filter>
    </ClCompile>
    <ClCompile Include="..\..\..\src\base\command\EndWhile.cpp">
      <Filter>Source Files\base\command</Filter>
    </ClCompile>
    <ClCompile Include="..\..\..\src\base\command\For.cpp">
      <Filter>Source Files\base\command</Filter>
    </ClCompile>
    <ClCompile Include="..\..\..\src\base\command\GmatCommand.cpp">
      <Filter>Source Files\base\command</Filter>
    </ClCompile>
    <ClCompile Include="..\..\..\src\base\command\If.cpp">
      <Filter>Source Files\base\command</Filter>
    </ClCompile>
    <ClCompile Include="..\..\..\src\base\command\ManageObject.cpp">
      <Filter>Source Files\base\command</Filter>
    </ClCompile>
    <ClCompile Include="..\..\..\src\base\command\Maneuver.cpp">
      <Filter>Source Files\base\command</Filter>
    </ClCompile>
    <ClCompile Include="..\..\..\src\base\command\MarkPoint.cpp">
      <Filter>Source Files\base\command</Filter>
    </ClCompile>
    <ClCompile Include="..\..\..\src\base\command\Minimize.cpp">
      <Filter>Source Files\base\command</Filter>
    </ClCompile>
    <ClCompile Include="..\..\..\src\base\command\NonlinearConstraint.cpp">
      <Filter>Source Files\base\command</Filter>
    </ClCompile>
    <ClCompile Include="..\..\..\src\base\command\NoOp.cpp">
      <Filter>Source Files\base\command</Filter>
    </ClCompile>
    <ClCompile Include="..\..\..\src\base\command\Optimize.cpp">
      <Filter>Source Files\base\command</Filter>
    </ClCompile>
    <ClCompile Include="..\..\..\src\base\command\PenDown.cpp">
      <Filter>Source Files\base\command</Filter>
    </ClCompile>
    <ClCompile Include="..\..\..\src\base\command\PenUp.cpp">
      <Filter>Source Files\base\command</Filter>
    </ClCompile>
    <ClCompile Include="..\..\..\src\base\command\Propagate.cpp">
      <Filter>Source Files\base\command</Filter>
    </ClCompile>
    <ClCompile Include="..\..\..\src\base\command\PropagationEnabledCommand.cpp">
      <Filter>Source Files\base\command</Filter>
    </ClCompile>
    <ClCompile Include="..\..\..\src\base\command\Report.cpp">
      <Filter>Source Files\base\command</Filter>
    </ClCompile>
    <ClCompile Include="..\..\..\src\base\command\RunSolver.cpp">
      <Filter>Source Files\base\command</Filter>
    </ClCompile>
    <ClCompile Include="..\..\..\src\base\command\SaveMission.cpp">
      <Filter>Source Files\base\command</Filter>
    </ClCompile>
    <ClCompile Include="..\..\..\src\base\command\SolverBranchCommand.cpp">
      <Filter>Source Files\base\command</Filter>
    </ClCompile>
    <ClCompile Include="..\..\..\src\base\command\Stop.cpp">
      <Filter>Source Files\base\command</Filter>
    </ClCompile>
    <ClCompile Include="..\..\..\src\base\command\Target.cpp">
      <Filter>Source Files\base\command</Filter>
    </ClCompile>
    <ClCompile Include="..\..\..\src\base\command\Toggle.cpp">
      <Filter>Source Files\base\command</Filter>
    </ClCompile>
    <ClCompile Include="..\..\..\src\base\command\Vary.cpp">
      <Filter>Source Files\base\command</Filter>
    </ClCompile>
    <ClCompile Include="..\..\..\src\base\command\While.cpp">
      <Filter>Source Files\base\command</Filter>
    </ClCompile>
    <ClCompile Include="..\..\..\src\base\configs\ConfigManager.cpp">
      <Filter>Source Files\base\configs</Filter>
    </ClCompile>
    <ClCompile Include="..\..\..\src\base\configs\ConfigManagerException.cpp">
      <Filter>Source Files\base\configs</Filter>
    </ClCompile>
    <ClCompile Include="..\..\..\src\base\coordsystem\AxisSystem.cpp">
      <Filter>Source Files\base\coordsystem</Filter>
    </ClCompile>
    <ClCompile Include="..\..\..\src\base\coordsystem\BodyFixedAxes.cpp">
      <Filter>Source Files\base\coordsystem</Filter>
    </ClCompile>
    <ClCompile Include="..\..\..\src\base\coordsystem\BodyInertialAxes.cpp">
      <Filter>Source Files\base\coordsystem</Filter>
    </ClCompile>
    <ClCompile Include="..\..\..\src\base\coordsystem\CoordinateBase.cpp">
      <Filter>Source Files\base\coordsystem</Filter>
    </ClCompile>
    <ClCompile Include="..\..\..\src\base\coordsystem\CoordinateConverter.cpp">
      <Filter>Source Files\base\coordsystem</Filter>
    </ClCompile>
    <ClCompile Include="..\..\..\src\base\coordsystem\CoordinateSystem.cpp">
      <Filter>Source Files\base\coordsystem</Filter>
    </ClCompile>
    <ClCompile Include="..\..\..\src\base\coordsystem\CoordinateSystemException.cpp">
      <Filter>Source Files\base\coordsystem</Filter>
    </ClCompile>
    <ClCompile Include="..\..\..\src\base\coordsystem\DynamicAxes.cpp">
      <Filter>Source Files\base\coordsystem</Filter>
    </ClCompile>
    <ClCompile Include="..\..\..\src\base\coordsystem\EquatorAxes.cpp">
      <Filter>Source Files\base\coordsystem</Filter>
    </ClCompile>
    <ClCompile Include="..\..\..\src\base\coordsystem\GeocentricSolarEclipticAxes.cpp">
      <Filter>Source Files\base\coordsystem</Filter>
    </ClCompile>
    <ClCompile Include="..\..\..\src\base\coordsystem\GeocentricSolarMagneticAxes.cpp">
      <Filter>Source Files\base\coordsystem</Filter>
    </ClCompile>
    <ClCompile Include="..\..\..\src\base\coordsystem\InertialAxes.cpp">
      <Filter>Source Files\base\coordsystem</Filter>
    </ClCompile>
    <ClCompile Include="..\..\..\src\base\coordsystem\ItrfCoefficientsFile.cpp">
      <Filter>Source Files\base\coordsystem</Filter>
    </ClCompile>
    <ClCompile Include="..\..\..\src\base\coordsystem\MeanOfDateAxes.cpp">
      <Filter>Source Files\base\coordsystem</Filter>
    </ClCompile>
    <ClCompile Include="..\..\..\src\base\coordsystem\MJ2000EcAxes.cpp">
      <Filter>Source Files\base\coordsystem</Filter>
    </ClCompile>
    <ClCompile Include="..\..\..\src\base\coordsystem\MJ2000EqAxes.cpp">
      <Filter>Source Files\base\coordsystem</Filter>
    </ClCompile>
    <ClCompile Include="..\..\..\src\base\coordsystem\MODEcAxes.cpp">
      <Filter>Source Files\base\coordsystem</Filter>
    </ClCompile>
    <ClCompile Include="..\..\..\src\base\coordsystem\MODEqAxes.cpp">
      <Filter>Source Files\base\coordsystem</Filter>
    </ClCompile>
    <ClCompile Include="..\..\..\src\base\coordsystem\MOEEcAxes.cpp">
      <Filter>Source Files\base\coordsystem</Filter>
    </ClCompile>
    <ClCompile Include="..\..\..\src\base\coordsystem\MOEEqAxes.cpp">
      <Filter>Source Files\base\coordsystem</Filter>
    </ClCompile>
    <ClCompile Include="..\..\..\src\base\coordsystem\ObjectReferencedAxes.cpp">
      <Filter>Source Files\base\coordsystem</Filter>
    </ClCompile>
    <ClCompile Include="..\..\..\src\base\coordsystem\TODEcAxes.cpp">
      <Filter>Source Files\base\coordsystem</Filter>
    </ClCompile>
    <ClCompile Include="..\..\..\src\base\coordsystem\TODEqAxes.cpp">
      <Filter>Source Files\base\coordsystem</Filter>
    </ClCompile>
    <ClCompile Include="..\..\..\src\base\coordsystem\TOEEcAxes.cpp">
      <Filter>Source Files\base\coordsystem</Filter>
    </ClCompile>
    <ClCompile Include="..\..\..\src\base\coordsystem\TOEEqAxes.cpp">
      <Filter>Source Files\base\coordsystem</Filter>
    </ClCompile>
    <ClCompile Include="..\..\..\src\base\coordsystem\TopocentricAxes.cpp">
      <Filter>Source Files\base\coordsystem</Filter>
    </ClCompile>
    <ClCompile Include="..\..\..\src\base\coordsystem\TrueOfDateAxes.cpp">
      <Filter>Source Files\base\coordsystem</Filter>
    </ClCompile>
    <ClCompile Include="..\..\..\src\base\executive\Moderator.cpp">
      <Filter>Source Files\base\executive</Filter>
    </ClCompile>
    <ClCompile Include="..\..\..\src\base\executive\PlotInterface.cpp">
      <Filter>Source Files\base\executive</Filter>
    </ClCompile>
    <ClCompile Include="..\..\..\src\base\executive\PlotReceiver.cpp">
      <Filter>Source Files\base\executive</Filter>
    </ClCompile>
    <ClCompile Include="..\..\..\src\base\executive\Publisher.cpp">
      <Filter>Source Files\base\executive</Filter>
    </ClCompile>
    <ClCompile Include="..\..\..\src\base\executive\PublisherException.cpp">
      <Filter>Source Files\base\executive</Filter>
    </ClCompile>
    <ClCompile Include="..\..\..\src\base\executive\Sandbox.cpp">
      <Filter>Source Files\base\executive</Filter>
    </ClCompile>
    <ClCompile Include="..\..\..\src\base\executive\SandboxException.cpp">
      <Filter>Source Files\base\executive</Filter>
    </ClCompile>
    <ClCompile Include="..\..\..\src\base\factory\AtmosphereFactory.cpp">
      <Filter>Source Files\base\factory</Filter>
    </ClCompile>
    <ClCompile Include="..\..\..\src\base\factory\AttitudeFactory.cpp">
      <Filter>Source Files\base\factory</Filter>
    </ClCompile>
    <ClCompile Include="..\..\..\src\base\factory\AxisSystemFactory.cpp">
      <Filter>Source Files\base\factory</Filter>
    </ClCompile>
    <ClCompile Include="..\..\..\src\base\factory\BurnFactory.cpp">
      <Filter>Source Files\base\factory</Filter>
    </ClCompile>
    <ClCompile Include="..\..\..\src\base\factory\CalculatedPointFactory.cpp">
      <Filter>Source Files\base\factory</Filter>
    </ClCompile>
    <ClCompile Include="..\..\..\src\base\factory\CelestialBodyFactory.cpp">
      <Filter>Source Files\base\factory</Filter>
    </ClCompile>
    <ClCompile Include="..\..\..\src\base\factory\CommandFactory.cpp">
      <Filter>Source Files\base\factory</Filter>
    </ClCompile>
    <ClCompile Include="..\..\..\src\base\factory\CoordinateSystemFactory.cpp">
      <Filter>Source Files\base\factory</Filter>
    </ClCompile>
    <ClCompile Include="..\..\..\src\base\factory\Factory.cpp">
      <Filter>Source Files\base\factory</Filter>
    </ClCompile>
    <ClCompile Include="..\..\..\src\base\factory\FactoryException.cpp">
      <Filter>Source Files\base\factory</Filter>
    </ClCompile>
    <ClCompile Include="..\..\..\src\base\factory\FactoryManager.cpp">
      <Filter>Source Files\base\factory</Filter>
    </ClCompile>
    <ClCompile Include="..\..\..\src\base\factory\HardwareFactory.cpp">
      <Filter>Source Files\base\factory</Filter>
    </ClCompile>
    <ClCompile Include="..\..\..\src\base\factory\MathFactory.cpp">
      <Filter>Source Files\base\factory</Filter>
    </ClCompile>
    <ClCompile Include="..\..\..\src\base\factory\ODEModelFactory.cpp">
      <Filter>Source Files\base\factory</Filter>
    </ClCompile>
    <ClCompile Include="..\..\..\src\base\factory\ParameterFactory.cpp">
      <Filter>Source Files\base\factory</Filter>
    </ClCompile>
    <ClCompile Include="..\..\..\src\base\factory\PhysicalModelFactory.cpp">
      <Filter>Source Files\base\factory</Filter>
    </ClCompile>
    <ClCompile Include="..\..\..\src\base\factory\PropagatorFactory.cpp">
      <Filter>Source Files\base\factory</Filter>
    </ClCompile>
    <ClCompile Include="..\..\..\src\base\factory\PropSetupFactory.cpp">
      <Filter>Source Files\base\factory</Filter>
    </ClCompile>
    <ClCompile Include="..\..\..\src\base\factory\SolarSystemFactory.cpp">
      <Filter>Source Files\base\factory</Filter>
    </ClCompile>
    <ClCompile Include="..\..\..\src\base\factory\SolverFactory.cpp">
      <Filter>Source Files\base\factory</Filter>
    </ClCompile>
    <ClCompile Include="..\..\..\src\base\factory\SpacecraftFactory.cpp">
      <Filter>Source Files\base\factory</Filter>
    </ClCompile>
    <ClCompile Include="..\..\..\src\base\factory\StopConditionFactory.cpp">
      <Filter>Source Files\base\factory</Filter>
    </ClCompile>
    <ClCompile Include="..\..\..\src\base\factory\SubscriberFactory.cpp">
      <Filter>Source Files\base\factory</Filter>
    </ClCompile>
    <ClCompile Include="..\..\..\src\base\forcemodel\DragForce.cpp">
      <Filter>Source Files\base\forcemodel</Filter>
    </ClCompile>
    <ClCompile Include="..\..\..\src\base\forcemodel\FiniteThrust.cpp">
      <Filter>Source Files\base\forcemodel</Filter>
    </ClCompile>
    <ClCompile Include="..\..\..\src\base\forcemodel\GravityField.cpp">
      <Filter>Source Files\base\forcemodel</Filter>
    </ClCompile>
    <ClCompile Include="..\..\..\src\base\forcemodel\HarmonicField.cpp">
      <Filter>Source Files\base\forcemodel</Filter>
    </ClCompile>
    <ClCompile Include="..\..\..\src\base\forcemodel\ODEModel.cpp">
      <Filter>Source Files\base\forcemodel</Filter>
    </ClCompile>
    <ClCompile Include="..\..\..\src\base\forcemodel\ODEModelException.cpp">
      <Filter>Source Files\base\forcemodel</Filter>
    </ClCompile>
    <ClCompile Include="..\..\..\src\base\forcemodel\PhysicalModel.cpp">
      <Filter>Source Files\base\forcemodel</Filter>
    </ClCompile>
    <ClCompile Include="..\..\..\src\base\forcemodel\PointMassForce.cpp">
      <Filter>Source Files\base\forcemodel</Filter>
    </ClCompile>
    <ClCompile Include="..\..\..\src\base\forcemodel\SolarRadiationPressure.cpp">
      <Filter>Source Files\base\forcemodel</Filter>
    </ClCompile>
    <ClCompile Include="..\..\..\src\base\foundation\Covariance.cpp">
      <Filter>Source Files\base\foundation</Filter>
    </ClCompile>
    <ClCompile Include="..\..\..\src\base\foundation\ElementWrapper.cpp">
      <Filter>Source Files\base\foundation</Filter>
    </ClCompile>
    <ClCompile Include="..\..\..\src\base\foundation\GmatBase.cpp">
      <Filter>Source Files\base\foundation</Filter>
    </ClCompile>
    <ClCompile Include="..\..\..\src\base\foundation\GmatBaseException.cpp">
      <Filter>Source Files\base\foundation</Filter>
    </ClCompile>
    <ClCompile Include="..\..\..\src\base\foundation\GmatState.cpp">
      <Filter>Source Files\base\foundation</Filter>
    </ClCompile>
    <ClCompile Include="..\..\..\src\base\foundation\ObjectInitializer.cpp">
      <Filter>Source Files\base\foundation</Filter>
    </ClCompile>
    <ClCompile Include="..\..\..\src\base\foundation\SpacePoint.cpp">
      <Filter>Source Files\base\foundation</Filter>
    </ClCompile>
    <ClCompile Include="..\..\..\src\base\foundation\StateManager.cpp">
      <Filter>Source Files\base\foundation</Filter>
    </ClCompile>
    <ClCompile Include="..\..\..\src\base\function\Function.cpp">
      <Filter>Source Files\base\function</Filter>
    </ClCompile>
    <ClCompile Include="..\..\..\src\base\function\FunctionException.cpp">
      <Filter>Source Files\base\function</Filter>
    </ClCompile>
    <ClCompile Include="..\..\..\src\base\function\FunctionManager.cpp">
      <Filter>Source Files\base\function</Filter>
    </ClCompile>
    <ClCompile Include="..\..\..\src\base\interpolator\CubicSplineInterpolator.cpp">
      <Filter>Source Files\base\interpolator</Filter>
    </ClCompile>
    <ClCompile Include="..\..\..\src\base\interpolator\Interpolator.cpp">
      <Filter>Source Files\base\interpolator</Filter>
    </ClCompile>
    <ClCompile Include="..\..\..\src\base\interpolator\InterpolatorException.cpp">
      <Filter>Source Files\base\interpolator</Filter>
    </ClCompile>
    <ClCompile Include="..\..\..\src\base\interpolator\LagrangeInterpolator.cpp">
      <Filter>Source Files\base\interpolator</Filter>
    </ClCompile>
    <ClCompile Include="..\..\..\src\base\interpolator\LinearInterpolator.cpp">
      <Filter>Source Files\base\interpolator</Filter>
    </ClCompile>
    <ClCompile Include="..\..\..\src\base\interpolator\NotAKnotInterpolator.cpp">
      <Filter>Source Files\base\interpolator</Filter>
    </ClCompile>
    <ClCompile Include="..\..\..\src\base\interpreter\Interpreter.cpp">
      <Filter>Source Files\base\interpreter</Filter>
    </ClCompile>
    <ClCompile Include="..\..\..\src\base\interpreter\InterpreterException.cpp">
      <Filter>Source Files\base\interpreter</Filter>
    </ClCompile>
    <ClCompile Include="..\..\..\src\base\interpreter\MathParser.cpp">
      <Filter>Source Files\base\interpreter</Filter>
    </ClCompile>
    <ClCompile Include="..\..\..\src\base\interpreter\MathTree.cpp">
      <Filter>Source Files\base\interpreter</Filter>
    </ClCompile>
    <ClCompile Include="..\..\..\src\base\interpreter\ScriptInterpreter.cpp">
      <Filter>Source Files\base\interpreter</Filter>
    </ClCompile>
    <ClCompile Include="..\..\..\src\base\interpreter\ScriptReadWriter.cpp">
      <Filter>Source Files\base\interpreter</Filter>
    </ClCompile>
    <ClCompile Include="..\..\..\src\base\interpreter\Validator.cpp">
      <Filter>Source Files\base\interpreter</Filter>
    </ClCompile>
    <ClCompile Include="..\..\..\src\base\math\Abs.cpp">
      <Filter>Source Files\base\math</Filter>
    </ClCompile>
    <ClCompile Include="..\..\..\src\base\math\Acos.cpp">
      <Filter>Source Files\base\math</Filter>
    </ClCompile>
    <ClCompile Include="..\..\..\src\base\math\Acosh.cpp">
      <Filter>Source Files\base\math</Filter>
    </ClCompile>
    <ClCompile Include="..\..\..\src\base\math\Add.cpp">
      <Filter>Source Files\base\math</Filter>
    </ClCompile>
    <ClCompile Include="..\..\..\src\base\math\Asin.cpp">
      <Filter>Source Files\base\math</Filter>
    </ClCompile>
    <ClCompile Include="..\..\..\src\base\math\Asinh.cpp">
      <Filter>Source Files\base\math</Filter>
    </ClCompile>
    <ClCompile Include="..\..\..\src\base\math\Atan.cpp">
      <Filter>Source Files\base\math</Filter>
    </ClCompile>
    <ClCompile Include="..\..\..\src\base\math\Atan2.cpp">
      <Filter>Source Files\base\math</Filter>
    </ClCompile>
    <ClCompile Include="..\..\..\src\base\math\Cos.cpp">
      <Filter>Source Files\base\math</Filter>
    </ClCompile>
    <ClCompile Include="..\..\..\src\base\math\Cosh.cpp">
      <Filter>Source Files\base\math</Filter>
    </ClCompile>
    <ClCompile Include="..\..\..\src\base\math\DegToRad.cpp">
      <Filter>Source Files\base\math</Filter>
    </ClCompile>
    <ClCompile Include="..\..\..\src\base\math\Determinant.cpp">
      <Filter>Source Files\base\math</Filter>
    </ClCompile>
    <ClCompile Include="..\..\..\src\base\math\Divide.cpp">
      <Filter>Source Files\base\math</Filter>
    </ClCompile>
    <ClCompile Include="..\..\..\src\base\math\Exp.cpp">
      <Filter>Source Files\base\math</Filter>
    </ClCompile>
    <ClCompile Include="..\..\..\src\base\math\FunctionRunner.cpp">
      <Filter>Source Files\base\math</Filter>
    </ClCompile>
    <ClCompile Include="..\..\..\src\base\math\Inverse.cpp">
      <Filter>Source Files\base\math</Filter>
    </ClCompile>
    <ClCompile Include="..\..\..\src\base\math\Log.cpp">
      <Filter>Source Files\base\math</Filter>
    </ClCompile>
    <ClCompile Include="..\..\..\src\base\math\Log10.cpp">
      <Filter>Source Files\base\math</Filter>
    </ClCompile>
    <ClCompile Include="..\..\..\src\base\math\MathElement.cpp">
      <Filter>Source Files\base\math</Filter>
    </ClCompile>
    <ClCompile Include="..\..\..\src\base\math\MathException.cpp">
      <Filter>Source Files\base\math</Filter>
    </ClCompile>
    <ClCompile Include="..\..\..\src\base\math\MathFunction.cpp">
      <Filter>Source Files\base\math</Filter>
    </ClCompile>
    <ClCompile Include="..\..\..\src\base\math\MathNode.cpp">
      <Filter>Source Files\base\math</Filter>
    </ClCompile>
    <ClCompile Include="..\..\..\src\base\math\Multiply.cpp">
      <Filter>Source Files\base\math</Filter>
    </ClCompile>
    <ClCompile Include="..\..\..\src\base\math\Negate.cpp">
      <Filter>Source Files\base\math</Filter>
    </ClCompile>
    <ClCompile Include="..\..\..\src\base\math\Norm.cpp">
      <Filter>Source Files\base\math</Filter>
    </ClCompile>
    <ClCompile Include="..\..\..\src\base\math\Power.cpp">
      <Filter>Source Files\base\math</Filter>
    </ClCompile>
    <ClCompile Include="..\..\..\src\base\math\RadToDeg.cpp">
      <Filter>Source Files\base\math</Filter>
    </ClCompile>
    <ClCompile Include="..\..\..\src\base\math\Sin.cpp">
      <Filter>Source Files\base\math</Filter>
    </ClCompile>
    <ClCompile Include="..\..\..\src\base\math\Sinh.cpp">
      <Filter>Source Files\base\math</Filter>
    </ClCompile>
    <ClCompile Include="..\..\..\src\base\math\Sqrt.cpp">
      <Filter>Source Files\base\math</Filter>
    </ClCompile>
    <ClCompile Include="..\..\..\src\base\math\Subtract.cpp">
      <Filter>Source Files\base\math</Filter>
    </ClCompile>
    <ClCompile Include="..\..\..\src\base\math\Tan.cpp">
      <Filter>Source Files\base\math</Filter>
    </ClCompile>
    <ClCompile Include="..\..\..\src\base\math\Tanh.cpp">
      <Filter>Source Files\base\math</Filter>
    </ClCompile>
    <ClCompile Include="..\..\..\src\base\math\Transpose.cpp">
      <Filter>Source Files\base\math</Filter>
    </ClCompile>
    <ClCompile Include="..\..\..\src\base\solarsys\Asteroid.cpp">
      <Filter>Source Files\base\solarsys</Filter>
    </ClCompile>
    <ClCompile Include="..\..\..\src\base\solarsys\AtmosphereModel.cpp">
      <Filter>Source Files\base\solarsys</Filter>
    </ClCompile>
    <ClCompile Include="..\..\..\src\base\solarsys\Barycenter.cpp">
      <Filter>Source Files\base\solarsys</Filter>
    </ClCompile>
    <ClCompile Include="..\..\..\src\base\solarsys\CalculatedPoint.cpp">
      <Filter>Source Files\base\solarsys</Filter>
    </ClCompile>
    <ClCompile Include="..\..\..\src\base\solarsys\CelestialBody.cpp">
      <Filter>Source Files\base\solarsys</Filter>
    </ClCompile>
    <ClCompile Include="..\..\..\src\base\solarsys\Comet.cpp">
      <Filter>Source Files\base\solarsys</Filter>
    </ClCompile>
    <ClCompile Include="..\..\..\src\base\solarsys\DeFile.cpp">
      <Filter>Source Files\base\solarsys</Filter>
    </ClCompile>
    <ClCompile Include="..\..\..\src\base\solarsys\ExponentialAtmosphere.cpp">
      <Filter>Source Files\base\solarsys</Filter>
    </ClCompile>
    <ClCompile Include="..\..\..\src\base\solarsys\JacchiaRobertsAtmosphere.cpp">
      <Filter>Source Files\base\solarsys</Filter>
    </ClCompile>
    <ClCompile Include="..\..\..\src\base\solarsys\LibrationPoint.cpp">
      <Filter>Source Files\base\solarsys</Filter>
    </ClCompile>
    <ClCompile Include="..\..\..\src\base\solarsys\Moon.cpp">
      <Filter>Source Files\base\solarsys</Filter>
    </ClCompile>
    <ClCompile Include="..\..\..\src\base\solarsys\Msise90Atmosphere.cpp">
      <Filter>Source Files\base\solarsys</Filter>
    </ClCompile>
    <ClCompile Include="..\..\..\src\base\solarsys\Planet.cpp">
      <Filter>Source Files\base\solarsys</Filter>
    </ClCompile>
    <ClCompile Include="..\..\..\src\base\solarsys\PlanetaryEphem.cpp">
      <Filter>Source Files\base\solarsys</Filter>
    </ClCompile>
    <ClCompile Include="..\..\..\src\base\solarsys\PlanetaryEphemException.cpp">
      <Filter>Source Files\base\solarsys</Filter>
    </ClCompile>
    <ClCompile Include="..\..\..\src\base\solarsys\SimpleExponentialAtmosphere.cpp">
      <Filter>Source Files\base\solarsys</Filter>
    </ClCompile>
    <ClCompile Include="..\..\..\src\base\solarsys\SlpFile.cpp">
      <Filter>Source Files\base\solarsys</Filter>
    </ClCompile>
    <ClCompile Include="..\..\..\src\base\solarsys\SolarFluxFileReader.cpp">
      <Filter>Source Files\base\solarsys</Filter>
    </ClCompile>
    <ClCompile Include="..\..\..\src\base\solarsys\SolarSystem.cpp">
      <Filter>Source Files\base\solarsys</Filter>
    </ClCompile>
    <ClCompile Include="..\..\..\src\base\solarsys\SolarSystemException.cpp">
      <Filter>Source Files\base\solarsys</Filter>
    </ClCompile>
    <ClCompile Include="..\..\..\src\base\solarsys\Star.cpp">
      <Filter>Source Files\base\solarsys</Filter>
    </ClCompile>
    <ClCompile Include="..\..\..\src\base\solver\DerivativeModel.cpp">
      <Filter>Source Files\base\solver</Filter>
    </ClCompile>
    <ClCompile Include="..\..\..\src\base\solver\DifferentialCorrector.cpp">
      <Filter>Source Files\base\solver</Filter>
    </ClCompile>
    <ClCompile Include="..\..\..\src\base\solver\ExternalOptimizer.cpp">
      <Filter>Source Files\base\solver</Filter>
    </ClCompile>
    <ClCompile Include="..\..\..\src\base\solver\Gradient.cpp">
      <Filter>Source Files\base\solver</Filter>
    </ClCompile>
    <ClCompile Include="..\..\..\src\base\solver\InternalOptimizer.cpp">
      <Filter>Source Files\base\solver</Filter>
    </ClCompile>
    <ClCompile Include="..\..\..\src\base\solver\Jacobian.cpp">
      <Filter>Source Files\base\solver</Filter>
    </ClCompile>
    <ClCompile Include="..\..\..\src\base\solver\LineSearch.cpp">
      <Filter>Source Files\base\solver</Filter>
    </ClCompile>
    <ClCompile Include="..\..\..\src\base\solver\Optimizer.cpp">
      <Filter>Source Files\base\solver</Filter>
    </ClCompile>
    <ClCompile Include="..\..\..\src\base\solver\Solver.cpp">
      <Filter>Source Files\base\solver</Filter>
    </ClCompile>
    <ClCompile Include="..\..\..\src\base\solver\SteepestDescent.cpp">
      <Filter>Source Files\base\solver</Filter>
    </ClCompile>
    <ClCompile Include="..\..\..\src\base\propagator\AdamsBashforthMoulton.cpp">
      <Filter>Source Files\base\propagator</Filter>
    </ClCompile>
    <ClCompile Include="..\..\..\src\base\propagator\DormandElMikkawyPrince68.cpp">
      <Filter>Source Files\base\propagator</Filter>
    </ClCompile>
    <ClCompile Include="..\..\..\src\base\propagator\Integrator.cpp">
      <Filter>Source Files\base\propagator</Filter>
    </ClCompile>
    <ClCompile Include="..\..\..\src\base\propagator\PredictorCorrector.cpp">
      <Filter>Source Files\base\propagator</Filter>
    </ClCompile>
    <ClCompile Include="..\..\..\src\base\propagator\PrinceDormand45.cpp">
      <Filter>Source Files\base\propagator</Filter>
    </ClCompile>
    <ClCompile Include="..\..\..\src\base\propagator\PrinceDormand78.cpp">
      <Filter>Source Files\base\propagator</Filter>
    </ClCompile>
    <ClCompile Include="..\..\..\src\base\propagator\PropagationStateManager.cpp">
      <Filter>Source Files\base\propagator</Filter>
    </ClCompile>
    <ClCompile Include="..\..\..\src\base\propagator\Propagator.cpp">
      <Filter>Source Files\base\propagator</Filter>
    </ClCompile>
    <ClCompile Include="..\..\..\src\base\propagator\PropSetup.cpp">
      <Filter>Source Files\base\propagator</Filter>
    </ClCompile>
    <ClCompile Include="..\..\..\src\base\propagator\RungeKutta.cpp">
      <Filter>Source Files\base\propagator</Filter>
    </ClCompile>
    <ClCompile Include="..\..\..\src\base\propagator\RungeKutta89.cpp">
      <Filter>Source Files\base\propagator</Filter>
    </ClCompile>
    <ClCompile Include="..\..\..\src\base\propagator\RungeKuttaFehlberg56.cpp">
      <Filter>Source Files\base\propagator</Filter>
    </ClCompile>
    <ClCompile Include="..\..\..\src\base\propagator\RungeKuttaNystrom.cpp">
      <Filter>Source Files\base\propagator</Filter>
    </ClCompile>
    <ClCompile Include="..\..\..\src\base\parameter\AngularParameters.cpp">
      <Filter>Source Files\base\parameter</Filter>
    </ClCompile>
    <ClCompile Include="..\..\..\src\base\parameter\Array.cpp">
      <Filter>Source Files\base\parameter</Filter>
    </ClCompile>
    <ClCompile Include="..\..\..\src\base\parameter\ArrayElementWrapper.cpp">
      <Filter>Source Files\base\parameter</Filter>
    </ClCompile>
    <ClCompile Include="..\..\..\src\base\parameter\ArrayWrapper.cpp">
      <Filter>Source Files\base\parameter</Filter>
    </ClCompile>
    <ClCompile Include="..\..\..\src\base\parameter\AttitudeData.cpp">
      <Filter>Source Files\base\parameter</Filter>
    </ClCompile>
    <ClCompile Include="..\..\..\src\base\parameter\AttitudeParameters.cpp">
      <Filter>Source Files\base\parameter</Filter>
    </ClCompile>
    <ClCompile Include="..\..\..\src\base\parameter\AttitudeReal.cpp">
      <Filter>Source Files\base\parameter</Filter>
    </ClCompile>
    <ClCompile Include="..\..\..\src\base\parameter\BallisticMassParameters.cpp">
      <Filter>Source Files\base\parameter</Filter>
    </ClCompile>
    <ClCompile Include="..\..\..\src\base\parameter\BallisticMassReal.cpp">
      <Filter>Source Files\base\parameter</Filter>
    </ClCompile>
    <ClCompile Include="..\..\..\src\base\parameter\BooleanWrapper.cpp">
      <Filter>Source Files\base\parameter</Filter>
    </ClCompile>
    <ClCompile Include="..\..\..\src\base\parameter\BplaneData.cpp">
      <Filter>Source Files\base\parameter</Filter>
    </ClCompile>
    <ClCompile Include="..\..\..\src\base\parameter\BplaneParameters.cpp">
      <Filter>Source Files\base\parameter</Filter>
    </ClCompile>
    <ClCompile Include="..\..\..\src\base\parameter\BplaneReal.cpp">
      <Filter>Source Files\base\parameter</Filter>
    </ClCompile>
    <ClCompile Include="..\..\..\src\base\parameter\BurnData.cpp">
      <Filter>Source Files\base\parameter</Filter>
    </ClCompile>
    <ClCompile Include="..\..\..\src\base\parameter\BurnParameters.cpp">
      <Filter>Source Files\base\parameter</Filter>
    </ClCompile>
    <ClCompile Include="..\..\..\src\base\parameter\BurnReal.cpp">
      <Filter>Source Files\base\parameter</Filter>
    </ClCompile>
    <ClCompile Include="..\..\..\src\base\parameter\CartesianParameters.cpp">
      <Filter>Source Files\base\parameter</Filter>
    </ClCompile>
    <ClCompile Include="..\..\..\src\base\parameter\EnvData.cpp">
      <Filter>Source Files\base\parameter</Filter>
    </ClCompile>
    <ClCompile Include="..\..\..\src\base\parameter\EnvParameters.cpp">
      <Filter>Source Files\base\parameter</Filter>
    </ClCompile>
    <ClCompile Include="..\..\..\src\base\parameter\EnvReal.cpp">
      <Filter>Source Files\base\parameter</Filter>
    </ClCompile>
    <ClCompile Include="..\..\..\src\base\parameter\EquinoctialParameters.cpp">
      <Filter>Source Files\base\parameter</Filter>
    </ClCompile>
    <ClCompile Include="..\..\..\src\base\parameter\ExpressionParser.cpp">
      <Filter>Source Files\base\parameter</Filter>
    </ClCompile>
    <ClCompile Include="..\..\..\src\base\parameter\HardwareParameters.cpp">
      <Filter>Source Files\base\parameter</Filter>
    </ClCompile>
    <ClCompile Include="..\..\..\src\base\parameter\HardwareReal.cpp">
      <Filter>Source Files\base\parameter</Filter>
    </ClCompile>
    <ClCompile Include="..\..\..\src\base\parameter\KeplerianParameters.cpp">
      <Filter>Source Files\base\parameter</Filter>
    </ClCompile>
    <ClCompile Include="..\..\..\src\base\parameter\NumberWrapper.cpp">
      <Filter>Source Files\base\parameter</Filter>
    </ClCompile>
    <ClCompile Include="..\..\..\src\base\parameter\ObjectPropertyWrapper.cpp">
      <Filter>Source Files\base\parameter</Filter>
    </ClCompile>
    <ClCompile Include="..\..\..\src\base\parameter\ObjectWrapper.cpp">
      <Filter>Source Files\base\parameter</Filter>
    </ClCompile>
    <ClCompile Include="..\..\..\src\base\parameter\OnOffWrapper.cpp">
      <Filter>Source Files\base\parameter</Filter>
    </ClCompile>
    <ClCompile Include="..\..\..\src\base\parameter\OrbitalParameters.cpp">
      <Filter>Source Files\base\parameter</Filter>
    </ClCompile>
    <ClCompile Include="..\..\..\src\base\parameter\OrbitData.cpp">
      <Filter>Source Files\base\parameter</Filter>
    </ClCompile>
    <ClCompile Include="..\..\..\src\base\parameter\OrbitReal.cpp">
      <Filter>Source Files\base\parameter</Filter>
    </ClCompile>
    <ClCompile Include="..\..\..\src\base\parameter\OrbitRmat33.cpp">
      <Filter>Source Files\base\parameter</Filter>
    </ClCompile>
    <ClCompile Include="..\..\..\src\base\parameter\OrbitRmat66.cpp">
      <Filter>Source Files\base\parameter</Filter>
    </ClCompile>
    <ClCompile Include="..\..\..\src\base\parameter\OrbitRvec6.cpp">
      <Filter>Source Files\base\parameter</Filter>
    </ClCompile>
    <ClCompile Include="..\..\..\src\base\parameter\OrbitStmParameters.cpp">
      <Filter>Source Files\base\parameter</Filter>
    </ClCompile>
    <ClCompile Include="..\..\..\src\base\parameter\Parameter.cpp">
      <Filter>Source Files\base\parameter</Filter>
    </ClCompile>
    <ClCompile Include="..\..\..\src\base\parameter\ParameterDatabase.cpp">
      <Filter>Source Files\base\parameter</Filter>
    </ClCompile>
    <ClCompile Include="..\..\..\src\base\parameter\ParameterInfo.cpp">
      <Filter>Source Files\base\parameter</Filter>
    </ClCompile>
    <ClCompile Include="..\..\..\src\base\parameter\ParameterWrapper.cpp">
      <Filter>Source Files\base\parameter</Filter>
    </ClCompile>
    <ClCompile Include="..\..\..\src\base\parameter\PlanetData.cpp">
      <Filter>Source Files\base\parameter</Filter>
    </ClCompile>
    <ClCompile Include="..\..\..\src\base\parameter\PlanetParameters.cpp">
      <Filter>Source Files\base\parameter</Filter>
    </ClCompile>
    <ClCompile Include="..\..\..\src\base\parameter\PlanetReal.cpp">
      <Filter>Source Files\base\parameter</Filter>
    </ClCompile>
    <ClCompile Include="..\..\..\src\base\parameter\RealVar.cpp">
      <Filter>Source Files\base\parameter</Filter>
    </ClCompile>
    <ClCompile Include="..\..\..\src\base\parameter\RefData.cpp">
      <Filter>Source Files\base\parameter</Filter>
    </ClCompile>
    <ClCompile Include="..\..\..\src\base\parameter\Rmat33Var.cpp">
      <Filter>Source Files\base\parameter</Filter>
    </ClCompile>
    <ClCompile Include="..\..\..\src\base\parameter\Rmat66Var.cpp">
      <Filter>Source Files\base\parameter</Filter>
    </ClCompile>
    <ClCompile Include="..\..\..\src\base\parameter\Rvec6Var.cpp">
      <Filter>Source Files\base\parameter</Filter>
    </ClCompile>
    <ClCompile Include="..\..\..\src\base\parameter\SpacecraftData.cpp">
      <Filter>Source Files\base\parameter</Filter>
    </ClCompile>
    <ClCompile Include="..\..\..\src\base\parameter\SphericalParameters.cpp">
      <Filter>Source Files\base\parameter</Filter>
    </ClCompile>
    <ClCompile Include="..\..\..\src\base\parameter\StringObjectWrapper.cpp">
      <Filter>Source Files\base\parameter</Filter>
    </ClCompile>
    <ClCompile Include="..\..\..\src\base\parameter\StringVar.cpp">
      <Filter>Source Files\base\parameter</Filter>
    </ClCompile>
    <ClCompile Include="..\..\..\src\base\parameter\StringWrapper.cpp">
      <Filter>Source Files\base\parameter</Filter>
    </ClCompile>
    <ClCompile Include="..\..\..\src\base\parameter\TimeData.cpp">
      <Filter>Source Files\base\parameter</Filter>
    </ClCompile>
    <ClCompile Include="..\..\..\src\base\parameter\TimeParameters.cpp">
      <Filter>Source Files\base\parameter</Filter>
    </ClCompile>
    <ClCompile Include="..\..\..\src\base\parameter\TimeReal.cpp">
      <Filter>Source Files\base\parameter</Filter>
    </ClCompile>
    <ClCompile Include="..\..\..\src\base\parameter\TimeString.cpp">
      <Filter>Source Files\base\parameter</Filter>
    </ClCompile>
    <ClCompile Include="..\..\..\src\base\parameter\Variable.cpp">
      <Filter>Source Files\base\parameter</Filter>
    </ClCompile>
    <ClCompile Include="..\..\..\src\base\parameter\VariableWrapper.cpp">
      <Filter>Source Files\base\parameter</Filter>
    </ClCompile>
    <ClCompile Include="..\..\..\src\base\plugin\DynamicLibrary.cpp">
      <Filter>Source Files\base\plugin</Filter>
    </ClCompile>
    <ClCompile Include="..\..\..\src\base\spacecraft\Spacecraft.cpp">
      <Filter>Source Files\base\spacecraft</Filter>
    </ClCompile>
    <ClCompile Include="..\..\..\src\base\spacecraft\SpaceObject.cpp">
      <Filter>Source Files\base\spacecraft</Filter>
    </ClCompile>
    <ClCompile Include="..\..\..\src\base\spacecraft\TextTrajectoryFile.cpp">
      <Filter>Source Files\base\spacecraft</Filter>
    </ClCompile>
    <ClCompile Include="..\..\..\src\base\stopcond\StopCondition.cpp">
      <Filter>Source Files\base\stopcond</Filter>
    </ClCompile>
    <ClCompile Include="..\..\..\src\base\subscriber\EphemerisFile.cpp">
      <Filter>Source Files\base\subscriber</Filter>
    </ClCompile>
    <ClCompile Include="..\..\..\src\base\subscriber\MessageWindow.cpp">
      <Filter>Source Files\base\subscriber</Filter>
    </ClCompile>
    <ClCompile Include="..\..\..\src\base\subscriber\OrbitView.cpp">
      <Filter>Source Files\base\subscriber</Filter>
    </ClCompile>
    <ClCompile Include="..\..\..\src\base\subscriber\OwnedPlot.cpp">
      <Filter>Source Files\base\subscriber</Filter>
    </ClCompile>
    <ClCompile Include="..\..\..\src\base\subscriber\ReportFile.cpp">
      <Filter>Source Files\base\subscriber</Filter>
    </ClCompile>
    <ClCompile Include="..\..\..\src\base\subscriber\Subscriber.cpp">
      <Filter>Source Files\base\subscriber</Filter>
    </ClCompile>
    <ClCompile Include="..\..\..\src\base\subscriber\TextEphemFile.cpp">
      <Filter>Source Files\base\subscriber</Filter>
    </ClCompile>
    <ClCompile Include="..\..\..\src\base\subscriber\XyPlot.cpp">
      <Filter>Source Files\base\subscriber</Filter>
    </ClCompile>
    <ClCompile Include="..\..\..\src\base\util\A1Date.cpp">
      <Filter>Source Files\base\util</Filter>
    </ClCompile>
    <ClCompile Include="..\..\..\src\base\util\A1Mjd.cpp">
      <Filter>Source Files\base\util</Filter>
    </ClCompile>
    <ClCompile Include="..\..\..\src\base\util\AngleUtil.cpp">
      <Filter>Source Files\base\util</Filter>
    </ClCompile>
    <ClCompile Include="..\..\..\src\base\util\AttitudeUtil.cpp">
      <Filter>Source Files\base\util</Filter>
    </ClCompile>
    <ClCompile Include="..\..\..\src\base\util\BaseException.cpp">
      <Filter>Source Files\base\util</Filter>
    </ClCompile>
    <ClCompile Include="..\..\..\src\base\util\BodyFixedStateConverter.cpp">
      <Filter>Source Files\base\util</Filter>
    </ClCompile>
    <ClCompile Include="..\..\..\src\base\util\Date.cpp">
      <Filter>Source Files\base\util</Filter>
    </ClCompile>
    <ClCompile Include="..\..\..\src\base\util\DateUtil.cpp">
      <Filter>Source Files\base\util</Filter>
    </ClCompile>
    <ClCompile Include="..\..\..\src\base\util\ElapsedTime.cpp">
      <Filter>Source Files\base\util</Filter>
    </ClCompile>
    <ClCompile Include="..\..\..\src\base\util\EopFile.cpp">
      <Filter>Source Files\base\util</Filter>
    </ClCompile>
    <ClCompile Include="..\..\..\src\base\util\FileManager.cpp">
      <Filter>Source Files\base\util</Filter>
    </ClCompile>
    <ClCompile Include="..\..\..\src\base\util\FileUtil.cpp">
      <Filter>Source Files\base\util</Filter>
    </ClCompile>
    <ClCompile Include="..\..\..\src\base\util\GmatGlobal.cpp">
      <Filter>Source Files\base\util</Filter>
    </ClCompile>
    <ClCompile Include="..\..\..\src\base\util\GregorianDate.cpp">
      <Filter>Source Files\base\util</Filter>
    </ClCompile>
    <ClCompile Include="..\..\..\src\base\util\LatLonHgt.cpp">
      <Filter>Source Files\base\util</Filter>
    </ClCompile>
    <ClCompile Include="..\..\..\src\base\util\LeapSecsFileReader.cpp">
      <Filter>Source Files\base\util</Filter>
    </ClCompile>
    <ClCompile Include="..\..\..\src\base\util\Linear.cpp">
      <Filter>Source Files\base\util</Filter>
    </ClCompile>
    <ClCompile Include="..\..\..\src\base\util\MemoryTracker.cpp">
      <Filter>Source Files\base\util</Filter>
    </ClCompile>
    <ClCompile Include="..\..\..\src\base\util\MessageInterface.cpp">
      <Filter>Source Files\base\util</Filter>
    </ClCompile>
    <ClCompile Include="..\..\..\src\base\util\MessageReceiver.cpp">
      <Filter>Source Files\base\util</Filter>
    </ClCompile>
    <ClCompile Include="..\..\..\src\base\util\RealUtilities.cpp">
      <Filter>Source Files\base\util</Filter>
    </ClCompile>
    <ClCompile Include="..\..\..\src\base\util\RgbColor.cpp">
      <Filter>Source Files\base\util</Filter>
    </ClCompile>
    <ClCompile Include="..\..\..\src\base\util\Rmatrix.cpp">
      <Filter>Source Files\base\util</Filter>
    </ClCompile>
    <ClCompile Include="..\..\..\src\base\util\Rmatrix33.cpp">
      <Filter>Source Files\base\util</Filter>
    </ClCompile>
    <ClCompile Include="..\..\..\src\base\util\Rmatrix66.cpp">
      <Filter>Source Files\base\util</Filter>
    </ClCompile>
    <ClCompile Include="..\..\..\src\base\util\Rvector.cpp">
      <Filter>Source Files\base\util</Filter>
    </ClCompile>
    <ClCompile Include="..\..\..\src\base\util\Rvector3.cpp">
      <Filter>Source Files\base\util</Filter>
    </ClCompile>
    <ClCompile Include="..\..\..\src\base\util\Rvector6.cpp">
      <Filter>Source Files\base\util</Filter>
    </ClCompile>
    <ClCompile Include="..\..\..\src\base\util\StringTokenizer.cpp">
      <Filter>Source Files\base\util</Filter>
    </ClCompile>
    <ClCompile Include="..\..\..\src\base\util\StringUtil.cpp">
      <Filter>Source Files\base\util</Filter>
    </ClCompile>
    <ClCompile Include="..\..\..\src\base\util\TextParser.cpp">
      <Filter>Source Files\base\util</Filter>
    </ClCompile>
    <ClCompile Include="..\..\..\src\base\util\TimeSystemConverter.cpp">
      <Filter>Source Files\base\util</Filter>
    </ClCompile>
    <ClCompile Include="..\..\..\src\base\util\TimeTypes.cpp">
      <Filter>Source Files\base\util</Filter>
    </ClCompile>
    <ClCompile Include="..\..\..\src\base\util\UtcDate.cpp">
      <Filter>Source Files\base\util</Filter>
    </ClCompile>
    <ClCompile Include="..\..\..\src\base\asset\AssetException.cpp">
      <Filter>Source Files\base\asset</Filter>
    </ClCompile>
    <ClCompile Include="..\..\..\src\base\asset\BodyFixedPoint.cpp">
      <Filter>Source Files\base\asset</Filter>
    </ClCompile>
    <ClCompile Include="..\..\..\src\base\hardware\FuelTank.cpp">
      <Filter>Source Files\base\hardware</Filter>
    </ClCompile>
    <ClCompile Include="..\..\..\src\base\hardware\Hardware.cpp">
      <Filter>Source Files\base\hardware</Filter>
    </ClCompile>
    <ClCompile Include="..\..\..\src\base\hardware\HardwareException.cpp">
      <Filter>Source Files\base\hardware</Filter>
    </ClCompile>
    <ClCompile Include="..\..\..\src\base\hardware\Thruster.cpp">
      <Filter>Source Files\base\hardware</Filter>
    </ClCompile>
    <ClCompile Include="..\..\..\src\gui\app\AboutDialog.cpp">
      <Filter>Source Files\gui\app</Filter>
    </ClCompile>
    <ClCompile Include="..\..\..\src\gui\app\CompareFilesDialog.cpp">
      <Filter>Source Files\gui\app</Filter>
    </ClCompile>
    <ClCompile Include="..\..\..\src\gui\app\CompareTextDialog.cpp">
      <Filter>Source Files\gui\app</Filter>
    </ClCompile>
    <ClCompile Include="..\..\..\src\gui\app\GmatApp.cpp">
      <Filter>Source Files\gui\app</Filter>
    </ClCompile>
    <ClCompile Include="..\..\..\src\gui\app\GmatAppData.cpp">
      <Filter>Source Files\gui\app</Filter>
    </ClCompile>
    <ClCompile Include="..\..\..\src\gui\app\GmatConnection.cpp">
      <Filter>Source Files\gui\app</Filter>
    </ClCompile>
    <ClCompile Include="..\..\..\src\gui\app\GmatMainFrame.cpp">
      <Filter>Source Files\gui\app</Filter>
    </ClCompile>
    <ClCompile Include="..\..\..\src\gui\app\GmatMenuBar.cpp">
      <Filter>Source Files\gui\app</Filter>
    </ClCompile>
    <ClCompile Include="..\..\..\src\gui\app\GmatNotebook.cpp">
      <Filter>Source Files\gui\app</Filter>
    </ClCompile>
    <ClCompile Include="..\..\..\src\gui\app\GmatServer.cpp">
      <Filter>Source Files\gui\app</Filter>
    </ClCompile>
    <ClCompile Include="..\..\..\src\gui\app\GmatToolBar.cpp">
      <Filter>Source Files\gui\app</Filter>
    </ClCompile>
    <ClCompile Include="..\..\..\src\gui\app\GmatTreeItemData.cpp">
      <Filter>Source Files\gui\app</Filter>
    </ClCompile>
    <ClCompile Include="..\..\..\src\gui\app\GuiInterpreter.cpp">
      <Filter>Source Files\gui\app</Filter>
    </ClCompile>
    <ClCompile Include="..\..\..\src\gui\app\GuiMessageReceiver.cpp">
      <Filter>Source Files\gui\app</Filter>
    </ClCompile>
    <ClCompile Include="..\..\..\src\gui\app\GuiPlotReceiver.cpp">
      <Filter>Source Files\gui\app</Filter>
    </ClCompile>
    <ClCompile Include="..\..\..\src\gui\app\InteractiveMatlabDialog.cpp">
      <Filter>Source Files\gui\app</Filter>
    </ClCompile>
    <ClCompile Include="..\..\..\src\gui\app\MissionTreeItemData.cpp">
      <Filter>Source Files\gui\app</Filter>
    </ClCompile>
    <ClCompile Include="..\..\..\src\gui\app\ResourceTree.cpp">
      <Filter>Source Files\gui\app</Filter>
    </ClCompile>
    <ClCompile Include="..\..\..\src\gui\app\RunScriptFolderDialog.cpp">
      <Filter>Source Files\gui\app</Filter>
    </ClCompile>
    <ClCompile Include="..\..\..\src\gui\app\ScriptPanel.cpp">
      <Filter>Source Files\gui\app</Filter>
    </ClCompile>
    <ClCompile Include="..\..\..\src\gui\app\SetPathDialog.cpp">
      <Filter>Source Files\gui\app</Filter>
    </ClCompile>
    <ClCompile Include="..\..\..\src\gui\app\TextEphemFileDialog.cpp">
      <Filter>Source Files\gui\app</Filter>
    </ClCompile>
    <ClCompile Include="..\..\..\src\gui\app\WelcomePanel.cpp">
      <Filter>Source Files\gui\app</Filter>
    </ClCompile>
    <ClCompile Include="..\..\..\src\gui\burn\FiniteBurnSetupPanel.cpp">
      <Filter>Source Files\gui\burn</Filter>
    </ClCompile>
    <ClCompile Include="..\..\..\src\gui\burn\ImpulsiveBurnSetupPanel.cpp">
      <Filter>Source Files\gui\burn</Filter>
    </ClCompile>
    <ClCompile Include="..\..\..\src\gui\command\AchievePanel.cpp">
      <Filter>Source Files\gui\command</Filter>
    </ClCompile>
    <ClCompile Include="..\..\..\src\gui\command\AssignmentPanel.cpp">
      <Filter>Source Files\gui\command</Filter>
    </ClCompile>
    <ClCompile Include="..\..\..\src\gui\command\BeginFiniteBurnPanel.cpp">
      <Filter>Source Files\gui\command</Filter>
    </ClCompile>
    <ClCompile Include="..\..\..\src\gui\command\CallFunctionPanel.cpp">
      <Filter>Source Files\gui\command</Filter>
    </ClCompile>
    <ClCompile Include="..\..\..\src\gui\command\EndFiniteBurnPanel.cpp">
      <Filter>Source Files\gui\command</Filter>
    </ClCompile>
    <ClCompile Include="..\..\..\src\gui\command\GmatCommandPanel.cpp">
      <Filter>Source Files\gui\command</Filter>
    </ClCompile>
    <ClCompile Include="..\..\..\src\gui\command\ManeuverPanel.cpp">
      <Filter>Source Files\gui\command</Filter>
    </ClCompile>
    <ClCompile Include="..\..\..\src\gui\command\MinimizePanel.cpp">
      <Filter>Source Files\gui\command</Filter>
    </ClCompile>
    <ClCompile Include="..\..\..\src\gui\command\NonlinearConstraintPanel.cpp">
      <Filter>Source Files\gui\command</Filter>
    </ClCompile>
    <ClCompile Include="..\..\..\src\gui\command\OptimizePanel.cpp">
      <Filter>Source Files\gui\command</Filter>
    </ClCompile>
    <ClCompile Include="..\..\..\src\gui\command\PropagatePanel.cpp">
      <Filter>Source Files\gui\command</Filter>
    </ClCompile>
    <ClCompile Include="..\..\..\src\gui\command\ReportPanel.cpp">
      <Filter>Source Files\gui\command</Filter>
    </ClCompile>
    <ClCompile Include="..\..\..\src\gui\command\ScriptEventPanel.cpp">
      <Filter>Source Files\gui\command</Filter>
    </ClCompile>
    <ClCompile Include="..\..\..\src\gui\command\TargetPanel.cpp">
      <Filter>Source Files\gui\command</Filter>
    </ClCompile>
    <ClCompile Include="..\..\..\src\gui\command\TogglePanel.cpp">
      <Filter>Source Files\gui\command</Filter>
    </ClCompile>
    <ClCompile Include="..\..\..\src\gui\command\VaryPanel.cpp">
      <Filter>Source Files\gui\command</Filter>
    </ClCompile>
    <ClCompile Include="..\..\..\src\gui\controllogic\ConditionPanel.cpp">
      <Filter>Source Files\gui\controllogic</Filter>
    </ClCompile>
    <ClCompile Include="..\..\..\src\gui\controllogic\ForPanel.cpp">
      <Filter>Source Files\gui\controllogic</Filter>
    </ClCompile>
    <ClCompile Include="..\..\..\src\gui\coordsystem\CoordPanel.cpp">
      <Filter>Source Files\gui\coordsystem</Filter>
    </ClCompile>
    <ClCompile Include="..\..\..\src\gui\coordsystem\CoordSysCreateDialog.cpp">
      <Filter>Source Files\gui\coordsystem</Filter>
    </ClCompile>
    <ClCompile Include="..\..\..\src\gui\coordsystem\CoordSystemConfigPanel.cpp">
      <Filter>Source Files\gui\coordsystem</Filter>
    </ClCompile>
    <ClCompile Include="..\..\..\src\gui\forcemodel\DragInputsDialog.cpp">
      <Filter>Source Files\gui\forcemodel</Filter>
    </ClCompile>
    <ClCompile Include="..\..\..\src\gui\foundation\ArraySetupDialog.cpp">
      <Filter>Source Files\gui\foundation</Filter>
    </ClCompile>
    <ClCompile Include="..\..\..\src\gui\foundation\GmatBaseSetupPanel.cpp">
      <Filter>Source Files\gui\foundation</Filter>
    </ClCompile>
    <ClCompile Include="..\..\..\src\gui\foundation\GmatDialog.cpp">
      <Filter>Source Files\gui\foundation</Filter>
    </ClCompile>
    <ClCompile Include="..\..\..\src\gui\foundation\GmatMdiChildFrame.cpp">
      <Filter>Source Files\gui\foundation</Filter>
    </ClCompile>
    <ClCompile Include="..\..\..\src\gui\foundation\GmatPanel.cpp">
      <Filter>Source Files\gui\foundation</Filter>
    </ClCompile>
    <ClCompile Include="..\..\..\src\gui\foundation\GmatSavePanel.cpp">
      <Filter>Source Files\gui\foundation</Filter>
    </ClCompile>
    <ClCompile Include="..\..\..\src\gui\foundation\GmatStaticBoxSizer.cpp">
      <Filter>Source Files\gui\foundation</Filter>
    </ClCompile>
    <ClCompile Include="..\..\..\src\gui\foundation\GuiItemManager.cpp">
      <Filter>Source Files\gui\foundation</Filter>
    </ClCompile>
    <ClCompile Include="..\..\..\src\gui\foundation\MultiPathSetupPanel.cpp">
      <Filter>Source Files\gui\foundation</Filter>
    </ClCompile>
    <ClCompile Include="..\..\..\src\gui\foundation\ParameterCreateDialog.cpp">
      <Filter>Source Files\gui\foundation</Filter>
    </ClCompile>
    <ClCompile Include="..\..\..\src\gui\foundation\ParameterSelectDialog.cpp">
      <Filter>Source Files\gui\foundation</Filter>
    </ClCompile>
    <ClCompile Include="..\..\..\src\gui\foundation\ShowScriptDialog.cpp">
      <Filter>Source Files\gui\foundation</Filter>
    </ClCompile>
    <ClCompile Include="..\..\..\src\gui\foundation\ShowSummaryDialog.cpp">
      <Filter>Source Files\gui\foundation</Filter>
    </ClCompile>
    <ClCompile Include="..\..\..\src\gui\foundation\SinglePathSetupPanel.cpp">
      <Filter>Source Files\gui\foundation</Filter>
    </ClCompile>
    <ClCompile Include="..\..\..\src\gui\foundation\UserInputValidator.cpp">
      <Filter>Source Files\gui\foundation</Filter>
    </ClCompile>
    <ClCompile Include="..\..\..\src\gui\function\FunctionSetupPanel.cpp">
      <Filter>Source Files\gui\function</Filter>
    </ClCompile>
    <ClCompile Include="..\..\..\src\gui\function\MatlabFunctionSetupPanel.cpp">
      <Filter>Source Files\gui\function</Filter>
    </ClCompile>
    <ClCompile Include="..\..\..\src\gui\hardware\BurnThrusterPanel.cpp">
      <Filter>Source Files\gui\hardware</Filter>
    </ClCompile>
    <ClCompile Include="..\..\..\src\gui\hardware\ThrusterCoefficientDialog.cpp">
      <Filter>Source Files\gui\hardware</Filter>
    </ClCompile>
    <ClCompile Include="..\..\..\src\gui\hardware\ThrusterConfigPanel.cpp">
      <Filter>Source Files\gui\hardware</Filter>
    </ClCompile>
    <ClCompile Include="..\..\..\src\gui\mission\DecoratedTree.cpp">
      <Filter>Source Files\gui\mission</Filter>
    </ClCompile>
    <ClCompile Include="..\..\..\src\gui\mission\MissionTree.cpp">
      <Filter>Source Files\gui\mission</Filter>
    </ClCompile>
    <ClCompile Include="..\..\..\src\gui\output\CompareReportPanel.cpp">
      <Filter>Source Files\gui\output</Filter>
    </ClCompile>
    <ClCompile Include="..\..\..\src\gui\output\OutputTree.cpp">
      <Filter>Source Files\gui\output</Filter>
    </ClCompile>
    <ClCompile Include="..\..\..\src\gui\output\ReportFilePanel.cpp">
      <Filter>Source Files\gui\output</Filter>
    </ClCompile>
    <ClCompile Include="..\..\..\src\gui\subscriber\EphemerisFilePanel.cpp">
      <Filter>Source Files\gui\subscriber</Filter>
    </ClCompile>
    <ClCompile Include="..\..\..\src\gui\subscriber\MdiChild3DViewFrame.cpp">
      <Filter>Source Files\gui\subscriber</Filter>
    </ClCompile>
    <ClCompile Include="..\..\..\src\gui\subscriber\MdiChildTsFrame.cpp">
      <Filter>Source Files\gui\subscriber</Filter>
    </ClCompile>
    <ClCompile Include="..\..\..\src\gui\subscriber\MdiChildViewFrame.cpp">
      <Filter>Source Files\gui\subscriber</Filter>
    </ClCompile>
    <ClCompile Include="..\..\..\src\gui\subscriber\MdiGlPlotData.cpp">
      <Filter>Source Files\gui\subscriber</Filter>
    </ClCompile>
    <ClCompile Include="..\..\..\src\gui\subscriber\MdiTsPlotData.cpp">
      <Filter>Source Files\gui\subscriber</Filter>
    </ClCompile>
    <ClCompile Include="..\..\..\src\gui\subscriber\OrbitViewCanvas.cpp">
      <Filter>Source Files\gui\subscriber</Filter>
    </ClCompile>
    <ClCompile Include="..\..\..\src\gui\subscriber\OrbitViewPanel.cpp">
      <Filter>Source Files\gui\subscriber</Filter>
    </ClCompile>
    <ClCompile Include="..\..\..\src\gui\subscriber\ReportFileSetupPanel.cpp">
      <Filter>Source Files\gui\subscriber</Filter>
    </ClCompile>
    <ClCompile Include="..\..\..\src\gui\subscriber\SubscriberSetupPanel.cpp">
      <Filter>Source Files\gui\subscriber</Filter>
    </ClCompile>
    <ClCompile Include="..\..\..\src\gui\subscriber\TsPlotCanvas.cpp">
      <Filter>Source Files\gui\subscriber</Filter>
    </ClCompile>
    <ClCompile Include="..\..\..\src\gui\subscriber\TsPlotCurve.cpp">
      <Filter>Source Files\gui\subscriber</Filter>
    </ClCompile>
    <ClCompile Include="..\..\..\src\gui\subscriber\TsPlotOptionsDialog.cpp">
      <Filter>Source Files\gui\subscriber</Filter>
    </ClCompile>
    <ClCompile Include="..\..\..\src\gui\subscriber\TsPlotXYCanvas.cpp">
      <Filter>Source Files\gui\subscriber</Filter>
    </ClCompile>
    <ClCompile Include="..\..\..\src\gui\subscriber\ViewCanvas.cpp">
      <Filter>Source Files\gui\subscriber</Filter>
    </ClCompile>
    <ClCompile Include="..\..\..\src\gui\subscriber\XyPlotSetupPanel.cpp">
      <Filter>Source Files\gui\subscriber</Filter>
    </ClCompile>
    <ClCompile Include="..\..\..\src\gui\propagator\PropagationConfigPanel.cpp">
      <Filter>Source Files\gui\propagator</Filter>
    </ClCompile>
    <ClCompile Include="..\..\..\src\gui\propagator\PropagatorSelectDialog.cpp">
      <Filter>Source Files\gui\propagator</Filter>
    </ClCompile>
    <ClCompile Include="..\..\..\src\gui\solarsys\BarycenterPanel.cpp">
      <Filter>Source Files\gui\solarsys</Filter>
    </ClCompile>
    <ClCompile Include="..\..\..\src\gui\solarsys\CelesBodySelectDialog.cpp">
      <Filter>Source Files\gui\solarsys</Filter>
    </ClCompile>
    <ClCompile Include="..\..\..\src\gui\solarsys\CelestialBodyOrbitPanel.cpp">
      <Filter>Source Files\gui\solarsys</Filter>
    </ClCompile>
    <ClCompile Include="..\..\..\src\gui\solarsys\CelestialBodyOrientationPanel.cpp">
      <Filter>Source Files\gui\solarsys</Filter>
    </ClCompile>
    <ClCompile Include="..\..\..\src\gui\solarsys\CelestialBodyPanel.cpp">
      <Filter>Source Files\gui\solarsys</Filter>
    </ClCompile>
    <ClCompile Include="..\..\..\src\gui\solarsys\CelestialBodyPropertiesPanel.cpp">
      <Filter>Source Files\gui\solarsys</Filter>
    </ClCompile>
    <ClCompile Include="..\..\..\src\gui\solarsys\LibrationPointPanel.cpp">
      <Filter>Source Files\gui\solarsys</Filter>
    </ClCompile>
    <ClCompile Include="..\..\..\src\gui\solarsys\UniversePanel.cpp">
      <Filter>Source Files\gui\solarsys</Filter>
    </ClCompile>
    <ClCompile Include="..\..\..\src\gui\solver\DCSetupPanel.cpp">
      <Filter>Source Files\gui\solver</Filter>
    </ClCompile>
    <ClCompile Include="..\..\..\src\gui\solver\SolverCreatePanel.cpp">
      <Filter>Source Files\gui\solver</Filter>
    </ClCompile>
    <ClCompile Include="..\..\..\src\gui\solver\SolverGoalsPanel.cpp">
      <Filter>Source Files\gui\solver</Filter>
    </ClCompile>
    <ClCompile Include="..\..\..\src\gui\solver\SolverSetupPanel.cpp">
      <Filter>Source Files\gui\solver</Filter>
    </ClCompile>
    <ClCompile Include="..\..\..\src\gui\solver\SolverVariablesPanel.cpp">
      <Filter>Source Files\gui\solver</Filter>
    </ClCompile>
    <ClCompile Include="..\..\..\src\gui\solver\SQPSetupPanel.cpp">
      <Filter>Source Files\gui\solver</Filter>
    </ClCompile>
    <ClCompile Include="..\..\..\src\gui\spacecraft\AttitudePanel.cpp">
      <Filter>Source Files\gui\spacecraft</Filter>
    </ClCompile>
    <ClCompile Include="..\..\..\src\gui\spacecraft\BallisticsMassPanel.cpp">
      <Filter>Source Files\gui\spacecraft</Filter>
    </ClCompile>
    <ClCompile Include="..\..\..\src\gui\spacecraft\FormationSetupPanel.cpp">
      <Filter>Source Files\gui\spacecraft</Filter>
    </ClCompile>
    <ClCompile Include="..\..\..\src\gui\spacecraft\OrbitPanel.cpp">
      <Filter>Source Files\gui\spacecraft</Filter>
    </ClCompile>
    <ClCompile Include="..\..\..\src\gui\spacecraft\SpacecraftPanel.cpp">
      <Filter>Source Files\gui\spacecraft</Filter>
    </ClCompile>
    <ClCompile Include="..\..\..\src\gui\spacecraft\SpaceObjectSelectDialog.cpp">
      <Filter>Source Files\gui\spacecraft</Filter>
    </ClCompile>
    <ClCompile Include="..\..\..\src\gui\spacecraft\TankPanel.cpp">
      <Filter>Source Files\gui\spacecraft</Filter>
    </ClCompile>
    <ClCompile Include="..\..\..\src\gui\spacecraft\ThrusterPanel.cpp">
      <Filter>Source Files\gui\spacecraft</Filter>
    </ClCompile>
    <ClCompile Include="..\..\..\src\gui\spacecraft\VisualModelCanvas.cpp">
      <Filter>Source Files\gui\spacecraft</Filter>
    </ClCompile>
    <ClCompile Include="..\..\..\src\gui\spacecraft\VisualModelPanel.cpp">
      <Filter>Source Files\gui\spacecraft</Filter>
    </ClCompile>
    <ClCompile Include="..\..\..\src\gui\view\ViewTextDialog.cpp">
      <Filter>Source Files\gui\view</Filter>
    </ClCompile>
    <ClCompile Include="..\..\..\src\gui\view\ViewTextFrame.cpp">
      <Filter>Source Files\gui\view</Filter>
    </ClCompile>
    <ClCompile Include="..\..\..\src\gui\asset\GroundStationPanel.cpp">
      <Filter>Source Files\gui\asset</Filter>
    </ClCompile>
    <ClCompile Include="..\..\..\src\gui\rendering\Camera.cpp">
      <Filter>Source Files\gui\rendering</Filter>
    </ClCompile>
    <ClCompile Include="..\..\..\src\gui\rendering\GLStars.cpp">
      <Filter>Source Files\gui\rendering</Filter>
    </ClCompile>
    <ClCompile Include="..\..\..\src\gui\rendering\GmatOpenGLSupport.cpp">
      <Filter>Source Files\gui\rendering</Filter>
    </ClCompile>
    <ClCompile Include="..\..\..\src\gui\rendering\Light.cpp">
      <Filter>Source Files\gui\rendering</Filter>
    </ClCompile>
    <ClCompile Include="..\..\..\src\gui\rendering\ModelManager.cpp">
      <Filter>Source Files\gui\rendering</Filter>
    </ClCompile>
    <ClCompile Include="..\..\..\src\gui\rendering\ModelObject.cpp">
      <Filter>Source Files\gui\rendering</Filter>
    </ClCompile>
    <ClCompile Include="..\..\..\src\gui\rendering\Rendering.cpp">
      <Filter>Source Files\gui\rendering</Filter>
    </ClCompile>
    <ClCompile Include="..\..\..\src\base\command\PlotCommand.cpp">
      <Filter>Source Files\base\command</Filter>
    </ClCompile>
    <ClCompile Include="..\..\..\src\gui\mission\MissionTreeToolBar.cpp">
      <Filter>Source Files\gui\mission</Filter>
    </ClCompile>
    <ClCompile Include="..\..\..\src\gui\mission\UndockedMissionPanel.cpp">
      <Filter>Source Files\gui\mission</Filter>
    </ClCompile>
    <ClCompile Include="..\..\..\src\gui\mission\TreeViewOptionDialog.cpp">
      <Filter>Source Files\gui\mission</Filter>
    </ClCompile>
    <ClCompile Include="..\..\..\src\gui\subscriber\MdiChildGroundTrackFrame.cpp">
      <Filter>Source Files\gui\subscriber</Filter>
    </ClCompile>
    <ClCompile Include="..\..\..\src\gui\spacecraft\OrbitDesignerDialog.cpp">
      <Filter>Source Files\gui\spacecraft</Filter>
    </ClCompile>
    <ClCompile Include="..\..\..\src\base\subscriber\OrbitPlot.cpp">
      <Filter>Source Files\base\subscriber</Filter>
    </ClCompile>
    <ClCompile Include="..\..\..\src\base\util\SunSync.cpp">
      <Filter>Source Files\base\util</Filter>
    </ClCompile>
    <ClCompile Include="..\..\..\src\base\util\RepeatGroundTrack.cpp">
      <Filter>Source Files\base\util</Filter>
    </ClCompile>
    <ClCompile Include="..\..\..\src\base\util\Frozen.cpp">
      <Filter>Source Files\base\util</Filter>
    </ClCompile>
    <ClCompile Include="..\..\..\src\base\util\RepeatSunSync.cpp">
      <Filter>Source Files\base\util</Filter>
    </ClCompile>
    <ClCompile Include="..\..\..\src\base\util\OrbitDesignerTime.cpp">
      <Filter>Source Files\base\util</Filter>
    </ClCompile>
    <ClCompile Include="..\..\..\src\base\util\CalculationUtilities.cpp">
      <Filter>Source Files\base\util</Filter>
    </ClCompile>
    <ClCompile Include="..\..\..\src\base\forcemodel\harmonic\Harmonic.cpp">
      <Filter>Source Files\base\forcemodel\harmonic</Filter>
    </ClCompile>
    <ClCompile Include="..\..\..\src\base\forcemodel\harmonic\HarmonicGravity.cpp">
      <Filter>Source Files\base\forcemodel\harmonic</Filter>
    </ClCompile>
    <ClCompile Include="..\..\..\src\base\forcemodel\harmonic\HarmonicGravityCof.cpp">
      <Filter>Source Files\base\forcemodel\harmonic</Filter>
    </ClCompile>
    <ClCompile Include="..\..\..\src\base\forcemodel\harmonic\HarmonicGravityGrv.cpp">
      <Filter>Source Files\base\forcemodel\harmonic</Filter>
    </ClCompile>
    <ClCompile Include="..\..\..\src\base\forcemodel\RelativisticCorrection.cpp">
      <Filter>Source Files\base\forcemodel</Filter>
    </ClCompile>
    <ClCompile Include="..\..\..\src\base\subscriber\GroundTrackPlot.cpp">
      <Filter>Source Files\base\subscriber</Filter>
    </ClCompile>
    <ClCompile Include="..\..\..\src\base\solarsys\SpecialCelestialPoint.cpp">
      <Filter>Source Files\base\solarsys</Filter>
    </ClCompile>
    <ClCompile Include="..\..\..\src\gui\subscriber\GroundTrackCanvas.cpp">
      <Filter>Source Files\gui\subscriber</Filter>
    </ClCompile>
    <ClCompile Include="..\..\..\src\base\forcemodel\EventModel.cpp">
      <Filter>Source Files\base\forcemodel</Filter>
    </ClCompile>
    <ClCompile Include="..\..\..\src\gui\spacecraft\OrbitSummaryDialog.cpp">
      <Filter>Source Files\gui\spacecraft</Filter>
    </ClCompile>
    <ClCompile Include="..\..\..\src\gui\output\EventFilePanel.cpp">
      <Filter>Source Files\gui\output</Filter>
    </ClCompile>
    <ClCompile Include="..\..\..\src\gui\command\ManageObjectPanel.cpp">
      <Filter>Source Files\gui\command</Filter>
    </ClCompile>
    <ClCompile Include="..\..\..\src\gui\foundation\ParameterSetupPanel.cpp">
      <Filter>Source Files\gui\foundation</Filter>
    </ClCompile>
    <ClCompile Include="..\..\..\src\gui\foundation\ArraySetupPanel.cpp">
      <Filter>Source Files\gui\foundation</Filter>
    </ClCompile>
    <ClCompile Include="..\..\..\src\base\util\StateConversionUtil.cpp">
      <Filter>Source Files\base\util</Filter>
    </ClCompile>
    <ClCompile Include="..\..\..\src\base\util\GravityFileUtil.cpp">
      <Filter>Source Files\base\util</Filter>
    </ClCompile>
    <ClCompile Include="..\..\..\src\base\parameter\AttitudeString.cpp">
      <Filter>Source Files\base\parameter</Filter>
    </ClCompile>
    <ClCompile Include="..\..\..\src\base\command\SolverSequenceCommand.cpp">
      <Filter>Source Files\base\command</Filter>
    </ClCompile>
    <ClCompile Include="..\..\..\src\base\coordsystem\ICRFAxes.cpp">
      <Filter>Source Files\base\coordsystem</Filter>
    </ClCompile>
    <ClCompile Include="..\..\..\src\base\coordsystem\ICRFFile.cpp">
      <Filter>Source Files\base\coordsystem</Filter>
    </ClCompile>
    <ClCompile Include="..\..\..\src\base\coordsystem\ITRFAxes.cpp">
      <Filter>Source Files\base\coordsystem</Filter>
    </ClCompile>
    <ClCompile Include="..\..\..\src\base\coordsystem\IAUFile.cpp">
      <Filter>Source Files\base\coordsystem</Filter>
    </ClCompile>
    <ClCompile Include="..\..\..\src\base\interface\GmatInterface.cpp">
      <Filter>Source Files\base\interface</Filter>
    </ClCompile>
    <ClCompile Include="..\..\..\src\base\interface\Interface.cpp">
      <Filter>Source Files\base\interface</Filter>
    </ClCompile>
    <ClCompile Include="..\..\..\src\base\interface\InterfaceException.cpp">
      <Filter>Source Files\base\interface</Filter>
    </ClCompile>
    <ClCompile Include="..\..\..\plugins\MatlabInterfacePlugin\src\base\command\CallMatlabFunction.cpp">
      <Filter>Source Files\base\command</Filter>
    </ClCompile>
    <ClCompile Include="..\..\..\src\base\forcemodel\GravityBase.cpp">
      <Filter>Source Files\base\forcemodel</Filter>
    </ClCompile>
    <ClCompile Include="..\..\..\src\base\coordsystem\BodySpinSunAxes.cpp">
      <Filter>Source Files\base\coordsystem</Filter>
    </ClCompile>
    <ClCompile Include="..\..\..\src\base\attitude\SpiceAttitude.cpp">
      <Filter>Source Files\base\attitude</Filter>
    </ClCompile>
    <ClCompile Include="..\..\..\src\base\util\SpiceAttitudeKernelReader.cpp">
      <Filter>Source Files\base\util</Filter>
    </ClCompile>
    <ClCompile Include="..\..\..\src\base\util\SpiceKernelReader.cpp">
      <Filter>Source Files\base\util</Filter>
    </ClCompile>
    <ClCompile Include="..\..\..\src\base\util\SpiceKernelWriter.cpp">
      <Filter>Source Files\base\util</Filter>
    </ClCompile>
    <ClCompile Include="..\..\..\src\base\util\SpiceOrbitKernelReader.cpp">
      <Filter>Source Files\base\util</Filter>
    </ClCompile>
    <ClCompile Include="..\..\..\src\base\util\SpiceOrbitKernelWriter.cpp">
      <Filter>Source Files\base\util</Filter>
    </ClCompile>
    <ClCompile Include="..\..\..\src\base\util\SpiceInterface.cpp">
      <Filter>Source Files\base\util</Filter>
    </ClCompile>
    <ClCompile Include="..\..\..\src\gui\spacecraft\SpicePanel.cpp">
      <Filter>Source Files\gui\spacecraft</Filter>
    </ClCompile>
    <ClCompile Include="..\..\..\src\base\solarsys\msise90_sub.c">
      <Filter>Source Files\base\solarsys</Filter>
    </ClCompile>
    <ClCompile Include="..\..\..\src\base\asset\GroundstationInterface.cpp">
      <Filter>Source Files\base\asset</Filter>
    </ClCompile>
    <ClCompile Include="..\..\..\src\base\spacecraft\FormationInterface.cpp">
      <Filter>Source Files\base\foundation</Filter>
    </ClCompile>
    <ClCompile Include="..\BuiltinPluginManager.cpp">
      <Filter>Source Files\base\executive</Filter>
    </ClCompile>
    <ClCompile Include="..\..\..\plugins\GmatFunctionPlugin\src\base\command\CallGmatFunction.cpp">
      <Filter>Source Files\base\command</Filter>
    </ClCompile>
    <ClCompile Include="..\..\..\plugins\GmatFunctionPlugin\src\base\command\Global.cpp">
      <Filter>Source Files\base\command</Filter>
    </ClCompile>
    <ClCompile Include="..\..\..\plugins\EstimationPlugin\src\base\command\RunEstimator.cpp">
      <Filter>Source Files\base\command</Filter>
    </ClCompile>
    <ClCompile Include="..\..\..\plugins\EstimationPlugin\src\base\command\RunSimulator.cpp">
      <Filter>Source Files\base\command</Filter>
    </ClCompile>
    <ClCompile Include="..\..\..\plugins\EstimationPlugin\src\base\factory\EventFactory.cpp">
      <Filter>Source Files\base\factory</Filter>
    </ClCompile>
    <ClCompile Include="..\..\..\src\base\foundation\TriggerManager.cpp">
      <Filter>Source Files\base\foundation</Filter>
    </ClCompile>
    <ClCompile Include="..\..\..\plugins\EstimationPlugin\src\base\measurement\Ionosphere\cira.c">
      <Filter>Source Files\plugins\EstimationPlugin\measurement\Ionosphere</Filter>
    </ClCompile>
    <ClCompile Include="..\..\..\plugins\EstimationPlugin\src\base\measurement\Ionosphere\igrf.c">
      <Filter>Source Files\plugins\EstimationPlugin\measurement\Ionosphere</Filter>
    </ClCompile>
    <ClCompile Include="..\..\..\plugins\EstimationPlugin\src\base\measurement\Ionosphere\iridreg.c">
      <Filter>Source Files\plugins\EstimationPlugin\measurement\Ionosphere</Filter>
    </ClCompile>
    <ClCompile Include="..\..\..\plugins\EstimationPlugin\src\base\measurement\Ionosphere\irifun.c">
      <Filter>Source Files\plugins\EstimationPlugin\measurement\Ionosphere</Filter>
    </ClCompile>
    <ClCompile Include="..\..\..\plugins\EstimationPlugin\src\base\measurement\Ionosphere\irisub.c">
      <Filter>Source Files\plugins\EstimationPlugin\measurement\Ionosphere</Filter>
    </ClCompile>
    <ClCompile Include="..\..\..\plugins\EstimationPlugin\src\base\measurement\Ionosphere\iritec.c">
      <Filter>Source Files\plugins\EstimationPlugin\measurement\Ionosphere</Filter>
    </ClCompile>
    <ClCompile Include="..\..\..\plugins\EstimationPlugin\src\base\measurement\Ionosphere\Ionosphere.cpp">
      <Filter>Source Files\plugins\EstimationPlugin\measurement\Ionosphere</Filter>
    </ClCompile>
    <ClCompile Include="..\..\..\plugins\EstimationPlugin\src\base\measurement\Troposphere\Troposphere.cpp">
      <Filter>Source Files\plugins\EstimationPlugin\measurement\Troposphere</Filter>
    </ClCompile>
    <ClCompile Include="..\..\..\src\gui\rendering\ThreeDSLoader.cpp">
      <Filter>Source Files\gui\rendering</Filter>
    </ClCompile>
    <ClCompile Include="..\..\..\src\base\util\Code500EphemerisFile.cpp">
      <Filter>Source Files\base\util</Filter>
    </ClCompile>
    <ClCompile Include="..\..\..\src\base\coordsystem\LocalAlignedConstrainedAxes.cpp">
      <Filter>Source Files\base\coordsystem</Filter>
    </ClCompile>
    <ClCompile Include="..\..\..\src\base\attitude\NadirPointing.cpp">
      <Filter>Source Files\base\attitude</Filter>
    </ClCompile>
    <ClCompile Include="..\..\..\src\base\attitude\PrecessingSpinner.cpp">
      <Filter>Source Files\base\attitude</Filter>
    </ClCompile>
    <ClCompile Include="..\..\..\src\base\parameter\DelaunayParameters.cpp">
      <Filter>Source Files\base\parameter</Filter>
    </ClCompile>
    <ClCompile Include="..\..\..\src\base\parameter\ModEquinoctialParameters.cpp">
      <Filter>Source Files\base\parameter</Filter>
    </ClCompile>
    <ClCompile Include="..\..\..\src\base\parameter\PlanetodeticParameters.cpp">
      <Filter>Source Files\base\parameter</Filter>
    </ClCompile>
    <ClCompile Include="..\..\..\src\gui\subscriber\GroundTrackPlotPanel.cpp">
      <Filter>Source Files\gui\subscriber</Filter>
    </ClCompile>
    <ClCompile Include="..\..\..\plugins\EstimationPlugin\src\base\trackingsystem\DSNTrackingSystem.cpp">
      <Filter>Source Files\plugins\EstimationPlugin\trackingsystem</Filter>
    </ClCompile>
    <ClCompile Include="..\..\..\plugins\EstimationPlugin\src\base\trackingsystem\OpticalTrackingSystem.cpp">
      <Filter>Source Files\plugins\EstimationPlugin\trackingsystem</Filter>
    </ClCompile>
    <ClCompile Include="..\..\..\plugins\EstimationPlugin\src\base\trackingsystem\TDRSSTrackingSystem.cpp">
      <Filter>Source Files\plugins\EstimationPlugin\trackingsystem</Filter>
    </ClCompile>
    <ClCompile Include="..\..\..\plugins\EstimationPlugin\src\base\trackingsystem\TrackingSystem.cpp">
      <Filter>Source Files\plugins\EstimationPlugin\trackingsystem</Filter>
    </ClCompile>
    <ClCompile Include="..\..\..\plugins\EstimationPlugin\src\base\trackingsystem\USNTrackingSystem.cpp">
      <Filter>Source Files\plugins\EstimationPlugin\trackingsystem</Filter>
    </ClCompile>
    <ClCompile Include="..\..\..\plugins\EventLocatorPlugin\src\base\locator\ContactLocator.cpp">
      <Filter>Source Files\plugins\EventLocatorPlugin\locator</Filter>
    </ClCompile>
    <ClCompile Include="..\..\..\plugins\EventLocatorPlugin\src\base\locator\EclipseLocator.cpp">
      <Filter>Source Files\plugins\EventLocatorPlugin\locator</Filter>
    </ClCompile>
    <ClCompile Include="..\..\..\plugins\EventLocatorPlugin\src\base\factory\EventLocatorFactory.cpp">
      <Filter>Source Files\plugins\EventLocatorPlugin\factory</Filter>
    </ClCompile>
    <ClCompile Include="..\..\..\plugins\EstimationPlugin\src\base\event\Event.cpp">
      <Filter>Source Files\plugins\EstimationPlugin\event</Filter>
    </ClCompile>
    <ClCompile Include="..\..\..\plugins\EstimationPlugin\src\base\event\EventData.cpp">
      <Filter>Source Files\plugins\EstimationPlugin\event</Filter>
    </ClCompile>
    <ClCompile Include="..\..\..\plugins\EstimationPlugin\src\base\event\EventException.cpp">
      <Filter>Source Files\plugins\EstimationPlugin\event</Filter>
    </ClCompile>
    <ClCompile Include="..\..\..\plugins\EstimationPlugin\src\base\event\EventManager.cpp">
      <Filter>Source Files\plugins\EstimationPlugin\event</Filter>
    </ClCompile>
    <ClCompile Include="..\..\..\plugins\EstimationPlugin\src\base\event\LightTimeCorrection.cpp">
      <Filter>Source Files\plugins\EstimationPlugin\event</Filter>
    </ClCompile>
    <ClCompile Include="..\..\..\src\base\event\Brent.cpp">
      <Filter>Source Files\base\event</Filter>
    </ClCompile>
    <ClCompile Include="..\..\..\plugins\EstimationPlugin\src\base\event\EstimationRootFinder.cpp">
      <Filter>Source Files\base\event</Filter>
    </ClCompile>
    <ClCompile Include="..\..\..\src\base\event\EventFunction.cpp">
      <Filter>Source Files\base\event</Filter>
    </ClCompile>
    <ClCompile Include="..\..\..\src\base\event\EventLocator.cpp">
      <Filter>Source Files\base\event</Filter>
    </ClCompile>
    <ClCompile Include="..\..\..\src\base\event\LocatedEvent.cpp">
      <Filter>Source Files\base\event</Filter>
    </ClCompile>
    <ClCompile Include="..\..\..\src\base\event\LocatedEventTable.cpp">
      <Filter>Source Files\base\event</Filter>
    </ClCompile>
    <ClCompile Include="..\..\..\src\base\event\RootFinder.cpp">
      <Filter>Source Files\base\event</Filter>
    </ClCompile>
    <ClCompile Include="..\..\..\plugins\EventLocatorPlugin\src\base\event\Antumbra.cpp">
      <Filter>Source Files\plugins\EventLocatorPlugin\event</Filter>
    </ClCompile>
    <ClCompile Include="..\..\..\plugins\EventLocatorPlugin\src\base\event\Contact.cpp">
      <Filter>Source Files\plugins\EventLocatorPlugin\event</Filter>
    </ClCompile>
    <ClCompile Include="..\..\..\plugins\EventLocatorPlugin\src\base\event\Eclipse.cpp">
      <Filter>Source Files\plugins\EventLocatorPlugin\event</Filter>
    </ClCompile>
    <ClCompile Include="..\..\..\plugins\EventLocatorPlugin\src\base\event\Elevation.cpp">
      <Filter>Source Files\plugins\EventLocatorPlugin\event</Filter>
    </ClCompile>
    <ClCompile Include="..\..\..\plugins\EventLocatorPlugin\src\base\event\LineOfSight.cpp">
      <Filter>Source Files\plugins\EventLocatorPlugin\event</Filter>
    </ClCompile>
    <ClCompile Include="..\..\..\plugins\EventLocatorPlugin\src\base\event\Penumbra.cpp">
      <Filter>Source Files\plugins\EventLocatorPlugin\event</Filter>
    </ClCompile>
    <ClCompile Include="..\..\..\plugins\EventLocatorPlugin\src\base\event\Umbra.cpp">
      <Filter>Source Files\plugins\EventLocatorPlugin\event</Filter>
    </ClCompile>
    <ClCompile Include="..\..\..\plugins\EstimationPlugin\src\base\estimator\BatchEstimator.cpp">
      <Filter>Source Files\plugins\EstimationPlugin\estimator</Filter>
    </ClCompile>
    <ClCompile Include="..\..\..\plugins\EstimationPlugin\src\base\estimator\BatchEstimatorInv.cpp">
      <Filter>Source Files\plugins\EstimationPlugin\estimator</Filter>
    </ClCompile>
    <ClCompile Include="..\..\..\plugins\EstimationPlugin\src\base\estimator\BatchEstimatorSVD.cpp">
      <Filter>Source Files\plugins\EstimationPlugin\estimator</Filter>
    </ClCompile>
    <ClCompile Include="..\..\..\plugins\EstimationPlugin\src\base\estimator\EstimationStateManager.cpp">
      <Filter>Source Files\plugins\EstimationPlugin\estimator</Filter>
    </ClCompile>
    <ClCompile Include="..\..\..\plugins\EstimationPlugin\src\base\estimator\Estimator.cpp">
      <Filter>Source Files\plugins\EstimationPlugin\estimator</Filter>
    </ClCompile>
    <ClCompile Include="..\..\..\plugins\EstimationPlugin\src\base\estimator\EstimatorException.cpp">
      <Filter>Source Files\plugins\EstimationPlugin\estimator</Filter>
    </ClCompile>
    <ClCompile Include="..\..\..\plugins\EstimationPlugin\src\base\estimator\ExtendedKalmanInv.cpp">
      <Filter>Source Files\plugins\EstimationPlugin\estimator</Filter>
    </ClCompile>
    <ClCompile Include="..\..\..\plugins\EstimationPlugin\src\base\estimator\SequentialEstimator.cpp">
      <Filter>Source Files\plugins\EstimationPlugin\estimator</Filter>
    </ClCompile>
    <ClCompile Include="..\..\..\plugins\EstimationPlugin\src\base\estimator\Simulator.cpp">
      <Filter>Source Files\plugins\EstimationPlugin\estimator</Filter>
    </ClCompile>
    <ClCompile Include="..\..\..\plugins\EstimationPlugin\src\base\hardware\Antenna.cpp">
      <Filter>Source Files\plugins\EstimationPlugin\hardware</Filter>
    </ClCompile>
    <ClCompile Include="..\..\..\plugins\EstimationPlugin\src\base\hardware\Receiver.cpp">
      <Filter>Source Files\plugins\EstimationPlugin\hardware</Filter>
    </ClCompile>
    <ClCompile Include="..\..\..\plugins\EstimationPlugin\src\base\hardware\RFHardware.cpp">
      <Filter>Source Files\plugins\EstimationPlugin\hardware</Filter>
    </ClCompile>
    <ClCompile Include="..\..\..\plugins\EstimationPlugin\src\base\hardware\Sensor.cpp">
      <Filter>Source Files\plugins\EstimationPlugin\hardware</Filter>
    </ClCompile>
    <ClCompile Include="..\..\..\plugins\EstimationPlugin\src\base\hardware\Signal.cpp">
      <Filter>Source Files\plugins\EstimationPlugin\hardware</Filter>
    </ClCompile>
    <ClCompile Include="..\..\..\plugins\EstimationPlugin\src\base\hardware\Transmitter.cpp">
      <Filter>Source Files\plugins\EstimationPlugin\hardware</Filter>
    </ClCompile>
    <ClCompile Include="..\..\..\plugins\EstimationPlugin\src\base\hardware\Transponder.cpp">
      <Filter>Source Files\plugins\EstimationPlugin\hardware</Filter>
    </ClCompile>
    <ClCompile Include="..\..\..\plugins\MatlabInterfacePlugin\src\base\factory\CallMatlabFunctionFactory.cpp">
      <Filter>Source Files\plugins\MatlabInterfacePlugin\factory</Filter>
    </ClCompile>
    <ClCompile Include="..\..\..\plugins\MatlabInterfacePlugin\src\base\factory\MatlabFunctionFactory.cpp">
      <Filter>Source Files\plugins\MatlabInterfacePlugin\factory</Filter>
    </ClCompile>
    <ClCompile Include="..\..\..\plugins\MatlabInterfacePlugin\src\base\function\MatlabFunction.cpp">
      <Filter>Source Files\plugins\MatlabInterfacePlugin\function</Filter>
    </ClCompile>
    <ClCompile Include="..\..\..\plugins\MatlabInterfacePlugin\src\base\factory\MatlabInterfaceFactory.cpp">
      <Filter>Source Files\plugins\MatlabInterfacePlugin\factory</Filter>
    </ClCompile>
    <ClCompile Include="..\..\..\plugins\MatlabInterfacePlugin\src\base\interface\MatlabInterface.cpp">
      <Filter>Source Files\plugins\MatlabInterfacePlugin\interface</Filter>
    </ClCompile>
    <ClCompile Include="..\..\..\plugins\GmatFunctionPlugin\src\base\factory\GmatFunctionCommandFactory.cpp">
      <Filter>Source Files\plugins\GmatFunctionPlugin\factory</Filter>
    </ClCompile>
    <ClCompile Include="..\..\..\plugins\GmatFunctionPlugin\src\base\factory\GmatFunctionFactory.cpp">
      <Filter>Source Files\plugins\GmatFunctionPlugin\factory</Filter>
    </ClCompile>
    <ClCompile Include="..\..\..\plugins\GmatFunctionPlugin\src\base\function\GmatFunction.cpp">
      <Filter>Source Files\plugins\GmatFunctionPlugin\function</Filter>
    </ClCompile>
    <ClCompile Include="..\..\..\plugins\StationPlugin\src\base\factory\StationFactory.cpp">
      <Filter>Source Files\plugins\StationPlugin\factory</Filter>
    </ClCompile>
    <ClCompile Include="..\..\..\plugins\StationPlugin\src\base\station\GroundStation.cpp">
      <Filter>Source Files\plugins\StationPlugin\station</Filter>
    </ClCompile>
    <ClCompile Include="..\..\..\plugins\SaveCommandPlugin\src\base\factory\SaveCommandFactory.cpp">
      <Filter>Source Files\plugins\SaveCommandPlugin\factory</Filter>
    </ClCompile>
    <ClCompile Include="..\..\..\plugins\SaveCommandPlugin\src\base\command\Save.cpp">
      <Filter>Source Files\plugins\SaveCommandPlugin\command</Filter>
    </ClCompile>
    <ClCompile Include="..\..\..\plugins\DataInterfacePlugin\src\base\factory\DataInterfaceCommandFactory.cpp">
      <Filter>Source Files\plugins\DataInterfacePlugin\factory</Filter>
    </ClCompile>
    <ClCompile Include="..\..\..\plugins\DataInterfacePlugin\src\base\factory\DataInterfaceFactory.cpp">
      <Filter>Source Files\plugins\DataInterfacePlugin\factory</Filter>
    </ClCompile>
    <ClCompile Include="..\..\..\plugins\DataInterfacePlugin\src\base\datareader\DataReader.cpp">
      <Filter>Source Files\plugins\DataInterfacePlugin\datareader</Filter>
    </ClCompile>
    <ClCompile Include="..\..\..\plugins\DataInterfacePlugin\src\base\datareader\FileReader.cpp">
      <Filter>Source Files\plugins\DataInterfacePlugin\datareader</Filter>
    </ClCompile>
    <ClCompile Include="..\..\..\plugins\DataInterfacePlugin\src\base\datareader\TcopsVHFAscii.cpp">
      <Filter>Source Files\plugins\DataInterfacePlugin\datareader</Filter>
    </ClCompile>
    <ClCompile Include="..\..\..\plugins\DataInterfacePlugin\src\base\datareader\TcopsVHFData.cpp">
      <Filter>Source Files\plugins\DataInterfacePlugin\datareader</Filter>
    </ClCompile>
    <ClCompile Include="..\..\..\plugins\DataInterfacePlugin\src\base\datainterface\DataInterface.cpp">
      <Filter>Source Files\plugins\DataInterfacePlugin\datainterface</Filter>
    </ClCompile>
    <ClCompile Include="..\..\..\plugins\DataInterfacePlugin\src\base\datainterface\FileInterface.cpp">
      <Filter>Source Files\plugins\DataInterfacePlugin\datainterface</Filter>
    </ClCompile>
    <ClCompile Include="..\..\..\plugins\DataInterfacePlugin\src\base\factory\ReaderFactory.cpp">
      <Filter>Source Files\plugins\DataInterfacePlugin\factory</Filter>
    </ClCompile>
    <ClCompile Include="..\..\..\plugins\DataInterfacePlugin\src\base\command\Set.cpp">
      <Filter>Source Files\plugins\DataInterfacePlugin\command</Filter>
    </ClCompile>
    <ClCompile Include="..\..\..\plugins\EphemPropagatorPlugin\src\base\factory\EphemPropFactory.cpp">
      <Filter>Source Files\plugins\EphemPropagatorPlugin\factory</Filter>
    </ClCompile>
    <ClCompile Include="..\..\..\plugins\EstimationPlugin\src\base\factory\EstimationCommandFactory.cpp">
      <Filter>Source Files\plugins\EstimationPlugin\factory</Filter>
    </ClCompile>
    <ClCompile Include="..\..\..\plugins\EstimationPlugin\src\base\factory\EstimatorHardwareFactory.cpp">
      <Filter>Source Files\plugins\EstimationPlugin\factory</Filter>
    </ClCompile>
    <ClCompile Include="..\..\..\plugins\EstimationPlugin\src\base\factory\MeasurementFactory.cpp">
      <Filter>Source Files\plugins\EstimationPlugin\factory</Filter>
    </ClCompile>
    <ClCompile Include="..\..\..\plugins\EstimationPlugin\src\base\factory\MeasurementModelFactory.cpp">
      <Filter>Source Files\plugins\EstimationPlugin\factory</Filter>
    </ClCompile>
    <ClCompile Include="..\..\..\plugins\EstimationPlugin\src\base\factory\TrackingSystemFactory.cpp">
      <Filter>Source Files\plugins\EstimationPlugin\factory</Filter>
    </ClCompile>
    <ClCompile Include="..\..\..\plugins\EstimationPlugin\src\base\factory\TrackingDataFactory.cpp">
      <Filter>Source Files\plugins\EstimationPlugin\factory</Filter>
    </ClCompile>
    <ClCompile Include="..\..\..\plugins\EstimationPlugin\src\base\measurement\AveragedDoppler.cpp">
      <Filter>Source Files\plugins\EstimationPlugin\measurement</Filter>
    </ClCompile>
    <ClCompile Include="..\..\..\plugins\EstimationPlugin\src\base\measurement\CoreMeasurement.cpp">
      <Filter>Source Files\plugins\EstimationPlugin\measurement</Filter>
    </ClCompile>
    <ClCompile Include="..\..\..\plugins\EstimationPlugin\src\base\measurement\DSNTwoWayDoppler.cpp">
      <Filter>Source Files\plugins\EstimationPlugin\measurement</Filter>
    </ClCompile>
    <ClCompile Include="..\..\..\plugins\EstimationPlugin\src\base\measurement\DSNTwoWayRange.cpp">
      <Filter>Source Files\plugins\EstimationPlugin\measurement</Filter>
    </ClCompile>
    <ClCompile Include="..\..\..\plugins\EstimationPlugin\src\base\measurement\MeasurementData.cpp">
      <Filter>Source Files\plugins\EstimationPlugin\measurement</Filter>
    </ClCompile>
    <ClCompile Include="..\..\..\plugins\EstimationPlugin\src\base\measurement\MeasurementManager.cpp">
      <Filter>Source Files\plugins\EstimationPlugin\measurement</Filter>
    </ClCompile>
    <ClCompile Include="..\..\..\plugins\EstimationPlugin\src\base\measurement\MeasurementModel.cpp">
      <Filter>Source Files\plugins\EstimationPlugin\measurement</Filter>
    </ClCompile>
    <ClCompile Include="..\..\..\plugins\EstimationPlugin\src\base\measurement\MediaCorrection.cpp">
      <Filter>Source Files\plugins\EstimationPlugin\measurement</Filter>
    </ClCompile>
    <ClCompile Include="..\..\..\plugins\EstimationPlugin\src\base\measurement\OpticalAngles.cpp">
      <Filter>Source Files\plugins\EstimationPlugin\measurement</Filter>
    </ClCompile>
    <ClCompile Include="..\..\..\plugins\EstimationPlugin\src\base\measurement\OpticalAzEl.cpp">
      <Filter>Source Files\plugins\EstimationPlugin\measurement</Filter>
    </ClCompile>
    <ClCompile Include="..\..\..\plugins\EstimationPlugin\src\base\measurement\PhysicalMeasurement.cpp">
      <Filter>Source Files\plugins\EstimationPlugin\measurement</Filter>
    </ClCompile>
    <ClCompile Include="..\..\..\plugins\EstimationPlugin\src\base\measurement\SnTwoWayRange.cpp">
      <Filter>Source Files\plugins\EstimationPlugin\measurement</Filter>
    </ClCompile>
    <ClCompile Include="..\..\..\plugins\EstimationPlugin\src\base\measurement\TDRSSTwoWayRange.cpp">
      <Filter>Source Files\plugins\EstimationPlugin\measurement</Filter>
    </ClCompile>
    <ClCompile Include="..\..\..\plugins\EstimationPlugin\src\base\measurement\TrackingData.cpp">
      <Filter>Source Files\plugins\EstimationPlugin\measurement</Filter>
    </ClCompile>
    <ClCompile Include="..\..\..\plugins\EstimationPlugin\src\base\measurement\TwoWayRange.cpp">
      <Filter>Source Files\plugins\EstimationPlugin\measurement</Filter>
    </ClCompile>
    <ClCompile Include="..\..\..\plugins\EstimationPlugin\src\base\measurement\USNTwoWayRange.cpp">
      <Filter>Source Files\plugins\EstimationPlugin\measurement</Filter>
    </ClCompile>
    <ClCompile Include="..\..\..\plugins\EstimationPlugin\src\base\measurementfile\B3_obtype.cpp">
      <Filter>Source Files\plugins\EstimationPlugin\measurementfile</Filter>
    </ClCompile>
    <ClCompile Include="..\..\..\plugins\EstimationPlugin\src\base\measurementfile\DataFile.cpp">
      <Filter>Source Files\plugins\EstimationPlugin\measurementfile</Filter>
    </ClCompile>
    <ClCompile Include="..\..\..\plugins\EstimationPlugin\src\base\measurementfile\DataFileAdapter.cpp">
      <Filter>Source Files\plugins\EstimationPlugin\measurementfile</Filter>
    </ClCompile>
    <ClCompile Include="..\..\..\plugins\EstimationPlugin\src\base\measurementfile\GmatObType.cpp">
      <Filter>Source Files\plugins\EstimationPlugin\measurementfile</Filter>
    </ClCompile>
    <ClCompile Include="..\..\..\plugins\EstimationPlugin\src\base\measurementfile\ObservationData.cpp">
      <Filter>Source Files\plugins\EstimationPlugin\measurementfile</Filter>
    </ClCompile>
    <ClCompile Include="..\..\..\plugins\EstimationPlugin\src\base\measurementfile\ObType.cpp">
      <Filter>Source Files\plugins\EstimationPlugin\measurementfile</Filter>
    </ClCompile>
    <ClCompile Include="..\..\..\plugins\EstimationPlugin\src\base\factory\DataFileFactory.cpp">
      <Filter>Source Files\plugins\EstimationPlugin\factory</Filter>
    </ClCompile>
    <ClCompile Include="..\..\..\plugins\EstimationPlugin\src\base\factory\EstimatorFactory.cpp">
      <Filter>Source Files\plugins\EstimationPlugin\factory</Filter>
    </ClCompile>
    <ClCompile Include="..\..\..\plugins\EstimationPlugin\src\base\factory\ObTypeFactory.cpp">
      <Filter>Source Files\plugins\EstimationPlugin\factory</Filter>
    </ClCompile>
    <ClCompile Include="..\..\..\plugins\FminconOptimizerPlugin\src\base\factory\FminconOptimizerFactory.cpp">
      <Filter>Source Files\plugins\FminconOptimizerPlugin\factory</Filter>
    </ClCompile>
    <ClCompile Include="..\..\..\plugins\FminconOptimizerPlugin\src\base\solver\FminconOptimizer.cpp">
      <Filter>Source Files\plugins\FminconOptimizerPlugin\solver</Filter>
    </ClCompile>
    <ClCompile Include="..\..\..\plugins\FormationPlugin\src\base\factory\FormationFactory.cpp">
      <Filter>Source Files\plugins\FormationPlugin\factory</Filter>
    </ClCompile>
    <ClCompile Include="..\..\..\plugins\FormationPlugin\src\base\formation\Formation.cpp">
      <Filter>Source Files\plugins\FormationPlugin\formation</Filter>
    </ClCompile>
    <ClCompile Include="..\..\..\plugins\EphemPropagatorPlugin\src\base\propagator\EphemerisPropagator.cpp">
      <Filter>Source Files\plugins\EphemPropagatorPlugin\propagator</Filter>
    </ClCompile>
    <ClCompile Include="..\..\..\plugins\EphemPropagatorPlugin\src\base\propagator\SPKPropagator.cpp">
      <Filter>Source Files\plugins\EphemPropagatorPlugin\propagator</Filter>
    </ClCompile>
    <ClCompile Include="..\..\..\src\base\util\ColorDatabase.cpp">
      <Filter>Source Files\base\util</Filter>
    </ClCompile>
    <ClCompile Include="..\..\..\src\gui\foundation\GmatColorPanel.cpp">
      <Filter>Source Files\gui\foundation</Filter>
    </ClCompile>
    <ClCompile Include="..\..\..\src\base\util\AttitudeConversionUtility.cpp">
      <Filter>Source Files\base\util</Filter>
    </ClCompile>
    <ClCompile Include="..\..\..\src\base\attitude\CCSDSAttitude.cpp">
      <Filter>Source Files\base\attitude</Filter>
    </ClCompile>
    <ClCompile Include="..\..\..\src\base\util\CCSDSAEMEulerAngleSegment.cpp">
      <Filter>Source Files\base\util</Filter>
    </ClCompile>
    <ClCompile Include="..\..\..\src\base\util\CCSDSAEMQuaternionSegment.cpp">
      <Filter>Source Files\base\util</Filter>
    </ClCompile>
    <ClCompile Include="..\..\..\src\base\util\CCSDSAEMReader.cpp">
      <Filter>Source Files\base\util</Filter>
    </ClCompile>
    <ClCompile Include="..\..\..\src\base\util\CCSDSAEMSegment.cpp">
      <Filter>Source Files\base\util</Filter>
    </ClCompile>
    <ClCompile Include="..\..\..\src\base\util\CCSDSEMReader.cpp">
      <Filter>Source Files\base\util</Filter>
    </ClCompile>
    <ClCompile Include="..\..\..\src\base\util\CCSDSEMSegment.cpp">
      <Filter>Source Files\base\util</Filter>
    </ClCompile>
    <ClCompile Include="..\..\..\src\base\parameter\BrouwerMeanLongParameters.cpp">
      <Filter>Source Files\base\parameter</Filter>
    </ClCompile>
    <ClCompile Include="..\..\..\src\base\parameter\BrouwerMeanShortParameters.cpp">
      <Filter>Source Files\base\parameter</Filter>
    </ClCompile>
    <ClCompile Include="..\..\..\src\base\parameter\IncomingAsymptoteParameters.cpp">
      <Filter>Source Files\base\parameter</Filter>
    </ClCompile>
    <ClCompile Include="..\..\..\src\base\parameter\OutgoingAsymptoteParameters.cpp">
      <Filter>Source Files\base\parameter</Filter>
    </ClCompile>
    <ClCompile Include="..\..\..\src\base\parameter\AlternateEquinoctialParameters.cpp">
      <Filter>Source Files\base\parameter</Filter>
    </ClCompile>
    <ClCompile Include="..\..\..\src\base\util\SPADFileReader.cpp">
      <Filter>Source Files\base\util</Filter>
    </ClCompile>
    <ClCompile Include="..\..\..\src\base\parameter\AttitudeRvector.cpp">
      <Filter>Source Files\base\parameter</Filter>
    </ClCompile>
    <ClCompile Include="..\..\..\src\base\parameter\RvectorVar.cpp">
      <Filter>Source Files\base\parameter</Filter>
    </ClCompile>
<<<<<<< HEAD
    <ClCompile Include="..\..\..\src\base\solarsys\ShadowState.cpp">
      <Filter>Source Files\base\solarsys</Filter>
    </ClCompile>
    <ClCompile Include="..\..\..\src\base\hardware\NuclearPowerSystem.cpp">
      <Filter>Source Files\base\hardware</Filter>
    </ClCompile>
    <ClCompile Include="..\..\..\src\base\hardware\PowerSystem.cpp">
      <Filter>Source Files\base\hardware</Filter>
    </ClCompile>
    <ClCompile Include="..\..\..\src\base\hardware\SolarPowerSystem.cpp">
      <Filter>Source Files\base\hardware</Filter>
    </ClCompile>
    <ClCompile Include="..\..\..\src\gui\hardware\PowerSystemConfigPanel.cpp">
      <Filter>Source Files\gui\hardware</Filter>
    </ClCompile>
    <ClCompile Include="..\..\..\src\gui\spacecraft\PowerSystemPanel.cpp">
      <Filter>Source Files\gui\spacecraft</Filter>
    </ClCompile>
=======
>>>>>>> b8c6a420
    <ClCompile Include="..\..\..\..\GmatDevInternalPlugins\code\Vf13OptimizerPlugin\src\base\factory\VF13Factory.cpp">
      <Filter>Source Files\plugins\Vf13OptimizerPlugin\factory</Filter>
    </ClCompile>
    <ClCompile Include="..\..\..\..\GmatDevInternalPlugins\code\Vf13OptimizerPlugin\src\base\solver\VF13.c">
      <Filter>Source Files\plugins\Vf13OptimizerPlugin\solver</Filter>
    </ClCompile>
    <ClCompile Include="..\..\..\..\GmatDevInternalPlugins\code\Vf13OptimizerPlugin\src\base\solver\VF13ad.cpp">
      <Filter>Source Files\plugins\Vf13OptimizerPlugin\solver</Filter>
    </ClCompile>
    <ClCompile Include="..\..\..\..\GmatDevInternalPlugins\code\Vf13OptimizerPlugin\src\base\solver\VF13DEP.c">
      <Filter>Source Files\plugins\Vf13OptimizerPlugin\solver</Filter>
    </ClCompile>
    <ClCompile Include="..\..\..\src\base\hardware\NuclearPowerSystem.cpp">
      <Filter>Source Files\base\hardware</Filter>
    </ClCompile>
    <ClCompile Include="..\..\..\src\base\hardware\PowerSystem.cpp">
      <Filter>Source Files\base\hardware</Filter>
    </ClCompile>
    <ClCompile Include="..\..\..\src\base\hardware\SolarPowerSystem.cpp">
      <Filter>Source Files\base\hardware</Filter>
    </ClCompile>
    <ClCompile Include="..\..\..\src\gui\hardware\PowerSystemConfigPanel.cpp">
      <Filter>Source Files\gui\hardware</Filter>
    </ClCompile>
    <ClCompile Include="..\..\..\src\gui\spacecraft\PowerSystemPanel.cpp">
      <Filter>Source Files\gui\spacecraft</Filter>
    </ClCompile>
    <ClCompile Include="..\..\..\src\base\solarsys\ShadowState.cpp">
      <Filter>Source Files\base\solarsys</Filter>
    </ClCompile>
  </ItemGroup>
  <ItemGroup>
    <ClInclude Include="..\..\..\src\base\attitude\Attitude.hpp">
      <Filter>Source Files\base\attitude</Filter>
    </ClInclude>
    <ClInclude Include="..\..\..\src\base\attitude\AttitudeException.hpp">
      <Filter>Source Files\base\attitude</Filter>
    </ClInclude>
    <ClInclude Include="..\..\..\src\base\attitude\CSFixed.hpp">
      <Filter>Source Files\base\attitude</Filter>
    </ClInclude>
    <ClInclude Include="..\..\..\src\base\attitude\Kinematic.hpp">
      <Filter>Source Files\base\attitude</Filter>
    </ClInclude>
    <ClInclude Include="..\..\..\src\base\attitude\Spinner.hpp">
      <Filter>Source Files\base\attitude</Filter>
    </ClInclude>
    <ClInclude Include="..\..\..\src\base\burn\Burn.hpp">
      <Filter>Source Files\base\burn</Filter>
    </ClInclude>
    <ClInclude Include="..\..\..\src\base\burn\BurnException.hpp">
      <Filter>Source Files\base\burn</Filter>
    </ClInclude>
    <ClInclude Include="..\..\..\src\base\burn\FiniteBurn.hpp">
      <Filter>Source Files\base\burn</Filter>
    </ClInclude>
    <ClInclude Include="..\..\..\src\base\burn\ImpulsiveBurn.hpp">
      <Filter>Source Files\base\burn</Filter>
    </ClInclude>
    <ClInclude Include="..\..\..\src\base\burn\InertialManeuverFrame.hpp">
      <Filter>Source Files\base\burn</Filter>
    </ClInclude>
    <ClInclude Include="..\..\..\src\base\burn\ManeuverFrame.hpp">
      <Filter>Source Files\base\burn</Filter>
    </ClInclude>
    <ClInclude Include="..\..\..\src\base\burn\ManeuverFrameManager.hpp">
      <Filter>Source Files\base\burn</Filter>
    </ClInclude>
    <ClInclude Include="..\..\..\src\base\burn\VnbManeuverFrame.hpp">
      <Filter>Source Files\base\burn</Filter>
    </ClInclude>
    <ClInclude Include="..\..\..\src\base\command\Achieve.hpp">
      <Filter>Source Files\base\command</Filter>
    </ClInclude>
    <ClInclude Include="..\..\..\src\base\command\Assignment.hpp">
      <Filter>Source Files\base\command</Filter>
    </ClInclude>
    <ClInclude Include="..\..\..\src\base\command\BeginFiniteBurn.hpp">
      <Filter>Source Files\base\command</Filter>
    </ClInclude>
    <ClInclude Include="..\..\..\src\base\command\BeginFunction.hpp">
      <Filter>Source Files\base\command</Filter>
    </ClInclude>
    <ClInclude Include="..\..\..\src\base\command\BeginMissionSequence.hpp">
      <Filter>Source Files\base\command</Filter>
    </ClInclude>
    <ClInclude Include="..\..\..\src\base\command\BeginScript.hpp">
      <Filter>Source Files\base\command</Filter>
    </ClInclude>
    <ClInclude Include="..\..\..\src\base\command\BranchCommand.hpp">
      <Filter>Source Files\base\command</Filter>
    </ClInclude>
    <ClInclude Include="..\..\..\src\base\command\CallFunction.hpp">
      <Filter>Source Files\base\command</Filter>
    </ClInclude>
    <ClInclude Include="..\..\..\src\base\command\ClearPlot.hpp">
      <Filter>Source Files\base\command</Filter>
    </ClInclude>
    <ClInclude Include="..\..\..\src\base\command\CommandException.hpp">
      <Filter>Source Files\base\command</Filter>
    </ClInclude>
    <ClInclude Include="..\..\..\src\base\command\CommandUtil.hpp">
      <Filter>Source Files\base\command</Filter>
    </ClInclude>
    <ClInclude Include="..\..\..\src\base\command\ConditionalBranch.hpp">
      <Filter>Source Files\base\command</Filter>
    </ClInclude>
    <ClInclude Include="..\..\..\src\base\command\Create.hpp">
      <Filter>Source Files\base\command</Filter>
    </ClInclude>
    <ClInclude Include="..\..\..\src\base\command\Else.hpp">
      <Filter>Source Files\base\command</Filter>
    </ClInclude>
    <ClInclude Include="..\..\..\src\base\command\ElseIf.hpp">
      <Filter>Source Files\base\command</Filter>
    </ClInclude>
    <ClInclude Include="..\..\..\src\base\command\EndFiniteBurn.hpp">
      <Filter>Source Files\base\command</Filter>
    </ClInclude>
    <ClInclude Include="..\..\..\src\base\command\EndFor.hpp">
      <Filter>Source Files\base\command</Filter>
    </ClInclude>
    <ClInclude Include="..\..\..\src\base\command\EndFunction.hpp">
      <Filter>Source Files\base\command</Filter>
    </ClInclude>
    <ClInclude Include="..\..\..\src\base\command\EndIf.hpp">
      <Filter>Source Files\base\command</Filter>
    </ClInclude>
    <ClInclude Include="..\..\..\src\base\command\EndOptimize.hpp">
      <Filter>Source Files\base\command</Filter>
    </ClInclude>
    <ClInclude Include="..\..\..\src\base\command\EndScript.hpp">
      <Filter>Source Files\base\command</Filter>
    </ClInclude>
    <ClInclude Include="..\..\..\src\base\command\EndTarget.hpp">
      <Filter>Source Files\base\command</Filter>
    </ClInclude>
    <ClInclude Include="..\..\..\src\base\command\EndWhile.hpp">
      <Filter>Source Files\base\command</Filter>
    </ClInclude>
    <ClInclude Include="..\..\..\src\base\command\For.hpp">
      <Filter>Source Files\base\command</Filter>
    </ClInclude>
    <ClInclude Include="..\..\..\src\base\command\GmatCommand.hpp">
      <Filter>Source Files\base\command</Filter>
    </ClInclude>
    <ClInclude Include="..\..\..\src\base\command\If.hpp">
      <Filter>Source Files\base\command</Filter>
    </ClInclude>
    <ClInclude Include="..\..\..\src\base\command\ManageObject.hpp">
      <Filter>Source Files\base\command</Filter>
    </ClInclude>
    <ClInclude Include="..\..\..\src\base\command\Maneuver.hpp">
      <Filter>Source Files\base\command</Filter>
    </ClInclude>
    <ClInclude Include="..\..\..\src\base\command\MarkPoint.hpp">
      <Filter>Source Files\base\command</Filter>
    </ClInclude>
    <ClInclude Include="..\..\..\src\base\command\Minimize.hpp">
      <Filter>Source Files\base\command</Filter>
    </ClInclude>
    <ClInclude Include="..\..\..\src\base\command\NonlinearConstraint.hpp">
      <Filter>Source Files\base\command</Filter>
    </ClInclude>
    <ClInclude Include="..\..\..\src\base\command\NoOp.hpp">
      <Filter>Source Files\base\command</Filter>
    </ClInclude>
    <ClInclude Include="..\..\..\src\base\command\Optimize.hpp">
      <Filter>Source Files\base\command</Filter>
    </ClInclude>
    <ClInclude Include="..\..\..\src\base\command\PenDown.hpp">
      <Filter>Source Files\base\command</Filter>
    </ClInclude>
    <ClInclude Include="..\..\..\src\base\command\PenUp.hpp">
      <Filter>Source Files\base\command</Filter>
    </ClInclude>
    <ClInclude Include="..\..\..\src\base\command\Propagate.hpp">
      <Filter>Source Files\base\command</Filter>
    </ClInclude>
    <ClInclude Include="..\..\..\src\base\command\PropagationEnabledCommand.hpp">
      <Filter>Source Files\base\command</Filter>
    </ClInclude>
    <ClInclude Include="..\..\..\src\base\command\Report.hpp">
      <Filter>Source Files\base\command</Filter>
    </ClInclude>
    <ClInclude Include="..\..\..\src\base\command\RunSolver.hpp">
      <Filter>Source Files\base\command</Filter>
    </ClInclude>
    <ClInclude Include="..\..\..\src\base\command\SaveMission.hpp">
      <Filter>Source Files\base\command</Filter>
    </ClInclude>
    <ClInclude Include="..\..\..\src\base\command\SolverBranchCommand.hpp">
      <Filter>Source Files\base\command</Filter>
    </ClInclude>
    <ClInclude Include="..\..\..\src\base\command\Stop.hpp">
      <Filter>Source Files\base\command</Filter>
    </ClInclude>
    <ClInclude Include="..\..\..\src\base\command\Target.hpp">
      <Filter>Source Files\base\command</Filter>
    </ClInclude>
    <ClInclude Include="..\..\..\src\base\command\Toggle.hpp">
      <Filter>Source Files\base\command</Filter>
    </ClInclude>
    <ClInclude Include="..\..\..\src\base\command\Vary.hpp">
      <Filter>Source Files\base\command</Filter>
    </ClInclude>
    <ClInclude Include="..\..\..\src\base\command\While.hpp">
      <Filter>Source Files\base\command</Filter>
    </ClInclude>
    <ClInclude Include="..\..\..\src\base\configs\ConfigManager.hpp">
      <Filter>Source Files\base\configs</Filter>
    </ClInclude>
    <ClInclude Include="..\..\..\src\base\configs\ConfigManagerException.hpp">
      <Filter>Source Files\base\configs</Filter>
    </ClInclude>
    <ClInclude Include="..\..\..\src\base\coordsystem\AxisSystem.hpp">
      <Filter>Source Files\base\coordsystem</Filter>
    </ClInclude>
    <ClInclude Include="..\..\..\src\base\coordsystem\BodyFixedAxes.hpp">
      <Filter>Source Files\base\coordsystem</Filter>
    </ClInclude>
    <ClInclude Include="..\..\..\src\base\coordsystem\BodyInertialAxes.hpp">
      <Filter>Source Files\base\coordsystem</Filter>
    </ClInclude>
    <ClInclude Include="..\..\..\src\base\coordsystem\CoordinateBase.hpp">
      <Filter>Source Files\base\coordsystem</Filter>
    </ClInclude>
    <ClInclude Include="..\..\..\src\base\coordsystem\CoordinateConverter.hpp">
      <Filter>Source Files\base\coordsystem</Filter>
    </ClInclude>
    <ClInclude Include="..\..\..\src\base\coordsystem\CoordinateSystem.hpp">
      <Filter>Source Files\base\coordsystem</Filter>
    </ClInclude>
    <ClInclude Include="..\..\..\src\base\coordsystem\CoordinateSystemException.hpp">
      <Filter>Source Files\base\coordsystem</Filter>
    </ClInclude>
    <ClInclude Include="..\..\..\src\base\coordsystem\DynamicAxes.hpp">
      <Filter>Source Files\base\coordsystem</Filter>
    </ClInclude>
    <ClInclude Include="..\..\..\src\base\coordsystem\EquatorAxes.hpp">
      <Filter>Source Files\base\coordsystem</Filter>
    </ClInclude>
    <ClInclude Include="..\..\..\src\base\coordsystem\GeocentricSolarEclipticAxes.hpp">
      <Filter>Source Files\base\coordsystem</Filter>
    </ClInclude>
    <ClInclude Include="..\..\..\src\base\coordsystem\GeocentricSolarMagneticAxes.hpp">
      <Filter>Source Files\base\coordsystem</Filter>
    </ClInclude>
    <ClInclude Include="..\..\..\src\base\coordsystem\InertialAxes.hpp">
      <Filter>Source Files\base\coordsystem</Filter>
    </ClInclude>
    <ClInclude Include="..\..\..\src\base\coordsystem\ItrfCoefficientsFile.hpp">
      <Filter>Source Files\base\coordsystem</Filter>
    </ClInclude>
    <ClInclude Include="..\..\..\src\base\coordsystem\MeanOfDateAxes.hpp">
      <Filter>Source Files\base\coordsystem</Filter>
    </ClInclude>
    <ClInclude Include="..\..\..\src\base\coordsystem\MJ2000EcAxes.hpp">
      <Filter>Source Files\base\coordsystem</Filter>
    </ClInclude>
    <ClInclude Include="..\..\..\src\base\coordsystem\MJ2000EqAxes.hpp">
      <Filter>Source Files\base\coordsystem</Filter>
    </ClInclude>
    <ClInclude Include="..\..\..\src\base\coordsystem\MODEcAxes.hpp">
      <Filter>Source Files\base\coordsystem</Filter>
    </ClInclude>
    <ClInclude Include="..\..\..\src\base\coordsystem\MODEqAxes.hpp">
      <Filter>Source Files\base\coordsystem</Filter>
    </ClInclude>
    <ClInclude Include="..\..\..\src\base\coordsystem\MOEEcAxes.hpp">
      <Filter>Source Files\base\coordsystem</Filter>
    </ClInclude>
    <ClInclude Include="..\..\..\src\base\coordsystem\MOEEqAxes.hpp">
      <Filter>Source Files\base\coordsystem</Filter>
    </ClInclude>
    <ClInclude Include="..\..\..\src\base\coordsystem\ObjectReferencedAxes.hpp">
      <Filter>Source Files\base\coordsystem</Filter>
    </ClInclude>
    <ClInclude Include="..\..\..\src\base\coordsystem\TODEcAxes.hpp">
      <Filter>Source Files\base\coordsystem</Filter>
    </ClInclude>
    <ClInclude Include="..\..\..\src\base\coordsystem\TODEqAxes.hpp">
      <Filter>Source Files\base\coordsystem</Filter>
    </ClInclude>
    <ClInclude Include="..\..\..\src\base\coordsystem\TOEEcAxes.hpp">
      <Filter>Source Files\base\coordsystem</Filter>
    </ClInclude>
    <ClInclude Include="..\..\..\src\base\coordsystem\TOEEqAxes.hpp">
      <Filter>Source Files\base\coordsystem</Filter>
    </ClInclude>
    <ClInclude Include="..\..\..\src\base\coordsystem\TopocentricAxes.hpp">
      <Filter>Source Files\base\coordsystem</Filter>
    </ClInclude>
    <ClInclude Include="..\..\..\src\base\coordsystem\TrueOfDateAxes.hpp">
      <Filter>Source Files\base\coordsystem</Filter>
    </ClInclude>
    <ClInclude Include="..\..\..\src\base\executive\Moderator.hpp">
      <Filter>Source Files\base\executive</Filter>
    </ClInclude>
    <ClInclude Include="..\..\..\src\base\executive\PlotInterface.hpp">
      <Filter>Source Files\base\executive</Filter>
    </ClInclude>
    <ClInclude Include="..\..\..\src\base\executive\PlotReceiver.hpp">
      <Filter>Source Files\base\executive</Filter>
    </ClInclude>
    <ClInclude Include="..\..\..\src\base\executive\Publisher.hpp">
      <Filter>Source Files\base\executive</Filter>
    </ClInclude>
    <ClInclude Include="..\..\..\src\base\executive\PublisherException.hpp">
      <Filter>Source Files\base\executive</Filter>
    </ClInclude>
    <ClInclude Include="..\..\..\src\base\executive\Sandbox.hpp">
      <Filter>Source Files\base\executive</Filter>
    </ClInclude>
    <ClInclude Include="..\..\..\src\base\executive\SandboxException.hpp">
      <Filter>Source Files\base\executive</Filter>
    </ClInclude>
    <ClInclude Include="..\..\..\src\base\factory\AtmosphereFactory.hpp">
      <Filter>Source Files\base\factory</Filter>
    </ClInclude>
    <ClInclude Include="..\..\..\src\base\factory\AttitudeFactory.hpp">
      <Filter>Source Files\base\factory</Filter>
    </ClInclude>
    <ClInclude Include="..\..\..\src\base\factory\AxisSystemFactory.hpp">
      <Filter>Source Files\base\factory</Filter>
    </ClInclude>
    <ClInclude Include="..\..\..\src\base\factory\BurnFactory.hpp">
      <Filter>Source Files\base\factory</Filter>
    </ClInclude>
    <ClInclude Include="..\..\..\src\base\factory\CalculatedPointFactory.hpp">
      <Filter>Source Files\base\factory</Filter>
    </ClInclude>
    <ClInclude Include="..\..\..\src\base\factory\CelestialBodyFactory.hpp">
      <Filter>Source Files\base\factory</Filter>
    </ClInclude>
    <ClInclude Include="..\..\..\src\base\factory\CommandFactory.hpp">
      <Filter>Source Files\base\factory</Filter>
    </ClInclude>
    <ClInclude Include="..\..\..\src\base\factory\CoordinateSystemFactory.hpp">
      <Filter>Source Files\base\factory</Filter>
    </ClInclude>
    <ClInclude Include="..\..\..\src\base\factory\Factory.hpp">
      <Filter>Source Files\base\factory</Filter>
    </ClInclude>
    <ClInclude Include="..\..\..\src\base\factory\FactoryException.hpp">
      <Filter>Source Files\base\factory</Filter>
    </ClInclude>
    <ClInclude Include="..\..\..\src\base\factory\FactoryManager.hpp">
      <Filter>Source Files\base\factory</Filter>
    </ClInclude>
    <ClInclude Include="..\..\..\src\base\factory\HardwareFactory.hpp">
      <Filter>Source Files\base\factory</Filter>
    </ClInclude>
    <ClInclude Include="..\..\..\src\base\factory\MathFactory.hpp">
      <Filter>Source Files\base\factory</Filter>
    </ClInclude>
    <ClInclude Include="..\..\..\src\base\factory\ODEModelFactory.hpp">
      <Filter>Source Files\base\factory</Filter>
    </ClInclude>
    <ClInclude Include="..\..\..\src\base\factory\ParameterFactory.hpp">
      <Filter>Source Files\base\factory</Filter>
    </ClInclude>
    <ClInclude Include="..\..\..\src\base\factory\PhysicalModelFactory.hpp">
      <Filter>Source Files\base\factory</Filter>
    </ClInclude>
    <ClInclude Include="..\..\..\src\base\factory\PropagatorFactory.hpp">
      <Filter>Source Files\base\factory</Filter>
    </ClInclude>
    <ClInclude Include="..\..\..\src\base\factory\PropSetupFactory.hpp">
      <Filter>Source Files\base\factory</Filter>
    </ClInclude>
    <ClInclude Include="..\..\..\src\base\factory\SolarSystemFactory.hpp">
      <Filter>Source Files\base\factory</Filter>
    </ClInclude>
    <ClInclude Include="..\..\..\src\base\factory\SolverFactory.hpp">
      <Filter>Source Files\base\factory</Filter>
    </ClInclude>
    <ClInclude Include="..\..\..\src\base\factory\SpacecraftFactory.hpp">
      <Filter>Source Files\base\factory</Filter>
    </ClInclude>
    <ClInclude Include="..\..\..\src\base\factory\StopConditionFactory.hpp">
      <Filter>Source Files\base\factory</Filter>
    </ClInclude>
    <ClInclude Include="..\..\..\src\base\factory\SubscriberFactory.hpp">
      <Filter>Source Files\base\factory</Filter>
    </ClInclude>
    <ClInclude Include="..\..\..\src\base\forcemodel\DragForce.hpp">
      <Filter>Source Files\base\forcemodel</Filter>
    </ClInclude>
    <ClInclude Include="..\..\..\src\base\forcemodel\FiniteThrust.hpp">
      <Filter>Source Files\base\forcemodel</Filter>
    </ClInclude>
    <ClInclude Include="..\..\..\src\base\forcemodel\GravityField.hpp">
      <Filter>Source Files\base\forcemodel</Filter>
    </ClInclude>
    <ClInclude Include="..\..\..\src\base\forcemodel\HarmonicField.hpp">
      <Filter>Source Files\base\forcemodel</Filter>
    </ClInclude>
    <ClInclude Include="..\..\..\src\base\forcemodel\ODEModel.hpp">
      <Filter>Source Files\base\forcemodel</Filter>
    </ClInclude>
    <ClInclude Include="..\..\..\src\base\forcemodel\ODEModelException.hpp">
      <Filter>Source Files\base\forcemodel</Filter>
    </ClInclude>
    <ClInclude Include="..\..\..\src\base\forcemodel\PhysicalModel.hpp">
      <Filter>Source Files\base\forcemodel</Filter>
    </ClInclude>
    <ClInclude Include="..\..\..\src\base\forcemodel\PointMassForce.hpp">
      <Filter>Source Files\base\forcemodel</Filter>
    </ClInclude>
    <ClInclude Include="..\..\..\src\base\forcemodel\SolarRadiationPressure.hpp">
      <Filter>Source Files\base\forcemodel</Filter>
    </ClInclude>
    <ClInclude Include="..\..\..\src\base\foundation\Covariance.hpp">
      <Filter>Source Files\base\foundation</Filter>
    </ClInclude>
    <ClInclude Include="..\..\..\src\base\foundation\ElementWrapper.hpp">
      <Filter>Source Files\base\foundation</Filter>
    </ClInclude>
    <ClInclude Include="..\..\..\src\base\foundation\GmatBase.hpp">
      <Filter>Source Files\base\foundation</Filter>
    </ClInclude>
    <ClInclude Include="..\..\..\src\base\foundation\GmatBaseException.hpp">
      <Filter>Source Files\base\foundation</Filter>
    </ClInclude>
    <ClInclude Include="..\..\..\src\base\foundation\GmatState.hpp">
      <Filter>Source Files\base\foundation</Filter>
    </ClInclude>
    <ClInclude Include="..\..\..\src\base\foundation\ObjectInitializer.hpp">
      <Filter>Source Files\base\foundation</Filter>
    </ClInclude>
    <ClInclude Include="..\..\..\src\base\foundation\SpacePoint.hpp">
      <Filter>Source Files\base\foundation</Filter>
    </ClInclude>
    <ClInclude Include="..\..\..\src\base\foundation\StateManager.hpp">
      <Filter>Source Files\base\foundation</Filter>
    </ClInclude>
    <ClInclude Include="..\..\..\src\base\function\Function.hpp">
      <Filter>Source Files\base\function</Filter>
    </ClInclude>
    <ClInclude Include="..\..\..\src\base\function\FunctionException.hpp">
      <Filter>Source Files\base\function</Filter>
    </ClInclude>
    <ClInclude Include="..\..\..\src\base\function\FunctionManager.hpp">
      <Filter>Source Files\base\function</Filter>
    </ClInclude>
    <ClInclude Include="..\..\..\src\base\interpolator\CubicSplineInterpolator.hpp">
      <Filter>Source Files\base\interpolator</Filter>
    </ClInclude>
    <ClInclude Include="..\..\..\src\base\interpolator\Interpolator.hpp">
      <Filter>Source Files\base\interpolator</Filter>
    </ClInclude>
    <ClInclude Include="..\..\..\src\base\interpolator\InterpolatorException.hpp">
      <Filter>Source Files\base\interpolator</Filter>
    </ClInclude>
    <ClInclude Include="..\..\..\src\base\interpolator\LagrangeInterpolator.hpp">
      <Filter>Source Files\base\interpolator</Filter>
    </ClInclude>
    <ClInclude Include="..\..\..\src\base\interpolator\LinearInterpolator.hpp">
      <Filter>Source Files\base\interpolator</Filter>
    </ClInclude>
    <ClInclude Include="..\..\..\src\base\interpolator\NotAKnotInterpolator.hpp">
      <Filter>Source Files\base\interpolator</Filter>
    </ClInclude>
    <ClInclude Include="..\..\..\src\base\interpreter\Interpreter.hpp">
      <Filter>Source Files\base\interpreter</Filter>
    </ClInclude>
    <ClInclude Include="..\..\..\src\base\interpreter\InterpreterException.hpp">
      <Filter>Source Files\base\interpreter</Filter>
    </ClInclude>
    <ClInclude Include="..\..\..\src\base\interpreter\MathParser.hpp">
      <Filter>Source Files\base\interpreter</Filter>
    </ClInclude>
    <ClInclude Include="..\..\..\src\base\interpreter\MathTree.hpp">
      <Filter>Source Files\base\interpreter</Filter>
    </ClInclude>
    <ClInclude Include="..\..\..\src\base\interpreter\ScriptInterpreter.hpp">
      <Filter>Source Files\base\interpreter</Filter>
    </ClInclude>
    <ClInclude Include="..\..\..\src\base\interpreter\ScriptReadWriter.hpp">
      <Filter>Source Files\base\interpreter</Filter>
    </ClInclude>
    <ClInclude Include="..\..\..\src\base\interpreter\Validator.hpp">
      <Filter>Source Files\base\interpreter</Filter>
    </ClInclude>
    <ClInclude Include="..\..\..\src\base\math\Abs.hpp">
      <Filter>Source Files\base\math</Filter>
    </ClInclude>
    <ClInclude Include="..\..\..\src\base\math\Acos.hpp">
      <Filter>Source Files\base\math</Filter>
    </ClInclude>
    <ClInclude Include="..\..\..\src\base\math\Acosh.hpp">
      <Filter>Source Files\base\math</Filter>
    </ClInclude>
    <ClInclude Include="..\..\..\src\base\math\Add.hpp">
      <Filter>Source Files\base\math</Filter>
    </ClInclude>
    <ClInclude Include="..\..\..\src\base\math\Asin.hpp">
      <Filter>Source Files\base\math</Filter>
    </ClInclude>
    <ClInclude Include="..\..\..\src\base\math\Asinh.hpp">
      <Filter>Source Files\base\math</Filter>
    </ClInclude>
    <ClInclude Include="..\..\..\src\base\math\Atan.hpp">
      <Filter>Source Files\base\math</Filter>
    </ClInclude>
    <ClInclude Include="..\..\..\src\base\math\Atan2.hpp">
      <Filter>Source Files\base\math</Filter>
    </ClInclude>
    <ClInclude Include="..\..\..\src\base\math\Cos.hpp">
      <Filter>Source Files\base\math</Filter>
    </ClInclude>
    <ClInclude Include="..\..\..\src\base\math\Cosh.hpp">
      <Filter>Source Files\base\math</Filter>
    </ClInclude>
    <ClInclude Include="..\..\..\src\base\math\DegToRad.hpp">
      <Filter>Source Files\base\math</Filter>
    </ClInclude>
    <ClInclude Include="..\..\..\src\base\math\Determinant.hpp">
      <Filter>Source Files\base\math</Filter>
    </ClInclude>
    <ClInclude Include="..\..\..\src\base\math\Divide.hpp">
      <Filter>Source Files\base\math</Filter>
    </ClInclude>
    <ClInclude Include="..\..\..\src\base\math\Exp.hpp">
      <Filter>Source Files\base\math</Filter>
    </ClInclude>
    <ClInclude Include="..\..\..\src\base\math\FunctionRunner.hpp">
      <Filter>Source Files\base\math</Filter>
    </ClInclude>
    <ClInclude Include="..\..\..\src\base\math\Inverse.hpp">
      <Filter>Source Files\base\math</Filter>
    </ClInclude>
    <ClInclude Include="..\..\..\src\base\math\Log.hpp">
      <Filter>Source Files\base\math</Filter>
    </ClInclude>
    <ClInclude Include="..\..\..\src\base\math\Log10.hpp">
      <Filter>Source Files\base\math</Filter>
    </ClInclude>
    <ClInclude Include="..\..\..\src\base\math\MathElement.hpp">
      <Filter>Source Files\base\math</Filter>
    </ClInclude>
    <ClInclude Include="..\..\..\src\base\math\MathException.hpp">
      <Filter>Source Files\base\math</Filter>
    </ClInclude>
    <ClInclude Include="..\..\..\src\base\math\MathFunction.hpp">
      <Filter>Source Files\base\math</Filter>
    </ClInclude>
    <ClInclude Include="..\..\..\src\base\math\MathNode.hpp">
      <Filter>Source Files\base\math</Filter>
    </ClInclude>
    <ClInclude Include="..\..\..\src\base\math\Multiply.hpp">
      <Filter>Source Files\base\math</Filter>
    </ClInclude>
    <ClInclude Include="..\..\..\src\base\math\Negate.hpp">
      <Filter>Source Files\base\math</Filter>
    </ClInclude>
    <ClInclude Include="..\..\..\src\base\math\Norm.hpp">
      <Filter>Source Files\base\math</Filter>
    </ClInclude>
    <ClInclude Include="..\..\..\src\base\math\Power.hpp">
      <Filter>Source Files\base\math</Filter>
    </ClInclude>
    <ClInclude Include="..\..\..\src\base\math\RadToDeg.hpp">
      <Filter>Source Files\base\math</Filter>
    </ClInclude>
    <ClInclude Include="..\..\..\src\base\math\Sin.hpp">
      <Filter>Source Files\base\math</Filter>
    </ClInclude>
    <ClInclude Include="..\..\..\src\base\math\Sinh.hpp">
      <Filter>Source Files\base\math</Filter>
    </ClInclude>
    <ClInclude Include="..\..\..\src\base\math\Sqrt.hpp">
      <Filter>Source Files\base\math</Filter>
    </ClInclude>
    <ClInclude Include="..\..\..\src\base\math\Subtract.hpp">
      <Filter>Source Files\base\math</Filter>
    </ClInclude>
    <ClInclude Include="..\..\..\src\base\math\Tan.hpp">
      <Filter>Source Files\base\math</Filter>
    </ClInclude>
    <ClInclude Include="..\..\..\src\base\math\Tanh.hpp">
      <Filter>Source Files\base\math</Filter>
    </ClInclude>
    <ClInclude Include="..\..\..\src\base\math\Transpose.hpp">
      <Filter>Source Files\base\math</Filter>
    </ClInclude>
    <ClInclude Include="..\..\..\src\base\solarsys\Asteroid.hpp">
      <Filter>Source Files\base\solarsys</Filter>
    </ClInclude>
    <ClInclude Include="..\..\..\src\base\solarsys\AtmosphereException.hpp">
      <Filter>Source Files\base\solarsys</Filter>
    </ClInclude>
    <ClInclude Include="..\..\..\src\base\solarsys\AtmosphereModel.hpp">
      <Filter>Source Files\base\solarsys</Filter>
    </ClInclude>
    <ClInclude Include="..\..\..\src\base\solarsys\Barycenter.hpp">
      <Filter>Source Files\base\solarsys</Filter>
    </ClInclude>
    <ClInclude Include="..\..\..\src\base\solarsys\CalculatedPoint.hpp">
      <Filter>Source Files\base\solarsys</Filter>
    </ClInclude>
    <ClInclude Include="..\..\..\src\base\solarsys\CelestialBody.hpp">
      <Filter>Source Files\base\solarsys</Filter>
    </ClInclude>
    <ClInclude Include="..\..\..\src\base\solarsys\Comet.hpp">
      <Filter>Source Files\base\solarsys</Filter>
    </ClInclude>
    <ClInclude Include="..\..\..\src\base\solarsys\DeFile.hpp">
      <Filter>Source Files\base\solarsys</Filter>
    </ClInclude>
    <ClInclude Include="..\..\..\src\base\solarsys\ExponentialAtmosphere.hpp">
      <Filter>Source Files\base\solarsys</Filter>
    </ClInclude>
    <ClInclude Include="..\..\..\src\base\solarsys\JacchiaRobertsAtmosphere.hpp">
      <Filter>Source Files\base\solarsys</Filter>
    </ClInclude>
    <ClInclude Include="..\..\..\src\base\solarsys\LibrationPoint.hpp">
      <Filter>Source Files\base\solarsys</Filter>
    </ClInclude>
    <ClInclude Include="..\..\..\src\base\solarsys\Moon.hpp">
      <Filter>Source Files\base\solarsys</Filter>
    </ClInclude>
    <ClInclude Include="..\..\..\src\base\solarsys\Msise90Atmosphere.hpp">
      <Filter>Source Files\base\solarsys</Filter>
    </ClInclude>
    <ClInclude Include="..\..\..\src\base\solarsys\Planet.hpp">
      <Filter>Source Files\base\solarsys</Filter>
    </ClInclude>
    <ClInclude Include="..\..\..\src\base\solarsys\PlanetaryEphem.hpp">
      <Filter>Source Files\base\solarsys</Filter>
    </ClInclude>
    <ClInclude Include="..\..\..\src\base\solarsys\PlanetaryEphemException.hpp">
      <Filter>Source Files\base\solarsys</Filter>
    </ClInclude>
    <ClInclude Include="..\..\..\src\base\solarsys\SimpleExponentialAtmosphere.hpp">
      <Filter>Source Files\base\solarsys</Filter>
    </ClInclude>
    <ClInclude Include="..\..\..\src\base\solarsys\SlpFile.hpp">
      <Filter>Source Files\base\solarsys</Filter>
    </ClInclude>
    <ClInclude Include="..\..\..\src\base\solarsys\SolarFluxFileReader.hpp">
      <Filter>Source Files\base\solarsys</Filter>
    </ClInclude>
    <ClInclude Include="..\..\..\src\base\solarsys\SolarSystem.hpp">
      <Filter>Source Files\base\solarsys</Filter>
    </ClInclude>
    <ClInclude Include="..\..\..\src\base\solarsys\SolarSystemException.hpp">
      <Filter>Source Files\base\solarsys</Filter>
    </ClInclude>
    <ClInclude Include="..\..\..\src\base\solarsys\Star.hpp">
      <Filter>Source Files\base\solarsys</Filter>
    </ClInclude>
    <ClInclude Include="..\..\..\src\base\solver\DerivativeModel.hpp">
      <Filter>Source Files\base\solver</Filter>
    </ClInclude>
    <ClInclude Include="..\..\..\src\base\solver\DifferentialCorrector.hpp">
      <Filter>Source Files\base\solver</Filter>
    </ClInclude>
    <ClInclude Include="..\..\..\src\base\solver\ExternalOptimizer.hpp">
      <Filter>Source Files\base\solver</Filter>
    </ClInclude>
    <ClInclude Include="..\..\..\src\base\solver\Gradient.hpp">
      <Filter>Source Files\base\solver</Filter>
    </ClInclude>
    <ClInclude Include="..\..\..\src\base\solver\InternalOptimizer.hpp">
      <Filter>Source Files\base\solver</Filter>
    </ClInclude>
    <ClInclude Include="..\..\..\src\base\solver\Jacobian.hpp">
      <Filter>Source Files\base\solver</Filter>
    </ClInclude>
    <ClInclude Include="..\..\..\src\base\solver\LineSearch.hpp">
      <Filter>Source Files\base\solver</Filter>
    </ClInclude>
    <ClInclude Include="..\..\..\src\base\solver\Optimizer.hpp">
      <Filter>Source Files\base\solver</Filter>
    </ClInclude>
    <ClInclude Include="..\..\..\src\base\solver\Solver.hpp">
      <Filter>Source Files\base\solver</Filter>
    </ClInclude>
    <ClInclude Include="..\..\..\src\base\solver\SolverException.hpp">
      <Filter>Source Files\base\solver</Filter>
    </ClInclude>
    <ClInclude Include="..\..\..\src\base\solver\SteepestDescent.hpp">
      <Filter>Source Files\base\solver</Filter>
    </ClInclude>
    <ClInclude Include="..\..\..\src\base\propagator\AdamsBashforthMoulton.hpp">
      <Filter>Source Files\base\propagator</Filter>
    </ClInclude>
    <ClInclude Include="..\..\..\src\base\propagator\DormandElMikkawyPrince68.hpp">
      <Filter>Source Files\base\propagator</Filter>
    </ClInclude>
    <ClInclude Include="..\..\..\src\base\propagator\Integrator.hpp">
      <Filter>Source Files\base\propagator</Filter>
    </ClInclude>
    <ClInclude Include="..\..\..\src\base\propagator\PredictorCorrector.hpp">
      <Filter>Source Files\base\propagator</Filter>
    </ClInclude>
    <ClInclude Include="..\..\..\src\base\propagator\PrinceDormand45.hpp">
      <Filter>Source Files\base\propagator</Filter>
    </ClInclude>
    <ClInclude Include="..\..\..\src\base\propagator\PrinceDormand78.hpp">
      <Filter>Source Files\base\propagator</Filter>
    </ClInclude>
    <ClInclude Include="..\..\..\src\base\propagator\PropagationStateManager.hpp">
      <Filter>Source Files\base\propagator</Filter>
    </ClInclude>
    <ClInclude Include="..\..\..\src\base\propagator\Propagator.hpp">
      <Filter>Source Files\base\propagator</Filter>
    </ClInclude>
    <ClInclude Include="..\..\..\src\base\propagator\PropagatorException.hpp">
      <Filter>Source Files\base\propagator</Filter>
    </ClInclude>
    <ClInclude Include="..\..\..\src\base\propagator\PropSetup.hpp">
      <Filter>Source Files\base\propagator</Filter>
    </ClInclude>
    <ClInclude Include="..\..\..\src\base\propagator\PropSetupException.hpp">
      <Filter>Source Files\base\propagator</Filter>
    </ClInclude>
    <ClInclude Include="..\..\..\src\base\propagator\RungeKutta.hpp">
      <Filter>Source Files\base\propagator</Filter>
    </ClInclude>
    <ClInclude Include="..\..\..\src\base\propagator\RungeKutta89.hpp">
      <Filter>Source Files\base\propagator</Filter>
    </ClInclude>
    <ClInclude Include="..\..\..\src\base\propagator\RungeKuttaFehlberg56.hpp">
      <Filter>Source Files\base\propagator</Filter>
    </ClInclude>
    <ClInclude Include="..\..\..\src\base\propagator\RungeKuttaNystrom.hpp">
      <Filter>Source Files\base\propagator</Filter>
    </ClInclude>
    <ClInclude Include="..\..\..\src\base\parameter\AngularParameters.hpp">
      <Filter>Source Files\base\parameter</Filter>
    </ClInclude>
    <ClInclude Include="..\..\..\src\base\parameter\Array.hpp">
      <Filter>Source Files\base\parameter</Filter>
    </ClInclude>
    <ClInclude Include="..\..\..\src\base\parameter\ArrayElementWrapper.hpp">
      <Filter>Source Files\base\parameter</Filter>
    </ClInclude>
    <ClInclude Include="..\..\..\src\base\parameter\ArrayWrapper.hpp">
      <Filter>Source Files\base\parameter</Filter>
    </ClInclude>
    <ClInclude Include="..\..\..\src\base\parameter\AttitudeData.hpp">
      <Filter>Source Files\base\parameter</Filter>
    </ClInclude>
    <ClInclude Include="..\..\..\src\base\parameter\AttitudeParameters.hpp">
      <Filter>Source Files\base\parameter</Filter>
    </ClInclude>
    <ClInclude Include="..\..\..\src\base\parameter\AttitudeReal.hpp">
      <Filter>Source Files\base\parameter</Filter>
    </ClInclude>
    <ClInclude Include="..\..\..\src\base\parameter\BallisticMassParameters.hpp">
      <Filter>Source Files\base\parameter</Filter>
    </ClInclude>
    <ClInclude Include="..\..\..\src\base\parameter\BallisticMassReal.hpp">
      <Filter>Source Files\base\parameter</Filter>
    </ClInclude>
    <ClInclude Include="..\..\..\src\base\parameter\BooleanWrapper.hpp">
      <Filter>Source Files\base\parameter</Filter>
    </ClInclude>
    <ClInclude Include="..\..\..\src\base\parameter\BplaneData.hpp">
      <Filter>Source Files\base\parameter</Filter>
    </ClInclude>
    <ClInclude Include="..\..\..\src\base\parameter\BplaneParameters.hpp">
      <Filter>Source Files\base\parameter</Filter>
    </ClInclude>
    <ClInclude Include="..\..\..\src\base\parameter\BplaneReal.hpp">
      <Filter>Source Files\base\parameter</Filter>
    </ClInclude>
    <ClInclude Include="..\..\..\src\base\parameter\BurnData.hpp">
      <Filter>Source Files\base\parameter</Filter>
    </ClInclude>
    <ClInclude Include="..\..\..\src\base\parameter\BurnParameters.hpp">
      <Filter>Source Files\base\parameter</Filter>
    </ClInclude>
    <ClInclude Include="..\..\..\src\base\parameter\BurnReal.hpp">
      <Filter>Source Files\base\parameter</Filter>
    </ClInclude>
    <ClInclude Include="..\..\..\src\base\parameter\CartesianParameters.hpp">
      <Filter>Source Files\base\parameter</Filter>
    </ClInclude>
    <ClInclude Include="..\..\..\src\base\parameter\EnvData.hpp">
      <Filter>Source Files\base\parameter</Filter>
    </ClInclude>
    <ClInclude Include="..\..\..\src\base\parameter\EnvParameters.hpp">
      <Filter>Source Files\base\parameter</Filter>
    </ClInclude>
    <ClInclude Include="..\..\..\src\base\parameter\EnvReal.hpp">
      <Filter>Source Files\base\parameter</Filter>
    </ClInclude>
    <ClInclude Include="..\..\..\src\base\parameter\EquinoctialParameters.hpp">
      <Filter>Source Files\base\parameter</Filter>
    </ClInclude>
    <ClInclude Include="..\..\..\src\base\parameter\ExpressionParser.hpp">
      <Filter>Source Files\base\parameter</Filter>
    </ClInclude>
    <ClInclude Include="..\..\..\src\base\parameter\HardwareParameters.hpp">
      <Filter>Source Files\base\parameter</Filter>
    </ClInclude>
    <ClInclude Include="..\..\..\src\base\parameter\HardwareReal.hpp">
      <Filter>Source Files\base\parameter</Filter>
    </ClInclude>
    <ClInclude Include="..\..\..\src\base\parameter\KeplerianParameters.hpp">
      <Filter>Source Files\base\parameter</Filter>
    </ClInclude>
    <ClInclude Include="..\..\..\src\base\parameter\NumberWrapper.hpp">
      <Filter>Source Files\base\parameter</Filter>
    </ClInclude>
    <ClInclude Include="..\..\..\src\base\parameter\ObjectPropertyWrapper.hpp">
      <Filter>Source Files\base\parameter</Filter>
    </ClInclude>
    <ClInclude Include="..\..\..\src\base\parameter\ObjectWrapper.hpp">
      <Filter>Source Files\base\parameter</Filter>
    </ClInclude>
    <ClInclude Include="..\..\..\src\base\parameter\OnOffWrapper.hpp">
      <Filter>Source Files\base\parameter</Filter>
    </ClInclude>
    <ClInclude Include="..\..\..\src\base\parameter\OrbitalParameters.hpp">
      <Filter>Source Files\base\parameter</Filter>
    </ClInclude>
    <ClInclude Include="..\..\..\src\base\parameter\OrbitData.hpp">
      <Filter>Source Files\base\parameter</Filter>
    </ClInclude>
    <ClInclude Include="..\..\..\src\base\parameter\OrbitReal.hpp">
      <Filter>Source Files\base\parameter</Filter>
    </ClInclude>
    <ClInclude Include="..\..\..\src\base\parameter\OrbitRmat33.hpp">
      <Filter>Source Files\base\parameter</Filter>
    </ClInclude>
    <ClInclude Include="..\..\..\src\base\parameter\OrbitRmat66.hpp">
      <Filter>Source Files\base\parameter</Filter>
    </ClInclude>
    <ClInclude Include="..\..\..\src\base\parameter\OrbitRvec6.hpp">
      <Filter>Source Files\base\parameter</Filter>
    </ClInclude>
    <ClInclude Include="..\..\..\src\base\parameter\OrbitStmParameters.hpp">
      <Filter>Source Files\base\parameter</Filter>
    </ClInclude>
    <ClInclude Include="..\..\..\src\base\parameter\paramdefs.hpp">
      <Filter>Source Files\base\parameter</Filter>
    </ClInclude>
    <ClInclude Include="..\..\..\src\base\parameter\Parameter.hpp">
      <Filter>Source Files\base\parameter</Filter>
    </ClInclude>
    <ClInclude Include="..\..\..\src\base\parameter\ParameterDatabase.hpp">
      <Filter>Source Files\base\parameter</Filter>
    </ClInclude>
    <ClInclude Include="..\..\..\src\base\parameter\ParameterDatabaseException.hpp">
      <Filter>Source Files\base\parameter</Filter>
    </ClInclude>
    <ClInclude Include="..\..\..\src\base\parameter\ParameterException.hpp">
      <Filter>Source Files\base\parameter</Filter>
    </ClInclude>
    <ClInclude Include="..\..\..\src\base\parameter\ParameterInfo.hpp">
      <Filter>Source Files\base\parameter</Filter>
    </ClInclude>
    <ClInclude Include="..\..\..\src\base\parameter\ParameterWrapper.hpp">
      <Filter>Source Files\base\parameter</Filter>
    </ClInclude>
    <ClInclude Include="..\..\..\src\base\parameter\PlanetData.hpp">
      <Filter>Source Files\base\parameter</Filter>
    </ClInclude>
    <ClInclude Include="..\..\..\src\base\parameter\PlanetParameters.hpp">
      <Filter>Source Files\base\parameter</Filter>
    </ClInclude>
    <ClInclude Include="..\..\..\src\base\parameter\PlanetReal.hpp">
      <Filter>Source Files\base\parameter</Filter>
    </ClInclude>
    <ClInclude Include="..\..\..\src\base\parameter\RealVar.hpp">
      <Filter>Source Files\base\parameter</Filter>
    </ClInclude>
    <ClInclude Include="..\..\..\src\base\parameter\RefData.hpp">
      <Filter>Source Files\base\parameter</Filter>
    </ClInclude>
    <ClInclude Include="..\..\..\src\base\parameter\Rmat33Var.hpp">
      <Filter>Source Files\base\parameter</Filter>
    </ClInclude>
    <ClInclude Include="..\..\..\src\base\parameter\Rmat66Var.hpp">
      <Filter>Source Files\base\parameter</Filter>
    </ClInclude>
    <ClInclude Include="..\..\..\src\base\parameter\Rvec6Var.hpp">
      <Filter>Source Files\base\parameter</Filter>
    </ClInclude>
    <ClInclude Include="..\..\..\src\base\parameter\SpacecraftData.hpp">
      <Filter>Source Files\base\parameter</Filter>
    </ClInclude>
    <ClInclude Include="..\..\..\src\base\parameter\SphericalParameters.hpp">
      <Filter>Source Files\base\parameter</Filter>
    </ClInclude>
    <ClInclude Include="..\..\..\src\base\parameter\StringObjectWrapper.hpp">
      <Filter>Source Files\base\parameter</Filter>
    </ClInclude>
    <ClInclude Include="..\..\..\src\base\parameter\StringVar.hpp">
      <Filter>Source Files\base\parameter</Filter>
    </ClInclude>
    <ClInclude Include="..\..\..\src\base\parameter\StringWrapper.hpp">
      <Filter>Source Files\base\parameter</Filter>
    </ClInclude>
    <ClInclude Include="..\..\..\src\base\parameter\TimeData.hpp">
      <Filter>Source Files\base\parameter</Filter>
    </ClInclude>
    <ClInclude Include="..\..\..\src\base\parameter\TimeParameters.hpp">
      <Filter>Source Files\base\parameter</Filter>
    </ClInclude>
    <ClInclude Include="..\..\..\src\base\parameter\TimeReal.hpp">
      <Filter>Source Files\base\parameter</Filter>
    </ClInclude>
    <ClInclude Include="..\..\..\src\base\parameter\TimeString.hpp">
      <Filter>Source Files\base\parameter</Filter>
    </ClInclude>
    <ClInclude Include="..\..\..\src\base\parameter\Variable.hpp">
      <Filter>Source Files\base\parameter</Filter>
    </ClInclude>
    <ClInclude Include="..\..\..\src\base\parameter\VariableWrapper.hpp">
      <Filter>Source Files\base\parameter</Filter>
    </ClInclude>
    <ClInclude Include="..\..\..\src\base\plugin\DynamicLibrary.hpp">
      <Filter>Source Files\base\plugin</Filter>
    </ClInclude>
    <ClInclude Include="..\..\..\src\base\spacecraft\Spacecraft.hpp">
      <Filter>Source Files\base\spacecraft</Filter>
    </ClInclude>
    <ClInclude Include="..\..\..\src\base\spacecraft\SpaceObject.hpp">
      <Filter>Source Files\base\spacecraft</Filter>
    </ClInclude>
    <ClInclude Include="..\..\..\src\base\spacecraft\SpaceObjectException.hpp">
      <Filter>Source Files\base\spacecraft</Filter>
    </ClInclude>
    <ClInclude Include="..\..\..\src\base\spacecraft\StateVectorException.hpp">
      <Filter>Source Files\base\spacecraft</Filter>
    </ClInclude>
    <ClInclude Include="..\..\..\src\base\spacecraft\TextTrajectoryFile.hpp">
      <Filter>Source Files\base\spacecraft</Filter>
    </ClInclude>
    <ClInclude Include="..\..\..\src\base\stopcond\StopCondition.hpp">
      <Filter>Source Files\base\stopcond</Filter>
    </ClInclude>
    <ClInclude Include="..\..\..\src\base\stopcond\StopConditionException.hpp">
      <Filter>Source Files\base\stopcond</Filter>
    </ClInclude>
    <ClInclude Include="..\..\..\src\base\subscriber\EphemerisFile.hpp">
      <Filter>Source Files\base\subscriber</Filter>
    </ClInclude>
    <ClInclude Include="..\..\..\src\base\subscriber\MessageWindow.hpp">
      <Filter>Source Files\base\subscriber</Filter>
    </ClInclude>
    <ClInclude Include="..\..\..\src\base\subscriber\OrbitView.hpp">
      <Filter>Source Files\base\subscriber</Filter>
    </ClInclude>
    <ClInclude Include="..\..\..\src\base\subscriber\OwnedPlot.hpp">
      <Filter>Source Files\base\subscriber</Filter>
    </ClInclude>
    <ClInclude Include="..\..\..\src\base\subscriber\ReportFile.hpp">
      <Filter>Source Files\base\subscriber</Filter>
    </ClInclude>
    <ClInclude Include="..\..\..\src\base\subscriber\Subscriber.hpp">
      <Filter>Source Files\base\subscriber</Filter>
    </ClInclude>
    <ClInclude Include="..\..\..\src\base\subscriber\SubscriberException.hpp">
      <Filter>Source Files\base\subscriber</Filter>
    </ClInclude>
    <ClInclude Include="..\..\..\src\base\subscriber\TextEphemFile.hpp">
      <Filter>Source Files\base\subscriber</Filter>
    </ClInclude>
    <ClInclude Include="..\..\..\src\base\subscriber\XyPlot.hpp">
      <Filter>Source Files\base\subscriber</Filter>
    </ClInclude>
    <ClInclude Include="..\..\..\src\base\util\A1Date.hpp">
      <Filter>Source Files\base\util</Filter>
    </ClInclude>
    <ClInclude Include="..\..\..\src\base\util\A1Mjd.hpp">
      <Filter>Source Files\base\util</Filter>
    </ClInclude>
    <ClInclude Include="..\..\..\src\base\util\AngleUtil.hpp">
      <Filter>Source Files\base\util</Filter>
    </ClInclude>
    <ClInclude Include="..\..\..\src\base\util\ArrayTemplate.hpp">
      <Filter>Source Files\base\util</Filter>
    </ClInclude>
    <ClInclude Include="..\..\..\src\base\util\AttitudeUtil.hpp">
      <Filter>Source Files\base\util</Filter>
    </ClInclude>
    <ClInclude Include="..\..\..\src\base\util\BaseException.hpp">
      <Filter>Source Files\base\util</Filter>
    </ClInclude>
    <ClInclude Include="..\..\..\src\base\util\BodyFixedStateConverter.hpp">
      <Filter>Source Files\base\util</Filter>
    </ClInclude>
    <ClInclude Include="..\..\..\src\base\util\ColorTypes.hpp">
      <Filter>Source Files\base\util</Filter>
    </ClInclude>
    <ClInclude Include="..\..\..\src\base\util\Date.hpp">
      <Filter>Source Files\base\util</Filter>
    </ClInclude>
    <ClInclude Include="..\..\..\src\base\util\DateUtil.hpp">
      <Filter>Source Files\base\util</Filter>
    </ClInclude>
    <ClInclude Include="..\..\..\src\base\util\ElapsedTime.hpp">
      <Filter>Source Files\base\util</Filter>
    </ClInclude>
    <ClInclude Include="..\..\..\src\base\util\EopFile.hpp">
      <Filter>Source Files\base\util</Filter>
    </ClInclude>
    <ClInclude Include="..\..\..\src\base\util\FileManager.hpp">
      <Filter>Source Files\base\util</Filter>
    </ClInclude>
    <ClInclude Include="..\..\..\src\base\util\FileTypes.hpp">
      <Filter>Source Files\base\util</Filter>
    </ClInclude>
    <ClInclude Include="..\..\..\src\base\util\FileUtil.hpp">
      <Filter>Source Files\base\util</Filter>
    </ClInclude>
    <ClInclude Include="..\..\..\src\base\util\GmatGlobal.hpp">
      <Filter>Source Files\base\util</Filter>
    </ClInclude>
    <ClInclude Include="..\..\..\src\base\util\GregorianDate.hpp">
      <Filter>Source Files\base\util</Filter>
    </ClInclude>
    <ClInclude Include="..\..\..\src\base\util\LatLonHgt.hpp">
      <Filter>Source Files\base\util</Filter>
    </ClInclude>
    <ClInclude Include="..\..\..\src\base\util\LeapSecsFileReader.hpp">
      <Filter>Source Files\base\util</Filter>
    </ClInclude>
    <ClInclude Include="..\..\..\src\base\util\Linear.hpp">
      <Filter>Source Files\base\util</Filter>
    </ClInclude>
    <ClInclude Include="..\..\..\src\base\util\MessageInterface.hpp">
      <Filter>Source Files\base\util</Filter>
    </ClInclude>
    <ClInclude Include="..\..\..\src\base\util\MessageReceiver.hpp">
      <Filter>Source Files\base\util</Filter>
    </ClInclude>
    <ClInclude Include="..\..\..\src\base\util\OrbitTypes.hpp">
      <Filter>Source Files\base\util</Filter>
    </ClInclude>
    <ClInclude Include="..\..\..\src\base\util\PhysicalConstants.hpp">
      <Filter>Source Files\base\util</Filter>
    </ClInclude>
    <ClInclude Include="..\..\..\src\base\util\RealTypes.hpp">
      <Filter>Source Files\base\util</Filter>
    </ClInclude>
    <ClInclude Include="..\..\..\src\base\util\RealUtilities.hpp">
      <Filter>Source Files\base\util</Filter>
    </ClInclude>
    <ClInclude Include="..\..\..\src\base\util\RgbColor.hpp">
      <Filter>Source Files\base\util</Filter>
    </ClInclude>
    <ClInclude Include="..\..\..\src\base\util\Rmatrix.hpp">
      <Filter>Source Files\base\util</Filter>
    </ClInclude>
    <ClInclude Include="..\..\..\src\base\util\Rmatrix33.hpp">
      <Filter>Source Files\base\util</Filter>
    </ClInclude>
    <ClInclude Include="..\..\..\src\base\util\Rmatrix66.hpp">
      <Filter>Source Files\base\util</Filter>
    </ClInclude>
    <ClInclude Include="..\..\..\src\base\util\Rvector.hpp">
      <Filter>Source Files\base\util</Filter>
    </ClInclude>
    <ClInclude Include="..\..\..\src\base\util\Rvector3.hpp">
      <Filter>Source Files\base\util</Filter>
    </ClInclude>
    <ClInclude Include="..\..\..\src\base\util\Rvector6.hpp">
      <Filter>Source Files\base\util</Filter>
    </ClInclude>
    <ClInclude Include="..\..\..\src\base\util\StringTokenizer.hpp">
      <Filter>Source Files\base\util</Filter>
    </ClInclude>
    <ClInclude Include="..\..\..\src\base\util\StringUtil.hpp">
      <Filter>Source Files\base\util</Filter>
    </ClInclude>
    <ClInclude Include="..\..\..\src\base\util\TableTemplate.hpp">
      <Filter>Source Files\base\util</Filter>
    </ClInclude>
    <ClInclude Include="..\..\..\src\base\util\TextParser.hpp">
      <Filter>Source Files\base\util</Filter>
    </ClInclude>
    <ClInclude Include="..\..\..\src\base\util\TimeSystemConverter.hpp">
      <Filter>Source Files\base\util</Filter>
    </ClInclude>
    <ClInclude Include="..\..\..\src\base\util\TimeTypes.hpp">
      <Filter>Source Files\base\util</Filter>
    </ClInclude>
    <ClInclude Include="..\..\..\src\base\util\UtcDate.hpp">
      <Filter>Source Files\base\util</Filter>
    </ClInclude>
    <ClInclude Include="..\..\..\src\base\util\UtilityException.hpp">
      <Filter>Source Files\base\util</Filter>
    </ClInclude>
    <ClInclude Include="..\..\..\src\base\asset\AssetException.hpp">
      <Filter>Source Files\base\asset</Filter>
    </ClInclude>
    <ClInclude Include="..\..\..\src\base\asset\BodyFixedPoint.hpp">
      <Filter>Source Files\base\asset</Filter>
    </ClInclude>
    <ClInclude Include="..\..\..\src\base\hardware\FuelTank.hpp">
      <Filter>Source Files\base\hardware</Filter>
    </ClInclude>
    <ClInclude Include="..\..\..\src\base\hardware\Hardware.hpp">
      <Filter>Source Files\base\hardware</Filter>
    </ClInclude>
    <ClInclude Include="..\..\..\src\base\hardware\HardwareException.hpp">
      <Filter>Source Files\base\hardware</Filter>
    </ClInclude>
    <ClInclude Include="..\..\..\src\base\hardware\Thruster.hpp">
      <Filter>Source Files\base\hardware</Filter>
    </ClInclude>
    <ClInclude Include="..\..\..\src\gui\app\AboutDialog.hpp">
      <Filter>Source Files\gui\app</Filter>
    </ClInclude>
    <ClInclude Include="..\..\..\src\gui\app\CompareFilesDialog.hpp">
      <Filter>Source Files\gui\app</Filter>
    </ClInclude>
    <ClInclude Include="..\..\..\src\gui\app\CompareTextDialog.hpp">
      <Filter>Source Files\gui\app</Filter>
    </ClInclude>
    <ClInclude Include="..\..\..\src\gui\app\GmatApp.hpp">
      <Filter>Source Files\gui\app</Filter>
    </ClInclude>
    <ClInclude Include="..\..\..\src\gui\app\GmatAppData.hpp">
      <Filter>Source Files\gui\app</Filter>
    </ClInclude>
    <ClInclude Include="..\..\..\src\gui\app\GmatConnection.hpp">
      <Filter>Source Files\gui\app</Filter>
    </ClInclude>
    <ClInclude Include="..\..\..\src\gui\app\GmatMainFrame.hpp">
      <Filter>Source Files\gui\app</Filter>
    </ClInclude>
    <ClInclude Include="..\..\..\src\gui\app\GmatMenuBar.hpp">
      <Filter>Source Files\gui\app</Filter>
    </ClInclude>
    <ClInclude Include="..\..\..\src\gui\app\GmatNotebook.hpp">
      <Filter>Source Files\gui\app</Filter>
    </ClInclude>
    <ClInclude Include="..\..\..\src\gui\app\GmatServer.hpp">
      <Filter>Source Files\gui\app</Filter>
    </ClInclude>
    <ClInclude Include="..\..\..\src\gui\app\GmatToolBar.hpp">
      <Filter>Source Files\gui\app</Filter>
    </ClInclude>
    <ClInclude Include="..\..\..\src\gui\app\GmatTreeItemData.hpp">
      <Filter>Source Files\gui\app</Filter>
    </ClInclude>
    <ClInclude Include="..\..\..\src\gui\app\GuiInterpreter.hpp">
      <Filter>Source Files\gui\app</Filter>
    </ClInclude>
    <ClInclude Include="..\..\..\src\gui\app\GuiMessageReceiver.hpp">
      <Filter>Source Files\gui\app</Filter>
    </ClInclude>
    <ClInclude Include="..\..\..\src\gui\app\GuiPlotReceiver.hpp">
      <Filter>Source Files\gui\app</Filter>
    </ClInclude>
    <ClInclude Include="..\..\..\src\gui\app\InteractiveMatlabDialog.hpp">
      <Filter>Source Files\gui\app</Filter>
    </ClInclude>
    <ClInclude Include="..\..\..\src\gui\app\MissionTreeItemData.hpp">
      <Filter>Source Files\gui\app</Filter>
    </ClInclude>
    <ClInclude Include="..\..\..\src\gui\app\ResourceTree.hpp">
      <Filter>Source Files\gui\app</Filter>
    </ClInclude>
    <ClInclude Include="..\..\..\src\gui\app\RunScriptFolderDialog.hpp">
      <Filter>Source Files\gui\app</Filter>
    </ClInclude>
    <ClInclude Include="..\..\..\src\gui\app\ScriptPanel.hpp">
      <Filter>Source Files\gui\app</Filter>
    </ClInclude>
    <ClInclude Include="..\..\..\src\gui\app\SetPathDialog.hpp">
      <Filter>Source Files\gui\app</Filter>
    </ClInclude>
    <ClInclude Include="..\..\..\src\gui\app\TextEphemFileDialog.hpp">
      <Filter>Source Files\gui\app</Filter>
    </ClInclude>
    <ClInclude Include="..\..\..\src\gui\app\WelcomePanel.hpp">
      <Filter>Source Files\gui\app</Filter>
    </ClInclude>
    <ClInclude Include="..\..\..\src\gui\burn\FiniteBurnSetupPanel.hpp">
      <Filter>Source Files\gui\burn</Filter>
    </ClInclude>
    <ClInclude Include="..\..\..\src\gui\burn\ImpulsiveBurnSetupPanel.hpp">
      <Filter>Source Files\gui\burn</Filter>
    </ClInclude>
    <ClInclude Include="..\..\..\src\gui\command\AchievePanel.hpp">
      <Filter>Source Files\gui\command</Filter>
    </ClInclude>
    <ClInclude Include="..\..\..\src\gui\command\AssignmentPanel.hpp">
      <Filter>Source Files\gui\command</Filter>
    </ClInclude>
    <ClInclude Include="..\..\..\src\gui\command\BeginFiniteBurnPanel.hpp">
      <Filter>Source Files\gui\command</Filter>
    </ClInclude>
    <ClInclude Include="..\..\..\src\gui\command\CallFunctionPanel.hpp">
      <Filter>Source Files\gui\command</Filter>
    </ClInclude>
    <ClInclude Include="..\..\..\src\gui\command\EndFiniteBurnPanel.hpp">
      <Filter>Source Files\gui\command</Filter>
    </ClInclude>
    <ClInclude Include="..\..\..\src\gui\command\GmatCommandPanel.hpp">
      <Filter>Source Files\gui\command</Filter>
    </ClInclude>
    <ClInclude Include="..\..\..\src\gui\command\ManeuverPanel.hpp">
      <Filter>Source Files\gui\command</Filter>
    </ClInclude>
    <ClInclude Include="..\..\..\src\gui\command\MinimizePanel.hpp">
      <Filter>Source Files\gui\command</Filter>
    </ClInclude>
    <ClInclude Include="..\..\..\src\gui\command\NonlinearConstraintPanel.hpp">
      <Filter>Source Files\gui\command</Filter>
    </ClInclude>
    <ClInclude Include="..\..\..\src\gui\command\OptimizePanel.hpp">
      <Filter>Source Files\gui\command</Filter>
    </ClInclude>
    <ClInclude Include="..\..\..\src\gui\command\PropagatePanel.hpp">
      <Filter>Source Files\gui\command</Filter>
    </ClInclude>
    <ClInclude Include="..\..\..\src\gui\command\ReportPanel.hpp">
      <Filter>Source Files\gui\command</Filter>
    </ClInclude>
    <ClInclude Include="..\..\..\src\gui\command\ScriptEventPanel.hpp">
      <Filter>Source Files\gui\command</Filter>
    </ClInclude>
    <ClInclude Include="..\..\..\src\gui\command\TargetPanel.hpp">
      <Filter>Source Files\gui\command</Filter>
    </ClInclude>
    <ClInclude Include="..\..\..\src\gui\command\TogglePanel.hpp">
      <Filter>Source Files\gui\command</Filter>
    </ClInclude>
    <ClInclude Include="..\..\..\src\gui\command\VaryPanel.hpp">
      <Filter>Source Files\gui\command</Filter>
    </ClInclude>
    <ClInclude Include="..\..\..\src\gui\controllogic\ConditionPanel.hpp">
      <Filter>Source Files\gui\controllogic</Filter>
    </ClInclude>
    <ClInclude Include="..\..\..\src\gui\controllogic\ForPanel.hpp">
      <Filter>Source Files\gui\controllogic</Filter>
    </ClInclude>
    <ClInclude Include="..\..\..\src\gui\coordsystem\CoordPanel.hpp">
      <Filter>Source Files\gui\coordsystem</Filter>
    </ClInclude>
    <ClInclude Include="..\..\..\src\gui\coordsystem\CoordSysCreateDialog.hpp">
      <Filter>Source Files\gui\coordsystem</Filter>
    </ClInclude>
    <ClInclude Include="..\..\..\src\gui\coordsystem\CoordSystemConfigPanel.hpp">
      <Filter>Source Files\gui\coordsystem</Filter>
    </ClInclude>
    <ClInclude Include="..\..\..\src\gui\forcemodel\DragInputsDialog.hpp">
      <Filter>Source Files\gui\forcemodel</Filter>
    </ClInclude>
    <ClInclude Include="..\..\..\src\gui\foundation\ArraySetupDialog.hpp">
      <Filter>Source Files\gui\foundation</Filter>
    </ClInclude>
    <ClInclude Include="..\..\..\src\gui\foundation\GmatBaseSetupPanel.hpp">
      <Filter>Source Files\gui\foundation</Filter>
    </ClInclude>
    <ClInclude Include="..\..\..\src\gui\foundation\GmatDialog.hpp">
      <Filter>Source Files\gui\foundation</Filter>
    </ClInclude>
    <ClInclude Include="..\..\..\src\gui\foundation\GmatMdiChildFrame.hpp">
      <Filter>Source Files\gui\foundation</Filter>
    </ClInclude>
    <ClInclude Include="..\..\..\src\gui\foundation\GmatPanel.hpp">
      <Filter>Source Files\gui\foundation</Filter>
    </ClInclude>
    <ClInclude Include="..\..\..\src\gui\foundation\GmatSavePanel.hpp">
      <Filter>Source Files\gui\foundation</Filter>
    </ClInclude>
    <ClInclude Include="..\..\..\src\gui\foundation\GmatStaticBoxSizer.hpp">
      <Filter>Source Files\gui\foundation</Filter>
    </ClInclude>
    <ClInclude Include="..\..\..\src\gui\foundation\GuiItemManager.hpp">
      <Filter>Source Files\gui\foundation</Filter>
    </ClInclude>
    <ClInclude Include="..\..\..\src\gui\foundation\MultiPathSetupPanel.hpp">
      <Filter>Source Files\gui\foundation</Filter>
    </ClInclude>
    <ClInclude Include="..\..\..\src\gui\foundation\ParameterCreateDialog.hpp">
      <Filter>Source Files\gui\foundation</Filter>
    </ClInclude>
    <ClInclude Include="..\..\..\src\gui\foundation\ParameterSelectDialog.hpp">
      <Filter>Source Files\gui\foundation</Filter>
    </ClInclude>
    <ClInclude Include="..\..\..\src\gui\foundation\ShowScriptDialog.hpp">
      <Filter>Source Files\gui\foundation</Filter>
    </ClInclude>
    <ClInclude Include="..\..\..\src\gui\foundation\ShowSummaryDialog.hpp">
      <Filter>Source Files\gui\foundation</Filter>
    </ClInclude>
    <ClInclude Include="..\..\..\src\gui\foundation\SinglePathSetupPanel.hpp">
      <Filter>Source Files\gui\foundation</Filter>
    </ClInclude>
    <ClInclude Include="..\..\..\src\gui\foundation\UserInputValidator.hpp">
      <Filter>Source Files\gui\foundation</Filter>
    </ClInclude>
    <ClInclude Include="..\..\..\src\gui\function\FunctionSetupPanel.hpp">
      <Filter>Source Files\gui\function</Filter>
    </ClInclude>
    <ClInclude Include="..\..\..\src\gui\function\MatlabFunctionSetupPanel.hpp">
      <Filter>Source Files\gui\function</Filter>
    </ClInclude>
    <ClInclude Include="..\..\..\src\gui\hardware\BurnThrusterPanel.hpp">
      <Filter>Source Files\gui\hardware</Filter>
    </ClInclude>
    <ClInclude Include="..\..\..\src\gui\hardware\ThrusterCoefficientDialog.hpp">
      <Filter>Source Files\gui\hardware</Filter>
    </ClInclude>
    <ClInclude Include="..\..\..\src\gui\hardware\ThrusterConfigPanel.hpp">
      <Filter>Source Files\gui\hardware</Filter>
    </ClInclude>
    <ClInclude Include="..\..\..\src\gui\mission\DecoratedTree.hpp">
      <Filter>Source Files\gui\mission</Filter>
    </ClInclude>
    <ClInclude Include="..\..\..\src\gui\mission\MissionTree.hpp">
      <Filter>Source Files\gui\mission</Filter>
    </ClInclude>
    <ClInclude Include="..\..\..\src\gui\output\CompareReportPanel.hpp">
      <Filter>Source Files\gui\output</Filter>
    </ClInclude>
    <ClInclude Include="..\..\..\src\gui\output\OutputTree.hpp">
      <Filter>Source Files\gui\output</Filter>
    </ClInclude>
    <ClInclude Include="..\..\..\src\gui\output\ReportFilePanel.hpp">
      <Filter>Source Files\gui\output</Filter>
    </ClInclude>
    <ClInclude Include="..\..\..\src\gui\subscriber\EphemerisFilePanel.hpp">
      <Filter>Source Files\gui\subscriber</Filter>
    </ClInclude>
    <ClInclude Include="..\..\..\src\gui\subscriber\MdiChild3DViewFrame.hpp">
      <Filter>Source Files\gui\subscriber</Filter>
    </ClInclude>
    <ClInclude Include="..\..\..\src\gui\subscriber\MdiChildTsFrame.hpp">
      <Filter>Source Files\gui\subscriber</Filter>
    </ClInclude>
    <ClInclude Include="..\..\..\src\gui\subscriber\MdiChildViewFrame.hpp">
      <Filter>Source Files\gui\subscriber</Filter>
    </ClInclude>
    <ClInclude Include="..\..\..\src\gui\subscriber\MdiGlPlotData.hpp">
      <Filter>Source Files\gui\subscriber</Filter>
    </ClInclude>
    <ClInclude Include="..\..\..\src\gui\subscriber\MdiTsPlotData.hpp">
      <Filter>Source Files\gui\subscriber</Filter>
    </ClInclude>
    <ClInclude Include="..\..\..\src\gui\subscriber\OrbitViewCanvas.hpp">
      <Filter>Source Files\gui\subscriber</Filter>
    </ClInclude>
    <ClInclude Include="..\..\..\src\gui\subscriber\OrbitViewPanel.hpp">
      <Filter>Source Files\gui\subscriber</Filter>
    </ClInclude>
    <ClInclude Include="..\..\..\src\gui\subscriber\PlotTypes.hpp">
      <Filter>Source Files\gui\subscriber</Filter>
    </ClInclude>
    <ClInclude Include="..\..\..\src\gui\subscriber\ReportFileSetupPanel.hpp">
      <Filter>Source Files\gui\subscriber</Filter>
    </ClInclude>
    <ClInclude Include="..\..\..\src\gui\subscriber\SubscriberSetupPanel.hpp">
      <Filter>Source Files\gui\subscriber</Filter>
    </ClInclude>
    <ClInclude Include="..\..\..\src\gui\subscriber\TsPlotCanvas.hpp">
      <Filter>Source Files\gui\subscriber</Filter>
    </ClInclude>
    <ClInclude Include="..\..\..\src\gui\subscriber\TsPlotCurve.hpp">
      <Filter>Source Files\gui\subscriber</Filter>
    </ClInclude>
    <ClInclude Include="..\..\..\src\gui\subscriber\TsPlotDefs.hpp">
      <Filter>Source Files\gui\subscriber</Filter>
    </ClInclude>
    <ClInclude Include="..\..\..\src\gui\subscriber\TsPlotOptionsDialog.hpp">
      <Filter>Source Files\gui\subscriber</Filter>
    </ClInclude>
    <ClInclude Include="..\..\..\src\gui\subscriber\TsPlotXYCanvas.hpp">
      <Filter>Source Files\gui\subscriber</Filter>
    </ClInclude>
    <ClInclude Include="..\..\..\src\gui\subscriber\ViewCanvas.hpp">
      <Filter>Source Files\gui\subscriber</Filter>
    </ClInclude>
    <ClInclude Include="..\..\..\src\gui\subscriber\XyPlotSetupPanel.hpp">
      <Filter>Source Files\gui\subscriber</Filter>
    </ClInclude>
    <ClInclude Include="..\..\..\src\gui\propagator\PropagationConfigPanel.hpp">
      <Filter>Source Files\gui\propagator</Filter>
    </ClInclude>
    <ClInclude Include="..\..\..\src\gui\propagator\PropagatorSelectDialog.hpp">
      <Filter>Source Files\gui\propagator</Filter>
    </ClInclude>
    <ClInclude Include="..\..\..\src\gui\solarsys\BarycenterPanel.hpp">
      <Filter>Source Files\gui\solarsys</Filter>
    </ClInclude>
    <ClInclude Include="..\..\..\src\gui\solarsys\CelesBodySelectDialog.hpp">
      <Filter>Source Files\gui\solarsys</Filter>
    </ClInclude>
    <ClInclude Include="..\..\..\src\gui\solarsys\CelestialBodyOrbitPanel.hpp">
      <Filter>Source Files\gui\solarsys</Filter>
    </ClInclude>
    <ClInclude Include="..\..\..\src\gui\solarsys\CelestialBodyOrientationPanel.hpp">
      <Filter>Source Files\gui\solarsys</Filter>
    </ClInclude>
    <ClInclude Include="..\..\..\src\gui\solarsys\CelestialBodyPanel.hpp">
      <Filter>Source Files\gui\solarsys</Filter>
    </ClInclude>
    <ClInclude Include="..\..\..\src\gui\solarsys\CelestialBodyPropertiesPanel.hpp">
      <Filter>Source Files\gui\solarsys</Filter>
    </ClInclude>
    <ClInclude Include="..\..\..\src\gui\solarsys\LibrationPointPanel.hpp">
      <Filter>Source Files\gui\solarsys</Filter>
    </ClInclude>
    <ClInclude Include="..\..\..\src\gui\solarsys\UniversePanel.hpp">
      <Filter>Source Files\gui\solarsys</Filter>
    </ClInclude>
    <ClInclude Include="..\..\..\src\gui\solver\DCSetupPanel.hpp">
      <Filter>Source Files\gui\solver</Filter>
    </ClInclude>
    <ClInclude Include="..\..\..\src\gui\solver\SolverCreatePanel.hpp">
      <Filter>Source Files\gui\solver</Filter>
    </ClInclude>
    <ClInclude Include="..\..\..\src\gui\solver\SolverGoalsPanel.hpp">
      <Filter>Source Files\gui\solver</Filter>
    </ClInclude>
    <ClInclude Include="..\..\..\src\gui\solver\SolverSetupPanel.hpp">
      <Filter>Source Files\gui\solver</Filter>
    </ClInclude>
    <ClInclude Include="..\..\..\src\gui\solver\SolverVariablesPanel.hpp">
      <Filter>Source Files\gui\solver</Filter>
    </ClInclude>
    <ClInclude Include="..\..\..\src\gui\solver\SQPSetupPanel.hpp">
      <Filter>Source Files\gui\solver</Filter>
    </ClInclude>
    <ClInclude Include="..\..\..\src\gui\spacecraft\AttitudePanel.hpp">
      <Filter>Source Files\gui\spacecraft</Filter>
    </ClInclude>
    <ClInclude Include="..\..\..\src\gui\spacecraft\BallisticsMassPanel.hpp">
      <Filter>Source Files\gui\spacecraft</Filter>
    </ClInclude>
    <ClInclude Include="..\..\..\src\gui\spacecraft\FormationSetupPanel.hpp">
      <Filter>Source Files\gui\spacecraft</Filter>
    </ClInclude>
    <ClInclude Include="..\..\..\src\gui\spacecraft\OrbitPanel.hpp">
      <Filter>Source Files\gui\spacecraft</Filter>
    </ClInclude>
    <ClInclude Include="..\..\..\src\gui\spacecraft\SpacecraftPanel.hpp">
      <Filter>Source Files\gui\spacecraft</Filter>
    </ClInclude>
    <ClInclude Include="..\..\..\src\gui\spacecraft\SpaceObjectSelectDialog.hpp">
      <Filter>Source Files\gui\spacecraft</Filter>
    </ClInclude>
    <ClInclude Include="..\..\..\src\gui\spacecraft\TankPanel.hpp">
      <Filter>Source Files\gui\spacecraft</Filter>
    </ClInclude>
    <ClInclude Include="..\..\..\src\gui\spacecraft\ThrusterPanel.hpp">
      <Filter>Source Files\gui\spacecraft</Filter>
    </ClInclude>
    <ClInclude Include="..\..\..\src\gui\spacecraft\VisualModelCanvas.hpp">
      <Filter>Source Files\gui\spacecraft</Filter>
    </ClInclude>
    <ClInclude Include="..\..\..\src\gui\spacecraft\VisualModelPanel.hpp">
      <Filter>Source Files\gui\spacecraft</Filter>
    </ClInclude>
    <ClInclude Include="..\..\..\src\gui\view\ViewTextDialog.hpp">
      <Filter>Source Files\gui\view</Filter>
    </ClInclude>
    <ClInclude Include="..\..\..\src\gui\view\ViewTextFrame.hpp">
      <Filter>Source Files\gui\view</Filter>
    </ClInclude>
    <ClInclude Include="..\..\..\src\gui\rendering\Camera.hpp">
      <Filter>Source Files\gui\rendering</Filter>
    </ClInclude>
    <ClInclude Include="..\..\..\src\gui\rendering\GLStars.hpp">
      <Filter>Source Files\gui\rendering</Filter>
    </ClInclude>
    <ClInclude Include="..\..\..\src\gui\rendering\GmatOpenGLSupport.hpp">
      <Filter>Source Files\gui\rendering</Filter>
    </ClInclude>
    <ClInclude Include="..\..\..\src\gui\rendering\Light.hpp">
      <Filter>Source Files\gui\rendering</Filter>
    </ClInclude>
    <ClInclude Include="..\..\..\src\gui\rendering\ModelManager.hpp">
      <Filter>Source Files\gui\rendering</Filter>
    </ClInclude>
    <ClInclude Include="..\..\..\src\gui\rendering\ModelObject.hpp">
      <Filter>Source Files\gui\rendering</Filter>
    </ClInclude>
    <ClInclude Include="..\..\..\src\gui\rendering\Rendering.hpp">
      <Filter>Source Files\gui\rendering</Filter>
    </ClInclude>
    <ClInclude Include="..\..\..\src\gui\include\ddesetup.hpp">
      <Filter>Header Files</Filter>
    </ClInclude>
    <ClInclude Include="..\..\..\src\base\include\gmatdefs.hpp">
      <Filter>Header Files</Filter>
    </ClInclude>
    <ClInclude Include="..\..\..\src\gui\include\gmatwxdefs.hpp">
      <Filter>Header Files</Filter>
    </ClInclude>
    <ClInclude Include="..\..\..\src\gui\include\gmatwxrcs.hpp">
      <Filter>Header Files</Filter>
    </ClInclude>
    <ClInclude Include="..\..\..\src\base\command\PlotCommand.hpp">
      <Filter>Source Files\base\command</Filter>
    </ClInclude>
    <ClInclude Include="..\..\..\src\gui\mission\MissionTreeToolBar.hpp">
      <Filter>Source Files\gui\mission</Filter>
    </ClInclude>
    <ClInclude Include="..\..\..\src\gui\mission\UndockedMissionPanel.hpp">
      <Filter>Source Files\gui\mission</Filter>
    </ClInclude>
    <ClInclude Include="..\..\..\src\gui\mission\TreeViewOptionDialog.hpp">
      <Filter>Source Files\gui\mission</Filter>
    </ClInclude>
    <ClInclude Include="..\..\..\src\gui\subscriber\MdiChildGroundTrackFrame.hpp">
      <Filter>Source Files\gui\subscriber</Filter>
    </ClInclude>
    <ClInclude Include="..\..\..\src\gui\spacecraft\OrbitDesignerDialog.hpp">
      <Filter>Source Files\gui\spacecraft</Filter>
    </ClInclude>
    <ClInclude Include="..\..\..\src\base\subscriber\OrbitPlot.hpp">
      <Filter>Source Files\base\subscriber</Filter>
    </ClInclude>
    <ClInclude Include="..\..\..\src\base\util\SunSync.hpp">
      <Filter>Source Files\base\util</Filter>
    </ClInclude>
    <ClInclude Include="..\..\..\src\base\util\RepeatGroundTrack.hpp">
      <Filter>Source Files\base\util</Filter>
    </ClInclude>
    <ClInclude Include="..\..\..\src\base\util\Frozen.hpp">
      <Filter>Source Files\base\util</Filter>
    </ClInclude>
    <ClInclude Include="..\..\..\src\base\util\RepeatSunSync.hpp">
      <Filter>Source Files\base\util</Filter>
    </ClInclude>
    <ClInclude Include="..\..\..\src\base\util\OrbitDesignerTime.hpp">
      <Filter>Source Files\base\util</Filter>
    </ClInclude>
    <ClInclude Include="..\..\..\src\base\util\CalculationUtilities.hpp">
      <Filter>Source Files\base\util</Filter>
    </ClInclude>
    <ClInclude Include="..\..\..\src\base\forcemodel\harmonic\Harmonic.hpp">
      <Filter>Source Files\base\forcemodel\harmonic</Filter>
    </ClInclude>
    <ClInclude Include="..\..\..\src\base\forcemodel\harmonic\HarmonicGravity.hpp">
      <Filter>Source Files\base\forcemodel\harmonic</Filter>
    </ClInclude>
    <ClInclude Include="..\..\..\src\base\forcemodel\harmonic\HarmonicGravityCof.hpp">
      <Filter>Source Files\base\forcemodel\harmonic</Filter>
    </ClInclude>
    <ClInclude Include="..\..\..\src\base\forcemodel\harmonic\HarmonicGravityGrv.hpp">
      <Filter>Source Files\base\forcemodel\harmonic</Filter>
    </ClInclude>
    <ClInclude Include="..\..\..\src\base\forcemodel\RelativisticCorrection.hpp">
      <Filter>Source Files\base\forcemodel</Filter>
    </ClInclude>
    <ClInclude Include="..\..\..\src\base\subscriber\GroundTrackPlot.hpp">
      <Filter>Source Files\base\subscriber</Filter>
    </ClInclude>
    <ClInclude Include="..\..\..\src\base\solarsys\SpecialCelestialPoint.hpp">
      <Filter>Source Files\base\solarsys</Filter>
    </ClInclude>
    <ClInclude Include="..\..\..\src\gui\subscriber\GroundTrackCanvas.hpp">
      <Filter>Source Files\gui\subscriber</Filter>
    </ClInclude>
    <ClInclude Include="..\..\..\src\base\forcemodel\EventModel.hpp">
      <Filter>Source Files\base\forcemodel</Filter>
    </ClInclude>
    <ClInclude Include="..\..\..\src\gui\spacecraft\OrbitSummaryDialog.hpp">
      <Filter>Source Files\gui\spacecraft</Filter>
    </ClInclude>
    <ClInclude Include="..\..\..\src\gui\output\EventFilePanel.hpp">
      <Filter>Source Files\gui\output</Filter>
    </ClInclude>
    <ClInclude Include="..\..\..\src\gui\command\ManageObjectPanel.hpp">
      <Filter>Source Files\gui\command</Filter>
    </ClInclude>
    <ClInclude Include="..\..\..\src\gui\foundation\ParameterSetupPanel.hpp">
      <Filter>Source Files\gui\foundation</Filter>
    </ClInclude>
    <ClInclude Include="..\..\..\src\gui\foundation\ArraySetupPanel.hpp">
      <Filter>Source Files\gui\foundation</Filter>
    </ClInclude>
    <ClInclude Include="..\..\..\src\base\util\StateConversionUtil.hpp">
      <Filter>Source Files\base\util</Filter>
    </ClInclude>
    <ClInclude Include="..\..\..\src\base\util\GravityFileUtil.hpp">
      <Filter>Source Files\base\util</Filter>
    </ClInclude>
    <ClInclude Include="..\..\..\src\base\parameter\AttitudeString.hpp">
      <Filter>Source Files\base\parameter</Filter>
    </ClInclude>
    <ClInclude Include="..\..\..\src\base\command\SolverSequenceCommand.hpp">
      <Filter>Source Files\base\command</Filter>
    </ClInclude>
    <ClInclude Include="..\..\..\src\base\coordsystem\ICRFAxes.hpp">
      <Filter>Source Files\base\coordsystem</Filter>
    </ClInclude>
    <ClInclude Include="..\..\..\src\base\coordsystem\ICRFFile.hpp">
      <Filter>Source Files\base\coordsystem</Filter>
    </ClInclude>
    <ClInclude Include="..\..\..\src\base\coordsystem\ITRFAxes.hpp">
      <Filter>Source Files\base\coordsystem</Filter>
    </ClInclude>
    <ClInclude Include="..\..\..\src\base\coordsystem\IAUFile.hpp">
      <Filter>Source Files\base\coordsystem</Filter>
    </ClInclude>
    <ClInclude Include="..\..\..\src\base\interface\GmatInterface.hpp">
      <Filter>Source Files\base\interface</Filter>
    </ClInclude>
    <ClInclude Include="..\..\..\src\base\interface\Interface.hpp">
      <Filter>Source Files\base\interface</Filter>
    </ClInclude>
    <ClInclude Include="..\..\..\src\base\interface\InterfaceException.hpp">
      <Filter>Source Files\base\interface</Filter>
    </ClInclude>
    <ClInclude Include="..\..\..\plugins\MatlabInterfacePlugin\src\base\command\CallMatlabFunction.hpp">
      <Filter>Source Files\base\command</Filter>
    </ClInclude>
    <ClInclude Include="..\..\..\src\base\forcemodel\GravityBase.hpp">
      <Filter>Source Files\base\forcemodel</Filter>
    </ClInclude>
    <ClInclude Include="..\..\..\src\base\coordsystem\BodySpinSunAxes.hpp">
      <Filter>Source Files\base\coordsystem</Filter>
    </ClInclude>
    <ClInclude Include="..\..\..\src\base\attitude\SpiceAttitude.hpp">
      <Filter>Source Files\base\attitude</Filter>
    </ClInclude>
    <ClInclude Include="..\..\..\src\base\util\SpiceAttitudeKernelReader.hpp">
      <Filter>Source Files\base\util</Filter>
    </ClInclude>
    <ClInclude Include="..\..\..\src\base\util\SpiceKernelReader.hpp">
      <Filter>Source Files\base\util</Filter>
    </ClInclude>
    <ClInclude Include="..\..\..\src\base\util\SpiceKernelWriter.hpp">
      <Filter>Source Files\base\util</Filter>
    </ClInclude>
    <ClInclude Include="..\..\..\src\base\util\SpiceOrbitKernelReader.hpp">
      <Filter>Source Files\base\util</Filter>
    </ClInclude>
    <ClInclude Include="..\..\..\src\base\util\SpiceOrbitKernelWriter.hpp">
      <Filter>Source Files\base\util</Filter>
    </ClInclude>
    <ClInclude Include="..\..\..\src\base\util\SpiceInterface.hpp">
      <Filter>Source Files\base\util</Filter>
    </ClInclude>
    <ClInclude Include="..\..\..\src\gui\spacecraft\SpicePanel.hpp">
      <Filter>Source Files\gui\spacecraft</Filter>
    </ClInclude>
    <ClInclude Include="..\..\..\src\base\asset\GroundstationInterface.hpp">
      <Filter>Source Files\base\asset</Filter>
    </ClInclude>
    <ClInclude Include="..\..\..\src\base\spacecraft\FormationInterface.hpp">
      <Filter>Source Files\base\foundation</Filter>
    </ClInclude>
    <ClInclude Include="..\BuiltinPluginManager.hpp">
      <Filter>Source Files\base\executive</Filter>
    </ClInclude>
    <ClInclude Include="..\..\..\plugins\GmatFunctionPlugin\src\base\command\CallGmatFunction.hpp">
      <Filter>Source Files\base\command</Filter>
    </ClInclude>
    <ClInclude Include="..\..\..\plugins\GmatFunctionPlugin\src\base\command\Global.hpp">
      <Filter>Source Files\base\command</Filter>
    </ClInclude>
    <ClInclude Include="..\..\..\plugins\EstimationPlugin\src\base\command\RunEstimator.hpp">
      <Filter>Source Files\base\command</Filter>
    </ClInclude>
    <ClInclude Include="..\..\..\plugins\EstimationPlugin\src\base\command\RunSimulator.hpp">
      <Filter>Source Files\base\command</Filter>
    </ClInclude>
    <ClInclude Include="..\..\..\plugins\EstimationPlugin\src\base\factory\EventFactory.hpp">
      <Filter>Source Files\base\factory</Filter>
    </ClInclude>
    <ClInclude Include="..\..\..\src\base\foundation\TriggerManager.hpp">
      <Filter>Source Files\base\foundation</Filter>
    </ClInclude>
    <ClInclude Include="..\..\..\plugins\EstimationPlugin\src\base\measurement\Ionosphere\cira.h">
      <Filter>Source Files\plugins\EstimationPlugin\measurement\Ionosphere</Filter>
    </ClInclude>
    <ClInclude Include="..\..\..\plugins\EstimationPlugin\src\base\measurement\Ionosphere\igrf.h">
      <Filter>Source Files\plugins\EstimationPlugin\measurement\Ionosphere</Filter>
    </ClInclude>
    <ClInclude Include="..\..\..\plugins\EstimationPlugin\src\base\measurement\Ionosphere\Ionosphere.hpp">
      <Filter>Source Files\plugins\EstimationPlugin\measurement\Ionosphere</Filter>
    </ClInclude>
    <ClInclude Include="..\..\..\plugins\EstimationPlugin\src\base\measurement\Ionosphere\iridreg.h">
      <Filter>Source Files\plugins\EstimationPlugin\measurement\Ionosphere</Filter>
    </ClInclude>
    <ClInclude Include="..\..\..\plugins\EstimationPlugin\src\base\measurement\Ionosphere\irifun.h">
      <Filter>Source Files\plugins\EstimationPlugin\measurement\Ionosphere</Filter>
    </ClInclude>
    <ClInclude Include="..\..\..\plugins\EstimationPlugin\src\base\measurement\Ionosphere\irisub.h">
      <Filter>Source Files\plugins\EstimationPlugin\measurement\Ionosphere</Filter>
    </ClInclude>
    <ClInclude Include="..\..\..\plugins\EstimationPlugin\src\base\measurement\Ionosphere\iritec.h">
      <Filter>Source Files\plugins\EstimationPlugin\measurement\Ionosphere</Filter>
    </ClInclude>
    <ClInclude Include="..\..\..\plugins\EstimationPlugin\src\base\measurement\Troposphere\Troposphere.hpp">
      <Filter>Source Files\plugins\EstimationPlugin\measurement\Troposphere</Filter>
    </ClInclude>
    <ClInclude Include="..\..\..\src\gui\rendering\ThreeDSLoader.hpp">
      <Filter>Source Files\gui\rendering</Filter>
    </ClInclude>
    <ClInclude Include="..\..\..\src\base\util\Code500EphemerisFile.hpp">
      <Filter>Source Files\base\util</Filter>
    </ClInclude>
    <ClInclude Include="..\..\..\src\base\coordsystem\LocalAlignedConstrainedAxes.hpp">
      <Filter>Source Files\base\coordsystem</Filter>
    </ClInclude>
    <ClInclude Include="..\..\..\src\base\attitude\NadirPointing.hpp">
      <Filter>Source Files\base\attitude</Filter>
    </ClInclude>
    <ClInclude Include="..\..\..\src\base\attitude\PrecessingSpinner.hpp">
      <Filter>Source Files\base\attitude</Filter>
    </ClInclude>
    <ClInclude Include="..\..\..\src\base\parameter\DelaunayParameters.hpp">
      <Filter>Source Files\base\parameter</Filter>
    </ClInclude>
    <ClInclude Include="..\..\..\src\base\parameter\ModEquinoctialParameters.hpp">
      <Filter>Source Files\base\parameter</Filter>
    </ClInclude>
    <ClInclude Include="..\..\..\src\base\parameter\PlanetodeticParameters.hpp">
      <Filter>Source Files\base\parameter</Filter>
    </ClInclude>
    <ClInclude Include="..\..\..\src\gui\subscriber\GroundTrackPlotPanel.hpp">
      <Filter>Source Files\gui\subscriber</Filter>
    </ClInclude>
    <ClInclude Include="..\..\..\plugins\EstimationPlugin\src\base\trackingsystem\USNTrackingSystem.hpp">
      <Filter>Source Files\plugins\EstimationPlugin\trackingsystem</Filter>
    </ClInclude>
    <ClInclude Include="..\..\..\plugins\EstimationPlugin\src\base\trackingsystem\DSNTrackingSystem.hpp">
      <Filter>Source Files\plugins\EstimationPlugin\trackingsystem</Filter>
    </ClInclude>
    <ClInclude Include="..\..\..\plugins\EstimationPlugin\src\base\trackingsystem\OpticalTrackingSystem.hpp">
      <Filter>Source Files\plugins\EstimationPlugin\trackingsystem</Filter>
    </ClInclude>
    <ClInclude Include="..\..\..\plugins\EstimationPlugin\src\base\trackingsystem\TDRSSTrackingSystem.hpp">
      <Filter>Source Files\plugins\EstimationPlugin\trackingsystem</Filter>
    </ClInclude>
    <ClInclude Include="..\..\..\plugins\EstimationPlugin\src\base\trackingsystem\TrackingSystem.hpp">
      <Filter>Source Files\plugins\EstimationPlugin\trackingsystem</Filter>
    </ClInclude>
    <ClInclude Include="..\..\..\plugins\EstimationPlugin\src\base\trackingsystem\TrackingSystemException.hpp">
      <Filter>Source Files\plugins\EstimationPlugin\trackingsystem</Filter>
    </ClInclude>
    <ClInclude Include="..\..\..\plugins\EventLocatorPlugin\src\base\locator\EclipseLocator.hpp">
      <Filter>Source Files\plugins\EventLocatorPlugin\locator</Filter>
    </ClInclude>
    <ClInclude Include="..\..\..\plugins\EventLocatorPlugin\src\base\locator\ContactLocator.hpp">
      <Filter>Source Files\plugins\EventLocatorPlugin\locator</Filter>
    </ClInclude>
    <ClInclude Include="..\..\..\plugins\EventLocatorPlugin\src\base\factory\EventLocatorFactory.hpp">
      <Filter>Source Files\plugins\EventLocatorPlugin\factory</Filter>
    </ClInclude>
    <ClInclude Include="..\..\..\plugins\EstimationPlugin\src\base\event\LightTimeCorrection.hpp">
      <Filter>Source Files\plugins\EstimationPlugin\event</Filter>
    </ClInclude>
    <ClInclude Include="..\..\..\plugins\EstimationPlugin\src\base\event\Event.hpp">
      <Filter>Source Files\plugins\EstimationPlugin\event</Filter>
    </ClInclude>
    <ClInclude Include="..\..\..\plugins\EstimationPlugin\src\base\event\EventData.hpp">
      <Filter>Source Files\plugins\EstimationPlugin\event</Filter>
    </ClInclude>
    <ClInclude Include="..\..\..\plugins\EstimationPlugin\src\base\event\EventException.hpp">
      <Filter>Source Files\plugins\EstimationPlugin\event</Filter>
    </ClInclude>
    <ClInclude Include="..\..\..\plugins\EstimationPlugin\src\base\event\EventManager.hpp">
      <Filter>Source Files\plugins\EstimationPlugin\event</Filter>
    </ClInclude>
    <ClInclude Include="..\..\..\src\base\event\RootFinder.hpp">
      <Filter>Source Files\base\event</Filter>
    </ClInclude>
    <ClInclude Include="..\..\..\src\base\event\Brent.hpp">
      <Filter>Source Files\base\event</Filter>
    </ClInclude>
    <ClInclude Include="..\..\..\plugins\EstimationPlugin\src\base\event\EstimationRootFinder.hpp">
      <Filter>Source Files\base\event</Filter>
    </ClInclude>
    <ClInclude Include="..\..\..\src\base\event\EventFunction.hpp">
      <Filter>Source Files\base\event</Filter>
    </ClInclude>
    <ClInclude Include="..\..\..\src\base\event\EventLocator.hpp">
      <Filter>Source Files\base\event</Filter>
    </ClInclude>
    <ClInclude Include="..\..\..\src\base\event\LocatedEvent.hpp">
      <Filter>Source Files\base\event</Filter>
    </ClInclude>
    <ClInclude Include="..\..\..\src\base\event\LocatedEventTable.hpp">
      <Filter>Source Files\base\event</Filter>
    </ClInclude>
    <ClInclude Include="..\..\..\plugins\EventLocatorPlugin\src\base\event\Umbra.hpp">
      <Filter>Source Files\plugins\EventLocatorPlugin\event</Filter>
    </ClInclude>
    <ClInclude Include="..\..\..\plugins\EventLocatorPlugin\src\base\event\Antumbra.hpp">
      <Filter>Source Files\plugins\EventLocatorPlugin\event</Filter>
    </ClInclude>
    <ClInclude Include="..\..\..\plugins\EventLocatorPlugin\src\base\event\Contact.hpp">
      <Filter>Source Files\plugins\EventLocatorPlugin\event</Filter>
    </ClInclude>
    <ClInclude Include="..\..\..\plugins\EventLocatorPlugin\src\base\event\Eclipse.hpp">
      <Filter>Source Files\plugins\EventLocatorPlugin\event</Filter>
    </ClInclude>
    <ClInclude Include="..\..\..\plugins\EventLocatorPlugin\src\base\event\Elevation.hpp">
      <Filter>Source Files\plugins\EventLocatorPlugin\event</Filter>
    </ClInclude>
    <ClInclude Include="..\..\..\plugins\EventLocatorPlugin\src\base\event\LineOfSight.hpp">
      <Filter>Source Files\plugins\EventLocatorPlugin\event</Filter>
    </ClInclude>
    <ClInclude Include="..\..\..\plugins\EventLocatorPlugin\src\base\event\Penumbra.hpp">
      <Filter>Source Files\plugins\EventLocatorPlugin\event</Filter>
    </ClInclude>
    <ClInclude Include="..\..\..\plugins\EstimationPlugin\src\base\estimator\Simulator.hpp">
      <Filter>Source Files\plugins\EstimationPlugin\estimator</Filter>
    </ClInclude>
    <ClInclude Include="..\..\..\plugins\EstimationPlugin\src\base\estimator\BatchEstimator.hpp">
      <Filter>Source Files\plugins\EstimationPlugin\estimator</Filter>
    </ClInclude>
    <ClInclude Include="..\..\..\plugins\EstimationPlugin\src\base\estimator\BatchEstimatorInv.hpp">
      <Filter>Source Files\plugins\EstimationPlugin\estimator</Filter>
    </ClInclude>
    <ClInclude Include="..\..\..\plugins\EstimationPlugin\src\base\estimator\BatchEstimatorSVD.hpp">
      <Filter>Source Files\plugins\EstimationPlugin\estimator</Filter>
    </ClInclude>
    <ClInclude Include="..\..\..\plugins\EstimationPlugin\src\base\estimator\EstimationStateManager.hpp">
      <Filter>Source Files\plugins\EstimationPlugin\estimator</Filter>
    </ClInclude>
    <ClInclude Include="..\..\..\plugins\EstimationPlugin\src\base\estimator\Estimator.hpp">
      <Filter>Source Files\plugins\EstimationPlugin\estimator</Filter>
    </ClInclude>
    <ClInclude Include="..\..\..\plugins\EstimationPlugin\src\base\estimator\EstimatorException.hpp">
      <Filter>Source Files\plugins\EstimationPlugin\estimator</Filter>
    </ClInclude>
    <ClInclude Include="..\..\..\plugins\EstimationPlugin\src\base\estimator\ExtendedKalmanInv.hpp">
      <Filter>Source Files\plugins\EstimationPlugin\estimator</Filter>
    </ClInclude>
    <ClInclude Include="..\..\..\plugins\EstimationPlugin\src\base\estimator\SequentialEstimator.hpp">
      <Filter>Source Files\plugins\EstimationPlugin\estimator</Filter>
    </ClInclude>
    <ClInclude Include="..\..\..\plugins\EstimationPlugin\src\base\hardware\Transponder.hpp">
      <Filter>Source Files\plugins\EstimationPlugin\hardware</Filter>
    </ClInclude>
    <ClInclude Include="..\..\..\plugins\EstimationPlugin\src\base\hardware\Antenna.hpp">
      <Filter>Source Files\plugins\EstimationPlugin\hardware</Filter>
    </ClInclude>
    <ClInclude Include="..\..\..\plugins\EstimationPlugin\src\base\hardware\Receiver.hpp">
      <Filter>Source Files\plugins\EstimationPlugin\hardware</Filter>
    </ClInclude>
    <ClInclude Include="..\..\..\plugins\EstimationPlugin\src\base\hardware\RFHardware.hpp">
      <Filter>Source Files\plugins\EstimationPlugin\hardware</Filter>
    </ClInclude>
    <ClInclude Include="..\..\..\plugins\EstimationPlugin\src\base\hardware\Sensor.hpp">
      <Filter>Source Files\plugins\EstimationPlugin\hardware</Filter>
    </ClInclude>
    <ClInclude Include="..\..\..\plugins\EstimationPlugin\src\base\hardware\Signal.hpp">
      <Filter>Source Files\plugins\EstimationPlugin\hardware</Filter>
    </ClInclude>
    <ClInclude Include="..\..\..\plugins\EstimationPlugin\src\base\hardware\Transmitter.hpp">
      <Filter>Source Files\plugins\EstimationPlugin\hardware</Filter>
    </ClInclude>
    <ClInclude Include="..\..\..\plugins\MatlabInterfacePlugin\src\base\factory\CallMatlabFunctionFactory.hpp">
      <Filter>Source Files\plugins\MatlabInterfacePlugin\factory</Filter>
    </ClInclude>
    <ClInclude Include="..\..\..\plugins\MatlabInterfacePlugin\src\base\factory\MatlabFunctionFactory.hpp">
      <Filter>Source Files\plugins\MatlabInterfacePlugin\factory</Filter>
    </ClInclude>
    <ClInclude Include="..\..\..\plugins\MatlabInterfacePlugin\src\base\function\MatlabFunction.hpp">
      <Filter>Source Files\plugins\MatlabInterfacePlugin\function</Filter>
    </ClInclude>
    <ClInclude Include="..\..\..\plugins\MatlabInterfacePlugin\src\base\factory\MatlabInterfaceFactory.hpp">
      <Filter>Source Files\plugins\MatlabInterfacePlugin\factory</Filter>
    </ClInclude>
    <ClInclude Include="..\..\..\plugins\MatlabInterfacePlugin\src\base\interface\MatlabInterface.hpp">
      <Filter>Source Files\plugins\MatlabInterfacePlugin\interface</Filter>
    </ClInclude>
    <ClInclude Include="..\..\..\plugins\GmatFunctionPlugin\src\base\factory\GmatFunctionFactory.hpp">
      <Filter>Source Files\plugins\GmatFunctionPlugin\factory</Filter>
    </ClInclude>
    <ClInclude Include="..\..\..\plugins\GmatFunctionPlugin\src\base\factory\GmatFunctionCommandFactory.hpp">
      <Filter>Source Files\plugins\GmatFunctionPlugin\factory</Filter>
    </ClInclude>
    <ClInclude Include="..\..\..\plugins\GmatFunctionPlugin\src\base\function\GmatFunction.hpp">
      <Filter>Source Files\plugins\GmatFunctionPlugin\function</Filter>
    </ClInclude>
    <ClInclude Include="..\..\..\plugins\StationPlugin\src\base\factory\StationFactory.hpp">
      <Filter>Source Files\plugins\StationPlugin\factory</Filter>
    </ClInclude>
    <ClInclude Include="..\..\..\plugins\StationPlugin\src\base\station\GroundStation.hpp">
      <Filter>Source Files\plugins\StationPlugin\station</Filter>
    </ClInclude>
    <ClInclude Include="..\..\..\plugins\SaveCommandPlugin\src\base\factory\SaveCommandFactory.hpp">
      <Filter>Source Files\plugins\SaveCommandPlugin\factory</Filter>
    </ClInclude>
    <ClInclude Include="..\..\..\plugins\SaveCommandPlugin\src\base\command\Save.hpp">
      <Filter>Source Files\plugins\SaveCommandPlugin\command</Filter>
    </ClInclude>
    <ClInclude Include="..\..\..\plugins\DataInterfacePlugin\src\base\factory\DataInterfaceFactory.hpp">
      <Filter>Source Files\plugins\DataInterfacePlugin\factory</Filter>
    </ClInclude>
    <ClInclude Include="..\..\..\plugins\DataInterfacePlugin\src\base\factory\DataInterfaceCommandFactory.hpp">
      <Filter>Source Files\plugins\DataInterfacePlugin\factory</Filter>
    </ClInclude>
    <ClInclude Include="..\..\..\plugins\DataInterfacePlugin\src\base\datareader\DataReader.hpp">
      <Filter>Source Files\plugins\DataInterfacePlugin\datareader</Filter>
    </ClInclude>
    <ClInclude Include="..\..\..\plugins\DataInterfacePlugin\src\base\datareader\FileReader.hpp">
      <Filter>Source Files\plugins\DataInterfacePlugin\datareader</Filter>
    </ClInclude>
    <ClInclude Include="..\..\..\plugins\DataInterfacePlugin\src\base\datareader\TcopsVHFAscii.hpp">
      <Filter>Source Files\plugins\DataInterfacePlugin\datareader</Filter>
    </ClInclude>
    <ClInclude Include="..\..\..\plugins\DataInterfacePlugin\src\base\datareader\TcopsVHFData.hpp">
      <Filter>Source Files\plugins\DataInterfacePlugin\datareader</Filter>
    </ClInclude>
    <ClInclude Include="..\..\..\plugins\DataInterfacePlugin\src\base\datainterface\DataInterface.hpp">
      <Filter>Source Files\plugins\DataInterfacePlugin\datainterface</Filter>
    </ClInclude>
    <ClInclude Include="..\..\..\plugins\DataInterfacePlugin\src\base\datainterface\FileInterface.hpp">
      <Filter>Source Files\plugins\DataInterfacePlugin\datainterface</Filter>
    </ClInclude>
    <ClInclude Include="..\..\..\plugins\DataInterfacePlugin\src\base\factory\ReaderFactory.hpp">
      <Filter>Source Files\plugins\DataInterfacePlugin\factory</Filter>
    </ClInclude>
    <ClInclude Include="..\..\..\plugins\DataInterfacePlugin\src\base\command\Set.hpp">
      <Filter>Source Files\plugins\DataInterfacePlugin\command</Filter>
    </ClInclude>
    <ClInclude Include="..\..\..\plugins\EphemPropagatorPlugin\src\base\factory\EphemPropFactory.hpp">
      <Filter>Source Files\plugins\EphemPropagatorPlugin\factory</Filter>
    </ClInclude>
    <ClInclude Include="..\..\..\plugins\EstimationPlugin\src\base\factory\EstimationCommandFactory.hpp">
      <Filter>Source Files\plugins\EstimationPlugin\factory</Filter>
    </ClInclude>
    <ClInclude Include="..\..\..\plugins\EstimationPlugin\src\base\factory\EstimatorHardwareFactory.hpp">
      <Filter>Source Files\plugins\EstimationPlugin\factory</Filter>
    </ClInclude>
    <ClInclude Include="..\..\..\plugins\EstimationPlugin\src\base\factory\MeasurementFactory.hpp">
      <Filter>Source Files\plugins\EstimationPlugin\factory</Filter>
    </ClInclude>
    <ClInclude Include="..\..\..\plugins\EstimationPlugin\src\base\factory\MeasurementModelFactory.hpp">
      <Filter>Source Files\plugins\EstimationPlugin\factory</Filter>
    </ClInclude>
    <ClInclude Include="..\..\..\plugins\EstimationPlugin\src\base\factory\TrackingSystemFactory.hpp">
      <Filter>Source Files\plugins\EstimationPlugin\factory</Filter>
    </ClInclude>
    <ClInclude Include="..\..\..\plugins\EstimationPlugin\src\base\factory\TrackingDataFactory.hpp">
      <Filter>Source Files\plugins\EstimationPlugin\factory</Filter>
    </ClInclude>
    <ClInclude Include="..\..\..\plugins\EstimationPlugin\src\base\measurement\AveragedDoppler.hpp">
      <Filter>Source Files\plugins\EstimationPlugin\measurement</Filter>
    </ClInclude>
    <ClInclude Include="..\..\..\plugins\EstimationPlugin\src\base\measurement\CoreMeasurement.hpp">
      <Filter>Source Files\plugins\EstimationPlugin\measurement</Filter>
    </ClInclude>
    <ClInclude Include="..\..\..\plugins\EstimationPlugin\src\base\measurement\DSNTwoWayDoppler.hpp">
      <Filter>Source Files\plugins\EstimationPlugin\measurement</Filter>
    </ClInclude>
    <ClInclude Include="..\..\..\plugins\EstimationPlugin\src\base\measurement\DSNTwoWayRange.hpp">
      <Filter>Source Files\plugins\EstimationPlugin\measurement</Filter>
    </ClInclude>
    <ClInclude Include="..\..\..\plugins\EstimationPlugin\src\base\measurement\EstimationDefs.hpp">
      <Filter>Source Files\plugins\EstimationPlugin\measurement</Filter>
    </ClInclude>
    <ClInclude Include="..\..\..\plugins\EstimationPlugin\src\base\measurement\MeasurementData.hpp">
      <Filter>Source Files\plugins\EstimationPlugin\measurement</Filter>
    </ClInclude>
    <ClInclude Include="..\..\..\plugins\EstimationPlugin\src\base\measurement\MeasurementException.hpp">
      <Filter>Source Files\plugins\EstimationPlugin\measurement</Filter>
    </ClInclude>
    <ClInclude Include="..\..\..\plugins\EstimationPlugin\src\base\measurement\MeasurementManager.hpp">
      <Filter>Source Files\plugins\EstimationPlugin\measurement</Filter>
    </ClInclude>
    <ClInclude Include="..\..\..\plugins\EstimationPlugin\src\base\measurement\MeasurementModel.hpp">
      <Filter>Source Files\plugins\EstimationPlugin\measurement</Filter>
    </ClInclude>
    <ClInclude Include="..\..\..\plugins\EstimationPlugin\src\base\measurement\MediaCorrection.hpp">
      <Filter>Source Files\plugins\EstimationPlugin\measurement</Filter>
    </ClInclude>
    <ClInclude Include="..\..\..\plugins\EstimationPlugin\src\base\measurement\OpticalAngles.hpp">
      <Filter>Source Files\plugins\EstimationPlugin\measurement</Filter>
    </ClInclude>
    <ClInclude Include="..\..\..\plugins\EstimationPlugin\src\base\measurement\OpticalAzEl.hpp">
      <Filter>Source Files\plugins\EstimationPlugin\measurement</Filter>
    </ClInclude>
    <ClInclude Include="..\..\..\plugins\EstimationPlugin\src\base\measurement\PhysicalMeasurement.hpp">
      <Filter>Source Files\plugins\EstimationPlugin\measurement</Filter>
    </ClInclude>
    <ClInclude Include="..\..\..\plugins\EstimationPlugin\src\base\measurement\SnTwoWayRange.hpp">
      <Filter>Source Files\plugins\EstimationPlugin\measurement</Filter>
    </ClInclude>
    <ClInclude Include="..\..\..\plugins\EstimationPlugin\src\base\measurement\TDRSSTwoWayRange.hpp">
      <Filter>Source Files\plugins\EstimationPlugin\measurement</Filter>
    </ClInclude>
    <ClInclude Include="..\..\..\plugins\EstimationPlugin\src\base\measurement\TrackingData.hpp">
      <Filter>Source Files\plugins\EstimationPlugin\measurement</Filter>
    </ClInclude>
    <ClInclude Include="..\..\..\plugins\EstimationPlugin\src\base\measurement\TwoWayRange.hpp">
      <Filter>Source Files\plugins\EstimationPlugin\measurement</Filter>
    </ClInclude>
    <ClInclude Include="..\..\..\plugins\EstimationPlugin\src\base\measurement\USNTwoWayRange.hpp">
      <Filter>Source Files\plugins\EstimationPlugin\measurement</Filter>
    </ClInclude>
    <ClInclude Include="..\..\..\plugins\EstimationPlugin\src\base\measurementfile\B3_obtype.hpp">
      <Filter>Source Files\plugins\EstimationPlugin\measurementfile</Filter>
    </ClInclude>
    <ClInclude Include="..\..\..\plugins\EstimationPlugin\src\base\measurementfile\DataFile.hpp">
      <Filter>Source Files\plugins\EstimationPlugin\measurementfile</Filter>
    </ClInclude>
    <ClInclude Include="..\..\..\plugins\EstimationPlugin\src\base\measurementfile\DataFileAdapter.hpp">
      <Filter>Source Files\plugins\EstimationPlugin\measurementfile</Filter>
    </ClInclude>
    <ClInclude Include="..\..\..\plugins\EstimationPlugin\src\base\measurementfile\GmatObType.hpp">
      <Filter>Source Files\plugins\EstimationPlugin\measurementfile</Filter>
    </ClInclude>
    <ClInclude Include="..\..\..\plugins\EstimationPlugin\src\base\measurementfile\ObservationData.hpp">
      <Filter>Source Files\plugins\EstimationPlugin\measurementfile</Filter>
    </ClInclude>
    <ClInclude Include="..\..\..\plugins\EstimationPlugin\src\base\measurementfile\ObType.hpp">
      <Filter>Source Files\plugins\EstimationPlugin\measurementfile</Filter>
    </ClInclude>
    <ClInclude Include="..\..\..\plugins\EstimationPlugin\src\base\factory\ObTypeFactory.hpp">
      <Filter>Source Files\plugins\EstimationPlugin\factory</Filter>
    </ClInclude>
    <ClInclude Include="..\..\..\plugins\EstimationPlugin\src\base\factory\DataFileFactory.hpp">
      <Filter>Source Files\plugins\EstimationPlugin\factory</Filter>
    </ClInclude>
    <ClInclude Include="..\..\..\plugins\EstimationPlugin\src\base\factory\EstimatorFactory.hpp">
      <Filter>Source Files\plugins\EstimationPlugin\factory</Filter>
    </ClInclude>
    <ClInclude Include="..\..\..\plugins\FminconOptimizerPlugin\src\base\factory\FminconOptimizerFactory.hpp">
      <Filter>Source Files\plugins\FminconOptimizerPlugin\factory</Filter>
    </ClInclude>
    <ClInclude Include="..\..\..\plugins\FminconOptimizerPlugin\src\base\solver\FminconOptimizer.hpp">
      <Filter>Source Files\plugins\FminconOptimizerPlugin\solver</Filter>
    </ClInclude>
    <ClInclude Include="..\..\..\plugins\FormationPlugin\src\base\factory\FormationFactory.hpp">
      <Filter>Source Files\plugins\FormationPlugin\factory</Filter>
    </ClInclude>
    <ClInclude Include="..\..\..\plugins\FormationPlugin\src\base\formation\Formation.hpp">
      <Filter>Source Files\plugins\FormationPlugin\formation</Filter>
    </ClInclude>
    <ClInclude Include="..\..\..\plugins\EphemPropagatorPlugin\src\base\propagator\EphemerisPropagator.hpp">
      <Filter>Source Files\plugins\EphemPropagatorPlugin\propagator</Filter>
    </ClInclude>
    <ClInclude Include="..\..\..\plugins\EphemPropagatorPlugin\src\base\propagator\SPKPropagator.hpp">
      <Filter>Source Files\plugins\EphemPropagatorPlugin\propagator</Filter>
    </ClInclude>
    <ClInclude Include="..\..\..\src\base\util\ColorDatabase.hpp">
      <Filter>Source Files\base\util</Filter>
    </ClInclude>
    <ClInclude Include="..\..\..\src\gui\foundation\GmatColorPanel.hpp">
      <Filter>Source Files\gui\foundation</Filter>
    </ClInclude>
    <ClInclude Include="..\..\..\src\base\util\AttitudeConversionUtility.hpp">
      <Filter>Source Files\base\util</Filter>
    </ClInclude>
    <ClInclude Include="..\..\..\src\base\attitude\CCSDSAttitude.hpp">
      <Filter>Source Files\base\attitude</Filter>
    </ClInclude>
    <ClInclude Include="..\..\..\src\base\util\CCSDSAEMEulerAngleSegment.hpp">
      <Filter>Source Files\base\util</Filter>
    </ClInclude>
    <ClInclude Include="..\..\..\src\base\util\CCSDSAEMQuaternionSegment.hpp">
      <Filter>Source Files\base\util</Filter>
    </ClInclude>
    <ClInclude Include="..\..\..\src\base\util\CCSDSAEMReader.hpp">
      <Filter>Source Files\base\util</Filter>
    </ClInclude>
    <ClInclude Include="..\..\..\src\base\util\CCSDSAEMSegment.hpp">
      <Filter>Source Files\base\util</Filter>
    </ClInclude>
    <ClInclude Include="..\..\..\src\base\util\CCSDSEMReader.hpp">
      <Filter>Source Files\base\util</Filter>
    </ClInclude>
    <ClInclude Include="..\..\..\src\base\util\CCSDSEMSegment.hpp">
      <Filter>Source Files\base\util</Filter>
    </ClInclude>
    <ClInclude Include="..\..\..\src\base\parameter\BrouwerMeanLongParameters.hpp">
      <Filter>Source Files\base\parameter</Filter>
    </ClInclude>
    <ClInclude Include="..\..\..\src\base\parameter\BrouwerMeanShortParameters.hpp">
      <Filter>Source Files\base\parameter</Filter>
    </ClInclude>
    <ClInclude Include="..\..\..\src\base\parameter\IncomingAsymptoteParameters.hpp">
      <Filter>Source Files\base\parameter</Filter>
    </ClInclude>
    <ClInclude Include="..\..\..\src\base\parameter\OutgoingAsymptoteParameters.hpp">
      <Filter>Source Files\base\parameter</Filter>
    </ClInclude>
    <ClInclude Include="..\..\..\src\base\parameter\AlternateEquinoctialParameters.hpp">
      <Filter>Source Files\base\parameter</Filter>
    </ClInclude>
    <ClInclude Include="..\..\..\src\base\util\SPADFileReader.hpp">
      <Filter>Source Files\base\util</Filter>
    </ClInclude>
    <ClInclude Include="..\..\..\src\base\parameter\AttitudeRvector.hpp">
      <Filter>Source Files\base\parameter</Filter>
    </ClInclude>
    <ClInclude Include="..\..\..\src\base\parameter\RvectorVar.hpp">
      <Filter>Source Files\base\parameter</Filter>
    </ClInclude>
<<<<<<< HEAD
    <ClInclude Include="..\..\..\src\base\solarsys\ShadowState.hpp">
      <Filter>Source Files\base\solarsys</Filter>
    </ClInclude>
    <ClInclude Include="..\..\..\src\base\hardware\NuclearPowerSystem.hpp">
      <Filter>Source Files\base\hardware</Filter>
    </ClInclude>
    <ClInclude Include="..\..\..\src\base\hardware\PowerSystem.hpp">
      <Filter>Source Files\base\hardware</Filter>
    </ClInclude>
    <ClInclude Include="..\..\..\src\base\hardware\SolarPowerSystem.hpp">
      <Filter>Source Files\base\hardware</Filter>
    </ClInclude>
    <ClInclude Include="..\..\..\src\gui\hardware\PowerSystemConfigPanel.hpp">
      <Filter>Source Files\gui\hardware</Filter>
    </ClInclude>
    <ClInclude Include="..\..\..\src\gui\spacecraft\PowerSystemPanel.hpp">
      <Filter>Source Files\gui\spacecraft</Filter>
    </ClInclude>
=======
>>>>>>> b8c6a420
    <ClInclude Include="..\..\..\..\GmatDevInternalPlugins\code\Vf13OptimizerPlugin\src\base\factory\VF13Factory.hpp">
      <Filter>Source Files\plugins\Vf13OptimizerPlugin\factory</Filter>
    </ClInclude>
    <ClInclude Include="..\..\..\..\GmatDevInternalPlugins\code\Vf13OptimizerPlugin\src\base\solver\VF13.h">
      <Filter>Source Files\plugins\Vf13OptimizerPlugin\solver</Filter>
    </ClInclude>
    <ClInclude Include="..\..\..\..\GmatDevInternalPlugins\code\Vf13OptimizerPlugin\src\base\solver\VF13ad.hpp">
      <Filter>Source Files\plugins\Vf13OptimizerPlugin\solver</Filter>
    </ClInclude>
    <ClInclude Include="..\..\..\..\GmatDevInternalPlugins\code\Vf13OptimizerPlugin\src\base\solver\VF13DEP.h">
      <Filter>Source Files\plugins\Vf13OptimizerPlugin\solver</Filter>
    </ClInclude>
    <ClInclude Include="..\..\..\src\base\hardware\NuclearPowerSystem.hpp">
      <Filter>Source Files\base\hardware</Filter>
    </ClInclude>
    <ClInclude Include="..\..\..\src\base\hardware\PowerSystem.hpp">
      <Filter>Source Files\base\hardware</Filter>
    </ClInclude>
    <ClInclude Include="..\..\..\src\base\hardware\SolarPowerSystem.hpp">
      <Filter>Source Files\base\hardware</Filter>
    </ClInclude>
    <ClInclude Include="..\..\..\src\gui\hardware\PowerSystemConfigPanel.hpp">
      <Filter>Source Files\gui\hardware</Filter>
    </ClInclude>
    <ClInclude Include="..\..\..\src\gui\spacecraft\PowerSystemPanel.hpp">
      <Filter>Source Files\gui\spacecraft</Filter>
    </ClInclude>
    <ClInclude Include="..\..\..\src\base\solarsys\ShadowState.hpp">
      <Filter>Source Files\base\solarsys</Filter>
    </ClInclude>
  </ItemGroup>
</Project><|MERGE_RESOLUTION|>--- conflicted
+++ resolved
@@ -1,4452 +1,4446 @@
-﻿<?xml version="1.0" encoding="utf-8"?>
-<Project ToolsVersion="4.0" xmlns="http://schemas.microsoft.com/developer/msbuild/2003">
-  <ItemGroup>
-    <Filter Include="Source Files">
-      <UniqueIdentifier>{4FC737F1-C7A5-4376-A066-2A32D752A2FF}</UniqueIdentifier>
-      <Extensions>cpp;c;cc;cxx;def;odl;idl;hpj;bat;asm;asmx</Extensions>
-    </Filter>
-    <Filter Include="Source Files\base">
-      <UniqueIdentifier>{e1d5266d-938a-400b-ba49-b210c370af91}</UniqueIdentifier>
-    </Filter>
-    <Filter Include="Source Files\base\attitude">
-      <UniqueIdentifier>{ab44e420-240b-42c8-bcdd-b3ee4e0d2347}</UniqueIdentifier>
-    </Filter>
-    <Filter Include="Source Files\base\burn">
-      <UniqueIdentifier>{bcedd107-f400-4313-bdd5-9bd6b44a5225}</UniqueIdentifier>
-    </Filter>
-    <Filter Include="Source Files\base\command">
-      <UniqueIdentifier>{f87d774c-c228-4c81-a754-3c2408006ccd}</UniqueIdentifier>
-    </Filter>
-    <Filter Include="Source Files\base\configs">
-      <UniqueIdentifier>{945dc20a-6ad3-4756-a9a7-4fa6e1ca5066}</UniqueIdentifier>
-    </Filter>
-    <Filter Include="Source Files\base\coordsystem">
-      <UniqueIdentifier>{05f37c89-bc72-447e-8f2f-d209dc00f1e1}</UniqueIdentifier>
-    </Filter>
-    <Filter Include="Source Files\base\executive">
-      <UniqueIdentifier>{f7235e2c-38b3-4d87-8939-7d6d5fc632df}</UniqueIdentifier>
-    </Filter>
-    <Filter Include="Source Files\base\factory">
-      <UniqueIdentifier>{8fa946ec-098e-4c85-b7db-8502a79685e2}</UniqueIdentifier>
-    </Filter>
-    <Filter Include="Source Files\base\forcemodel">
-      <UniqueIdentifier>{d20a44a4-6c61-4457-8b7c-bb034af76fdb}</UniqueIdentifier>
-    </Filter>
-    <Filter Include="Source Files\base\foundation">
-      <UniqueIdentifier>{d0677bfa-bb03-4357-ac4d-f5c8da817565}</UniqueIdentifier>
-    </Filter>
-    <Filter Include="Source Files\base\function">
-      <UniqueIdentifier>{fb9ecada-a132-4027-b610-a587ccba39d6}</UniqueIdentifier>
-    </Filter>
-    <Filter Include="Source Files\base\interpolator">
-      <UniqueIdentifier>{b5c8af45-c00b-4f6a-bc20-8b25212cf91e}</UniqueIdentifier>
-    </Filter>
-    <Filter Include="Source Files\base\interpreter">
-      <UniqueIdentifier>{3620fbf6-136c-438e-ae4b-bf3cf2e400b2}</UniqueIdentifier>
-    </Filter>
-    <Filter Include="Source Files\base\math">
-      <UniqueIdentifier>{efcda555-3222-4ab9-b31f-3d532c7eead3}</UniqueIdentifier>
-    </Filter>
-    <Filter Include="Source Files\base\solarsys">
-      <UniqueIdentifier>{3901bb99-67a0-48cd-978a-90f230d6a594}</UniqueIdentifier>
-    </Filter>
-    <Filter Include="Source Files\base\solver">
-      <UniqueIdentifier>{28e29b3c-1227-4b99-b946-fce930057b42}</UniqueIdentifier>
-    </Filter>
-    <Filter Include="Source Files\base\propagator">
-      <UniqueIdentifier>{289ed3ca-998b-4fa5-8a21-752a4e5a0623}</UniqueIdentifier>
-    </Filter>
-    <Filter Include="Source Files\base\parameter">
-      <UniqueIdentifier>{b3ec8e38-4761-442e-8def-08a046bef552}</UniqueIdentifier>
-    </Filter>
-    <Filter Include="Source Files\base\plugin">
-      <UniqueIdentifier>{7c953f73-ff03-410e-b233-acb420c879f7}</UniqueIdentifier>
-    </Filter>
-    <Filter Include="Source Files\base\spacecraft">
-      <UniqueIdentifier>{921deb9c-1abf-4c75-a9b3-6ae490f75694}</UniqueIdentifier>
-    </Filter>
-    <Filter Include="Source Files\base\stopcond">
-      <UniqueIdentifier>{60375dbb-4cdd-4512-a28e-7eccdf85c32b}</UniqueIdentifier>
-    </Filter>
-    <Filter Include="Source Files\base\subscriber">
-      <UniqueIdentifier>{82f3344b-77c7-477c-96a4-5270e785c698}</UniqueIdentifier>
-    </Filter>
-    <Filter Include="Source Files\base\util">
-      <UniqueIdentifier>{2af3ec5f-923b-4ced-85bc-1931fb1c6775}</UniqueIdentifier>
-    </Filter>
-    <Filter Include="Source Files\base\asset">
-      <UniqueIdentifier>{08db4a58-5167-47cc-a422-a1903d13b73e}</UniqueIdentifier>
-    </Filter>
-    <Filter Include="Source Files\base\hardware">
-      <UniqueIdentifier>{36622244-22f8-4fe0-b97f-401c590728a6}</UniqueIdentifier>
-    </Filter>
-    <Filter Include="Source Files\gui">
-      <UniqueIdentifier>{6ec57d6d-87c7-4dd9-9c5a-124ea4e4215b}</UniqueIdentifier>
-    </Filter>
-    <Filter Include="Source Files\gui\app">
-      <UniqueIdentifier>{3f35f3e7-b828-488f-97f9-cd8cd1b160d6}</UniqueIdentifier>
-    </Filter>
-    <Filter Include="Source Files\gui\burn">
-      <UniqueIdentifier>{dd60731d-8635-447e-b29a-b399e6eda126}</UniqueIdentifier>
-    </Filter>
-    <Filter Include="Source Files\gui\command">
-      <UniqueIdentifier>{6d7f81c9-2568-4019-9060-333ceda33b34}</UniqueIdentifier>
-    </Filter>
-    <Filter Include="Source Files\gui\controllogic">
-      <UniqueIdentifier>{dc891de1-662e-493c-ba6c-997d6f31c6e9}</UniqueIdentifier>
-    </Filter>
-    <Filter Include="Source Files\gui\coordsystem">
-      <UniqueIdentifier>{ee935215-11f2-4dc5-bcb1-6987906aa837}</UniqueIdentifier>
-    </Filter>
-    <Filter Include="Source Files\gui\forcemodel">
-      <UniqueIdentifier>{56c2e605-08dc-4bf0-9924-7661b57fd9e8}</UniqueIdentifier>
-    </Filter>
-    <Filter Include="Source Files\gui\foundation">
-      <UniqueIdentifier>{cd483c13-4629-4cb6-9033-a84fe456b560}</UniqueIdentifier>
-    </Filter>
-    <Filter Include="Source Files\gui\function">
-      <UniqueIdentifier>{98b7fec2-930c-496b-b8e9-414809d3af87}</UniqueIdentifier>
-    </Filter>
-    <Filter Include="Source Files\gui\hardware">
-      <UniqueIdentifier>{395a57c6-4922-4b61-a9b5-3fe0de5500e9}</UniqueIdentifier>
-    </Filter>
-    <Filter Include="Source Files\gui\mission">
-      <UniqueIdentifier>{2103c198-e8bb-4119-bedc-8b93b2989eb3}</UniqueIdentifier>
-    </Filter>
-    <Filter Include="Source Files\gui\output">
-      <UniqueIdentifier>{d2e5f68f-c712-446f-aabc-8ddeef3742e2}</UniqueIdentifier>
-    </Filter>
-    <Filter Include="Source Files\gui\subscriber">
-      <UniqueIdentifier>{e212285f-069f-4a4a-96a8-a9c3de1cff7a}</UniqueIdentifier>
-    </Filter>
-    <Filter Include="Source Files\gui\propagator">
-      <UniqueIdentifier>{2996afc5-dbde-4099-a5a8-53c64f41e05a}</UniqueIdentifier>
-    </Filter>
-    <Filter Include="Source Files\gui\solarsys">
-      <UniqueIdentifier>{179ac8ee-e9e3-47f6-a444-98bf46c4872e}</UniqueIdentifier>
-    </Filter>
-    <Filter Include="Source Files\gui\solver">
-      <UniqueIdentifier>{624503da-366e-4988-94a0-f64f8a3892a7}</UniqueIdentifier>
-    </Filter>
-    <Filter Include="Source Files\gui\spacecraft">
-      <UniqueIdentifier>{8bb1179d-5b5b-4d75-8f8d-fe9eda3454cc}</UniqueIdentifier>
-    </Filter>
-    <Filter Include="Source Files\gui\view">
-      <UniqueIdentifier>{4b3462bd-c8db-4f64-b74c-257dbceebb06}</UniqueIdentifier>
-    </Filter>
-    <Filter Include="Source Files\gui\asset">
-      <UniqueIdentifier>{dd111139-f847-4397-a919-38dd233e8202}</UniqueIdentifier>
-    </Filter>
-    <Filter Include="Source Files\gui\rendering">
-      <UniqueIdentifier>{3939f5f6-bddf-4968-b4b3-d19871a1091b}</UniqueIdentifier>
-    </Filter>
-    <Filter Include="Header Files">
-      <UniqueIdentifier>{93995380-89BD-4b04-88EB-625FBE52EBFB}</UniqueIdentifier>
-      <Extensions>h;hpp;hxx;hm;inl;inc;xsd</Extensions>
-    </Filter>
-    <Filter Include="Resource Files">
-      <UniqueIdentifier>{67DA6AB6-F800-4c08-8B7A-83BB121AAD01}</UniqueIdentifier>
-      <Extensions>rc;ico;cur;bmp;dlg;rc2;rct;bin;rgs;gif;jpg;jpeg;jpe;resx;tiff;tif;png;wav</Extensions>
-    </Filter>
-    <Filter Include="Source Files\base\event">
-      <UniqueIdentifier>{05f0a602-e1cf-4d6b-9699-a67b27598445}</UniqueIdentifier>
-    </Filter>
-    <Filter Include="Source Files\base\forcemodel\harmonic">
-      <UniqueIdentifier>{a60f93e4-c4ec-4f65-be1f-6137abbfd775}</UniqueIdentifier>
-    </Filter>
-    <Filter Include="Source Files\base\interface">
-      <UniqueIdentifier>{7bf28b16-f8a5-442d-a881-92a06bef6da6}</UniqueIdentifier>
-    </Filter>
-    <Filter Include="Source Files\base\interface\MatlabInterfacePlugin">
-      <UniqueIdentifier>{64adc466-8be3-4c51-a4ef-ed05dfa18d4a}</UniqueIdentifier>
-    </Filter>
-    <Filter Include="Source Files\plugins">
-      <UniqueIdentifier>{1ec42862-415b-4249-8460-98bb8c6bf1fd}</UniqueIdentifier>
-    </Filter>
-    <Filter Include="Source Files\plugins\EphemPropagatorPlugin">
-      <UniqueIdentifier>{b047b499-70f5-4bae-8df3-4775ebaf3125}</UniqueIdentifier>
-    </Filter>
-    <Filter Include="Source Files\plugins\EstimationPlugin">
-      <UniqueIdentifier>{1d44d2f2-7927-41b1-a9d6-d1a5abe44c9a}</UniqueIdentifier>
-    </Filter>
-    <Filter Include="Source Files\plugins\Vf13OptimizerPlugin">
-      <UniqueIdentifier>{094a21d9-b5cb-4800-b53f-ebf0d58efed0}</UniqueIdentifier>
-    </Filter>
-    <Filter Include="Source Files\plugins\EventLocatorPlugin">
-      <UniqueIdentifier>{a284cb33-d95d-4b26-9eb4-442ae5a3a87e}</UniqueIdentifier>
-    </Filter>
-    <Filter Include="Source Files\plugins\FminconOptimizerPlugin">
-      <UniqueIdentifier>{92b288f2-3447-4212-b85a-0365a3345536}</UniqueIdentifier>
-    </Filter>
-    <Filter Include="Source Files\plugins\FormationPlugin">
-      <UniqueIdentifier>{87875282-d3fd-42f0-b293-8a2c8baaa771}</UniqueIdentifier>
-    </Filter>
-    <Filter Include="Source Files\plugins\GmatFunctionPlugin">
-      <UniqueIdentifier>{f19e3bf7-4594-4d23-a05a-a7cd7395d106}</UniqueIdentifier>
-    </Filter>
-    <Filter Include="Source Files\plugins\MatlabInterfacePlugin">
-      <UniqueIdentifier>{db29d4a7-e6ab-49b9-be16-7a138821d466}</UniqueIdentifier>
-    </Filter>
-    <Filter Include="Source Files\plugins\DataInterfacePlugin">
-      <UniqueIdentifier>{3debe3c4-2f69-4b52-99de-f1b71f7c3532}</UniqueIdentifier>
-    </Filter>
-    <Filter Include="Source Files\plugins\SaveCommandPlugin">
-      <UniqueIdentifier>{c40893cd-72a6-40de-b09b-98345073deeb}</UniqueIdentifier>
-    </Filter>
-    <Filter Include="Source Files\plugins\StationPlugin">
-      <UniqueIdentifier>{88ef9350-3e0e-4c5a-abd7-a3870ea5575b}</UniqueIdentifier>
-    </Filter>
-    <Filter Include="Source Files\plugins\EstimationPlugin\trackingsystem">
-      <UniqueIdentifier>{4e48b456-a9a2-428b-903c-8886c245347e}</UniqueIdentifier>
-    </Filter>
-    <Filter Include="Source Files\plugins\EventLocatorPlugin\locator">
-      <UniqueIdentifier>{f9bbf792-86ed-4801-8a97-1f38b55c7bc8}</UniqueIdentifier>
-    </Filter>
-    <Filter Include="Source Files\plugins\EventLocatorPlugin\factory">
-      <UniqueIdentifier>{25268a95-ea0d-4fc7-a75d-6b05e130e7a8}</UniqueIdentifier>
-    </Filter>
-    <Filter Include="Source Files\plugins\EventLocatorPlugin\event">
-      <UniqueIdentifier>{2fc6886f-dc15-471c-a40a-a67dadcc59fb}</UniqueIdentifier>
-    </Filter>
-    <Filter Include="Source Files\plugins\EstimationPlugin\event">
-      <UniqueIdentifier>{25937c93-da8d-4f47-b2b1-9933ee4d8e12}</UniqueIdentifier>
-    </Filter>
-    <Filter Include="Source Files\plugins\EstimationPlugin\estimator">
-      <UniqueIdentifier>{95196fad-4aa8-451f-bd3a-40e406ad179f}</UniqueIdentifier>
-    </Filter>
-    <Filter Include="Source Files\plugins\EstimationPlugin\hardware">
-      <UniqueIdentifier>{cbdc0dc0-ac63-4889-a0e2-f6f59c90fda7}</UniqueIdentifier>
-    </Filter>
-    <Filter Include="Source Files\plugins\MatlabInterfacePlugin\factory">
-      <UniqueIdentifier>{fa76b32d-2073-4981-acb5-858b5f30c00d}</UniqueIdentifier>
-    </Filter>
-    <Filter Include="Source Files\plugins\MatlabInterfacePlugin\function">
-      <UniqueIdentifier>{592f5842-db2f-4a62-b08f-20793b3fe954}</UniqueIdentifier>
-    </Filter>
-    <Filter Include="Source Files\plugins\MatlabInterfacePlugin\interface">
-      <UniqueIdentifier>{af031327-e0ba-4670-988b-415930a6e3f0}</UniqueIdentifier>
-    </Filter>
-    <Filter Include="Source Files\plugins\GmatFunctionPlugin\factory">
-      <UniqueIdentifier>{1e187bb1-5fc6-404c-8598-16a33e35059d}</UniqueIdentifier>
-    </Filter>
-    <Filter Include="Source Files\plugins\GmatFunctionPlugin\function">
-      <UniqueIdentifier>{b7fd501a-3532-430c-a9fd-242798cf351b}</UniqueIdentifier>
-    </Filter>
-    <Filter Include="Source Files\plugins\Vf13OptimizerPlugin\factory">
-      <UniqueIdentifier>{7fa71910-2973-4df6-a829-fc033cd3f29d}</UniqueIdentifier>
-    </Filter>
-    <Filter Include="Source Files\plugins\Vf13OptimizerPlugin\solver">
-      <UniqueIdentifier>{940fd6e5-5687-40de-bfff-8159be1495ac}</UniqueIdentifier>
-    </Filter>
-    <Filter Include="Source Files\plugins\StationPlugin\factory">
-      <UniqueIdentifier>{26e18eea-6dc7-4393-8f0d-24858a8717bd}</UniqueIdentifier>
-    </Filter>
-    <Filter Include="Source Files\plugins\StationPlugin\station">
-      <UniqueIdentifier>{1631be11-0d22-41b5-a5eb-0971d351dfde}</UniqueIdentifier>
-    </Filter>
-    <Filter Include="Source Files\plugins\SaveCommandPlugin\factory">
-      <UniqueIdentifier>{6cbba0fc-6bec-4ace-8d6f-6511fadde37b}</UniqueIdentifier>
-    </Filter>
-    <Filter Include="Source Files\plugins\SaveCommandPlugin\command">
-      <UniqueIdentifier>{f7fdc46d-3f17-40b5-a172-aa82eec416fa}</UniqueIdentifier>
-    </Filter>
-    <Filter Include="Source Files\plugins\DataInterfacePlugin\factory">
-      <UniqueIdentifier>{3c09b75e-1050-46a9-921d-9b5c791e7eba}</UniqueIdentifier>
-    </Filter>
-    <Filter Include="Source Files\plugins\DataInterfacePlugin\command">
-      <UniqueIdentifier>{d3c14ea9-acb7-4b2c-ad9d-70bbdad2c6e6}</UniqueIdentifier>
-    </Filter>
-    <Filter Include="Source Files\plugins\DataInterfacePlugin\datareader">
-      <UniqueIdentifier>{e841c994-c06e-4eb4-9be3-5b39cf57a1e6}</UniqueIdentifier>
-    </Filter>
-    <Filter Include="Source Files\plugins\DataInterfacePlugin\datainterface">
-      <UniqueIdentifier>{7dae7bb4-c156-451c-9c20-c797b9a58327}</UniqueIdentifier>
-    </Filter>
-    <Filter Include="Source Files\plugins\EphemPropagatorPlugin\factory">
-      <UniqueIdentifier>{566d51c9-6895-40f2-9e19-f2d036220634}</UniqueIdentifier>
-    </Filter>
-    <Filter Include="Source Files\plugins\EstimationPlugin\factory">
-      <UniqueIdentifier>{e15d1390-05ec-4f0f-a47d-f10b066dbadc}</UniqueIdentifier>
-    </Filter>
-    <Filter Include="Source Files\plugins\EstimationPlugin\measurement">
-      <UniqueIdentifier>{5113d3b6-4864-4f99-9619-3f0438e91aab}</UniqueIdentifier>
-    </Filter>
-    <Filter Include="Source Files\plugins\EstimationPlugin\measurement\Ionosphere">
-      <UniqueIdentifier>{310d099e-f409-40d9-b86f-a74845fa3569}</UniqueIdentifier>
-    </Filter>
-    <Filter Include="Source Files\plugins\EstimationPlugin\measurement\Troposphere">
-      <UniqueIdentifier>{d473cebe-6785-4130-b8b8-4673b8f32a01}</UniqueIdentifier>
-    </Filter>
-    <Filter Include="Source Files\plugins\EstimationPlugin\measurementfile">
-      <UniqueIdentifier>{eeadec12-649a-4820-a528-d27c6ac51d3f}</UniqueIdentifier>
-    </Filter>
-    <Filter Include="Source Files\plugins\FminconOptimizerPlugin\factory">
-      <UniqueIdentifier>{b93729cd-946b-46d8-9a1b-e56e60a8d65b}</UniqueIdentifier>
-    </Filter>
-    <Filter Include="Source Files\plugins\FminconOptimizerPlugin\solver">
-      <UniqueIdentifier>{ac8a750e-d365-4dfd-b775-e07c8aab2098}</UniqueIdentifier>
-    </Filter>
-    <Filter Include="Source Files\plugins\FormationPlugin\factory">
-      <UniqueIdentifier>{05d0c03b-1bcb-432e-87d3-312b7ffc1921}</UniqueIdentifier>
-    </Filter>
-    <Filter Include="Source Files\plugins\FormationPlugin\formation">
-      <UniqueIdentifier>{99db07d9-f9c1-4d51-ad1e-0a95cab9f07e}</UniqueIdentifier>
-    </Filter>
-    <Filter Include="Source Files\plugins\EphemPropagatorPlugin\propagator">
-      <UniqueIdentifier>{2c731ecc-0090-4eb0-b235-188ddcd42c1a}</UniqueIdentifier>
-    </Filter>
-  </ItemGroup>
-  <ItemGroup>
-    <ClCompile Include="..\..\..\src\base\attitude\Attitude.cpp">
-      <Filter>Source Files\base\attitude</Filter>
-    </ClCompile>
-    <ClCompile Include="..\..\..\src\base\attitude\AttitudeException.cpp">
-      <Filter>Source Files\base\attitude</Filter>
-    </ClCompile>
-    <ClCompile Include="..\..\..\src\base\attitude\CSFixed.cpp">
-      <Filter>Source Files\base\attitude</Filter>
-    </ClCompile>
-    <ClCompile Include="..\..\..\src\base\attitude\Kinematic.cpp">
-      <Filter>Source Files\base\attitude</Filter>
-    </ClCompile>
-    <ClCompile Include="..\..\..\src\base\attitude\Spinner.cpp">
-      <Filter>Source Files\base\attitude</Filter>
-    </ClCompile>
-    <ClCompile Include="..\..\..\src\base\burn\Burn.cpp">
-      <Filter>Source Files\base\burn</Filter>
-    </ClCompile>
-    <ClCompile Include="..\..\..\src\base\burn\BurnException.cpp">
-      <Filter>Source Files\base\burn</Filter>
-    </ClCompile>
-    <ClCompile Include="..\..\..\src\base\burn\FiniteBurn.cpp">
-      <Filter>Source Files\base\burn</Filter>
-    </ClCompile>
-    <ClCompile Include="..\..\..\src\base\burn\ImpulsiveBurn.cpp">
-      <Filter>Source Files\base\burn</Filter>
-    </ClCompile>
-    <ClCompile Include="..\..\..\src\base\burn\InertialManeuverFrame.cpp">
-      <Filter>Source Files\base\burn</Filter>
-    </ClCompile>
-    <ClCompile Include="..\..\..\src\base\burn\ManeuverFrame.cpp">
-      <Filter>Source Files\base\burn</Filter>
-    </ClCompile>
-    <ClCompile Include="..\..\..\src\base\burn\ManeuverFrameManager.cpp">
-      <Filter>Source Files\base\burn</Filter>
-    </ClCompile>
-    <ClCompile Include="..\..\..\src\base\burn\VnbManeuverFrame.cpp">
-      <Filter>Source Files\base\burn</Filter>
-    </ClCompile>
-    <ClCompile Include="..\..\..\src\base\command\Achieve.cpp">
-      <Filter>Source Files\base\command</Filter>
-    </ClCompile>
-    <ClCompile Include="..\..\..\src\base\command\Assignment.cpp">
-      <Filter>Source Files\base\command</Filter>
-    </ClCompile>
-    <ClCompile Include="..\..\..\src\base\command\BeginFiniteBurn.cpp">
-      <Filter>Source Files\base\command</Filter>
-    </ClCompile>
-    <ClCompile Include="..\..\..\src\base\command\BeginFunction.cpp">
-      <Filter>Source Files\base\command</Filter>
-    </ClCompile>
-    <ClCompile Include="..\..\..\src\base\command\BeginMissionSequence.cpp">
-      <Filter>Source Files\base\command</Filter>
-    </ClCompile>
-    <ClCompile Include="..\..\..\src\base\command\BeginScript.cpp">
-      <Filter>Source Files\base\command</Filter>
-    </ClCompile>
-    <ClCompile Include="..\..\..\src\base\command\BranchCommand.cpp">
-      <Filter>Source Files\base\command</Filter>
-    </ClCompile>
-    <ClCompile Include="..\..\..\src\base\command\CallFunction.cpp">
-      <Filter>Source Files\base\command</Filter>
-    </ClCompile>
-    <ClCompile Include="..\..\..\src\base\command\ClearPlot.cpp">
-      <Filter>Source Files\base\command</Filter>
-    </ClCompile>
-    <ClCompile Include="..\..\..\src\base\command\CommandException.cpp">
-      <Filter>Source Files\base\command</Filter>
-    </ClCompile>
-    <ClCompile Include="..\..\..\src\base\command\CommandUtil.cpp">
-      <Filter>Source Files\base\command</Filter>
-    </ClCompile>
-    <ClCompile Include="..\..\..\src\base\command\ConditionalBranch.cpp">
-      <Filter>Source Files\base\command</Filter>
-    </ClCompile>
-    <ClCompile Include="..\..\..\src\base\command\Create.cpp">
-      <Filter>Source Files\base\command</Filter>
-    </ClCompile>
-    <ClCompile Include="..\..\..\src\base\command\Else.cpp">
-      <Filter>Source Files\base\command</Filter>
-    </ClCompile>
-    <ClCompile Include="..\..\..\src\base\command\ElseIf.cpp">
-      <Filter>Source Files\base\command</Filter>
-    </ClCompile>
-    <ClCompile Include="..\..\..\src\base\command\EndFiniteBurn.cpp">
-      <Filter>Source Files\base\command</Filter>
-    </ClCompile>
-    <ClCompile Include="..\..\..\src\base\command\EndFor.cpp">
-      <Filter>Source Files\base\command</Filter>
-    </ClCompile>
-    <ClCompile Include="..\..\..\src\base\command\EndFunction.cpp">
-      <Filter>Source Files\base\command</Filter>
-    </ClCompile>
-    <ClCompile Include="..\..\..\src\base\command\EndIf.cpp">
-      <Filter>Source Files\base\command</Filter>
-    </ClCompile>
-    <ClCompile Include="..\..\..\src\base\command\EndOptimize.cpp">
-      <Filter>Source Files\base\command</Filter>
-    </ClCompile>
-    <ClCompile Include="..\..\..\src\base\command\EndScript.cpp">
-      <Filter>Source Files\base\command</Filter>
-    </ClCompile>
-    <ClCompile Include="..\..\..\src\base\command\EndTarget.cpp">
-      <Filter>Source Files\base\command</Filter>
-    </ClCompile>
-    <ClCompile Include="..\..\..\src\base\command\EndWhile.cpp">
-      <Filter>Source Files\base\command</Filter>
-    </ClCompile>
-    <ClCompile Include="..\..\..\src\base\command\For.cpp">
-      <Filter>Source Files\base\command</Filter>
-    </ClCompile>
-    <ClCompile Include="..\..\..\src\base\command\GmatCommand.cpp">
-      <Filter>Source Files\base\command</Filter>
-    </ClCompile>
-    <ClCompile Include="..\..\..\src\base\command\If.cpp">
-      <Filter>Source Files\base\command</Filter>
-    </ClCompile>
-    <ClCompile Include="..\..\..\src\base\command\ManageObject.cpp">
-      <Filter>Source Files\base\command</Filter>
-    </ClCompile>
-    <ClCompile Include="..\..\..\src\base\command\Maneuver.cpp">
-      <Filter>Source Files\base\command</Filter>
-    </ClCompile>
-    <ClCompile Include="..\..\..\src\base\command\MarkPoint.cpp">
-      <Filter>Source Files\base\command</Filter>
-    </ClCompile>
-    <ClCompile Include="..\..\..\src\base\command\Minimize.cpp">
-      <Filter>Source Files\base\command</Filter>
-    </ClCompile>
-    <ClCompile Include="..\..\..\src\base\command\NonlinearConstraint.cpp">
-      <Filter>Source Files\base\command</Filter>
-    </ClCompile>
-    <ClCompile Include="..\..\..\src\base\command\NoOp.cpp">
-      <Filter>Source Files\base\command</Filter>
-    </ClCompile>
-    <ClCompile Include="..\..\..\src\base\command\Optimize.cpp">
-      <Filter>Source Files\base\command</Filter>
-    </ClCompile>
-    <ClCompile Include="..\..\..\src\base\command\PenDown.cpp">
-      <Filter>Source Files\base\command</Filter>
-    </ClCompile>
-    <ClCompile Include="..\..\..\src\base\command\PenUp.cpp">
-      <Filter>Source Files\base\command</Filter>
-    </ClCompile>
-    <ClCompile Include="..\..\..\src\base\command\Propagate.cpp">
-      <Filter>Source Files\base\command</Filter>
-    </ClCompile>
-    <ClCompile Include="..\..\..\src\base\command\PropagationEnabledCommand.cpp">
-      <Filter>Source Files\base\command</Filter>
-    </ClCompile>
-    <ClCompile Include="..\..\..\src\base\command\Report.cpp">
-      <Filter>Source Files\base\command</Filter>
-    </ClCompile>
-    <ClCompile Include="..\..\..\src\base\command\RunSolver.cpp">
-      <Filter>Source Files\base\command</Filter>
-    </ClCompile>
-    <ClCompile Include="..\..\..\src\base\command\SaveMission.cpp">
-      <Filter>Source Files\base\command</Filter>
-    </ClCompile>
-    <ClCompile Include="..\..\..\src\base\command\SolverBranchCommand.cpp">
-      <Filter>Source Files\base\command</Filter>
-    </ClCompile>
-    <ClCompile Include="..\..\..\src\base\command\Stop.cpp">
-      <Filter>Source Files\base\command</Filter>
-    </ClCompile>
-    <ClCompile Include="..\..\..\src\base\command\Target.cpp">
-      <Filter>Source Files\base\command</Filter>
-    </ClCompile>
-    <ClCompile Include="..\..\..\src\base\command\Toggle.cpp">
-      <Filter>Source Files\base\command</Filter>
-    </ClCompile>
-    <ClCompile Include="..\..\..\src\base\command\Vary.cpp">
-      <Filter>Source Files\base\command</Filter>
-    </ClCompile>
-    <ClCompile Include="..\..\..\src\base\command\While.cpp">
-      <Filter>Source Files\base\command</Filter>
-    </ClCompile>
-    <ClCompile Include="..\..\..\src\base\configs\ConfigManager.cpp">
-      <Filter>Source Files\base\configs</Filter>
-    </ClCompile>
-    <ClCompile Include="..\..\..\src\base\configs\ConfigManagerException.cpp">
-      <Filter>Source Files\base\configs</Filter>
-    </ClCompile>
-    <ClCompile Include="..\..\..\src\base\coordsystem\AxisSystem.cpp">
-      <Filter>Source Files\base\coordsystem</Filter>
-    </ClCompile>
-    <ClCompile Include="..\..\..\src\base\coordsystem\BodyFixedAxes.cpp">
-      <Filter>Source Files\base\coordsystem</Filter>
-    </ClCompile>
-    <ClCompile Include="..\..\..\src\base\coordsystem\BodyInertialAxes.cpp">
-      <Filter>Source Files\base\coordsystem</Filter>
-    </ClCompile>
-    <ClCompile Include="..\..\..\src\base\coordsystem\CoordinateBase.cpp">
-      <Filter>Source Files\base\coordsystem</Filter>
-    </ClCompile>
-    <ClCompile Include="..\..\..\src\base\coordsystem\CoordinateConverter.cpp">
-      <Filter>Source Files\base\coordsystem</Filter>
-    </ClCompile>
-    <ClCompile Include="..\..\..\src\base\coordsystem\CoordinateSystem.cpp">
-      <Filter>Source Files\base\coordsystem</Filter>
-    </ClCompile>
-    <ClCompile Include="..\..\..\src\base\coordsystem\CoordinateSystemException.cpp">
-      <Filter>Source Files\base\coordsystem</Filter>
-    </ClCompile>
-    <ClCompile Include="..\..\..\src\base\coordsystem\DynamicAxes.cpp">
-      <Filter>Source Files\base\coordsystem</Filter>
-    </ClCompile>
-    <ClCompile Include="..\..\..\src\base\coordsystem\EquatorAxes.cpp">
-      <Filter>Source Files\base\coordsystem</Filter>
-    </ClCompile>
-    <ClCompile Include="..\..\..\src\base\coordsystem\GeocentricSolarEclipticAxes.cpp">
-      <Filter>Source Files\base\coordsystem</Filter>
-    </ClCompile>
-    <ClCompile Include="..\..\..\src\base\coordsystem\GeocentricSolarMagneticAxes.cpp">
-      <Filter>Source Files\base\coordsystem</Filter>
-    </ClCompile>
-    <ClCompile Include="..\..\..\src\base\coordsystem\InertialAxes.cpp">
-      <Filter>Source Files\base\coordsystem</Filter>
-    </ClCompile>
-    <ClCompile Include="..\..\..\src\base\coordsystem\ItrfCoefficientsFile.cpp">
-      <Filter>Source Files\base\coordsystem</Filter>
-    </ClCompile>
-    <ClCompile Include="..\..\..\src\base\coordsystem\MeanOfDateAxes.cpp">
-      <Filter>Source Files\base\coordsystem</Filter>
-    </ClCompile>
-    <ClCompile Include="..\..\..\src\base\coordsystem\MJ2000EcAxes.cpp">
-      <Filter>Source Files\base\coordsystem</Filter>
-    </ClCompile>
-    <ClCompile Include="..\..\..\src\base\coordsystem\MJ2000EqAxes.cpp">
-      <Filter>Source Files\base\coordsystem</Filter>
-    </ClCompile>
-    <ClCompile Include="..\..\..\src\base\coordsystem\MODEcAxes.cpp">
-      <Filter>Source Files\base\coordsystem</Filter>
-    </ClCompile>
-    <ClCompile Include="..\..\..\src\base\coordsystem\MODEqAxes.cpp">
-      <Filter>Source Files\base\coordsystem</Filter>
-    </ClCompile>
-    <ClCompile Include="..\..\..\src\base\coordsystem\MOEEcAxes.cpp">
-      <Filter>Source Files\base\coordsystem</Filter>
-    </ClCompile>
-    <ClCompile Include="..\..\..\src\base\coordsystem\MOEEqAxes.cpp">
-      <Filter>Source Files\base\coordsystem</Filter>
-    </ClCompile>
-    <ClCompile Include="..\..\..\src\base\coordsystem\ObjectReferencedAxes.cpp">
-      <Filter>Source Files\base\coordsystem</Filter>
-    </ClCompile>
-    <ClCompile Include="..\..\..\src\base\coordsystem\TODEcAxes.cpp">
-      <Filter>Source Files\base\coordsystem</Filter>
-    </ClCompile>
-    <ClCompile Include="..\..\..\src\base\coordsystem\TODEqAxes.cpp">
-      <Filter>Source Files\base\coordsystem</Filter>
-    </ClCompile>
-    <ClCompile Include="..\..\..\src\base\coordsystem\TOEEcAxes.cpp">
-      <Filter>Source Files\base\coordsystem</Filter>
-    </ClCompile>
-    <ClCompile Include="..\..\..\src\base\coordsystem\TOEEqAxes.cpp">
-      <Filter>Source Files\base\coordsystem</Filter>
-    </ClCompile>
-    <ClCompile Include="..\..\..\src\base\coordsystem\TopocentricAxes.cpp">
-      <Filter>Source Files\base\coordsystem</Filter>
-    </ClCompile>
-    <ClCompile Include="..\..\..\src\base\coordsystem\TrueOfDateAxes.cpp">
-      <Filter>Source Files\base\coordsystem</Filter>
-    </ClCompile>
-    <ClCompile Include="..\..\..\src\base\executive\Moderator.cpp">
-      <Filter>Source Files\base\executive</Filter>
-    </ClCompile>
-    <ClCompile Include="..\..\..\src\base\executive\PlotInterface.cpp">
-      <Filter>Source Files\base\executive</Filter>
-    </ClCompile>
-    <ClCompile Include="..\..\..\src\base\executive\PlotReceiver.cpp">
-      <Filter>Source Files\base\executive</Filter>
-    </ClCompile>
-    <ClCompile Include="..\..\..\src\base\executive\Publisher.cpp">
-      <Filter>Source Files\base\executive</Filter>
-    </ClCompile>
-    <ClCompile Include="..\..\..\src\base\executive\PublisherException.cpp">
-      <Filter>Source Files\base\executive</Filter>
-    </ClCompile>
-    <ClCompile Include="..\..\..\src\base\executive\Sandbox.cpp">
-      <Filter>Source Files\base\executive</Filter>
-    </ClCompile>
-    <ClCompile Include="..\..\..\src\base\executive\SandboxException.cpp">
-      <Filter>Source Files\base\executive</Filter>
-    </ClCompile>
-    <ClCompile Include="..\..\..\src\base\factory\AtmosphereFactory.cpp">
-      <Filter>Source Files\base\factory</Filter>
-    </ClCompile>
-    <ClCompile Include="..\..\..\src\base\factory\AttitudeFactory.cpp">
-      <Filter>Source Files\base\factory</Filter>
-    </ClCompile>
-    <ClCompile Include="..\..\..\src\base\factory\AxisSystemFactory.cpp">
-      <Filter>Source Files\base\factory</Filter>
-    </ClCompile>
-    <ClCompile Include="..\..\..\src\base\factory\BurnFactory.cpp">
-      <Filter>Source Files\base\factory</Filter>
-    </ClCompile>
-    <ClCompile Include="..\..\..\src\base\factory\CalculatedPointFactory.cpp">
-      <Filter>Source Files\base\factory</Filter>
-    </ClCompile>
-    <ClCompile Include="..\..\..\src\base\factory\CelestialBodyFactory.cpp">
-      <Filter>Source Files\base\factory</Filter>
-    </ClCompile>
-    <ClCompile Include="..\..\..\src\base\factory\CommandFactory.cpp">
-      <Filter>Source Files\base\factory</Filter>
-    </ClCompile>
-    <ClCompile Include="..\..\..\src\base\factory\CoordinateSystemFactory.cpp">
-      <Filter>Source Files\base\factory</Filter>
-    </ClCompile>
-    <ClCompile Include="..\..\..\src\base\factory\Factory.cpp">
-      <Filter>Source Files\base\factory</Filter>
-    </ClCompile>
-    <ClCompile Include="..\..\..\src\base\factory\FactoryException.cpp">
-      <Filter>Source Files\base\factory</Filter>
-    </ClCompile>
-    <ClCompile Include="..\..\..\src\base\factory\FactoryManager.cpp">
-      <Filter>Source Files\base\factory</Filter>
-    </ClCompile>
-    <ClCompile Include="..\..\..\src\base\factory\HardwareFactory.cpp">
-      <Filter>Source Files\base\factory</Filter>
-    </ClCompile>
-    <ClCompile Include="..\..\..\src\base\factory\MathFactory.cpp">
-      <Filter>Source Files\base\factory</Filter>
-    </ClCompile>
-    <ClCompile Include="..\..\..\src\base\factory\ODEModelFactory.cpp">
-      <Filter>Source Files\base\factory</Filter>
-    </ClCompile>
-    <ClCompile Include="..\..\..\src\base\factory\ParameterFactory.cpp">
-      <Filter>Source Files\base\factory</Filter>
-    </ClCompile>
-    <ClCompile Include="..\..\..\src\base\factory\PhysicalModelFactory.cpp">
-      <Filter>Source Files\base\factory</Filter>
-    </ClCompile>
-    <ClCompile Include="..\..\..\src\base\factory\PropagatorFactory.cpp">
-      <Filter>Source Files\base\factory</Filter>
-    </ClCompile>
-    <ClCompile Include="..\..\..\src\base\factory\PropSetupFactory.cpp">
-      <Filter>Source Files\base\factory</Filter>
-    </ClCompile>
-    <ClCompile Include="..\..\..\src\base\factory\SolarSystemFactory.cpp">
-      <Filter>Source Files\base\factory</Filter>
-    </ClCompile>
-    <ClCompile Include="..\..\..\src\base\factory\SolverFactory.cpp">
-      <Filter>Source Files\base\factory</Filter>
-    </ClCompile>
-    <ClCompile Include="..\..\..\src\base\factory\SpacecraftFactory.cpp">
-      <Filter>Source Files\base\factory</Filter>
-    </ClCompile>
-    <ClCompile Include="..\..\..\src\base\factory\StopConditionFactory.cpp">
-      <Filter>Source Files\base\factory</Filter>
-    </ClCompile>
-    <ClCompile Include="..\..\..\src\base\factory\SubscriberFactory.cpp">
-      <Filter>Source Files\base\factory</Filter>
-    </ClCompile>
-    <ClCompile Include="..\..\..\src\base\forcemodel\DragForce.cpp">
-      <Filter>Source Files\base\forcemodel</Filter>
-    </ClCompile>
-    <ClCompile Include="..\..\..\src\base\forcemodel\FiniteThrust.cpp">
-      <Filter>Source Files\base\forcemodel</Filter>
-    </ClCompile>
-    <ClCompile Include="..\..\..\src\base\forcemodel\GravityField.cpp">
-      <Filter>Source Files\base\forcemodel</Filter>
-    </ClCompile>
-    <ClCompile Include="..\..\..\src\base\forcemodel\HarmonicField.cpp">
-      <Filter>Source Files\base\forcemodel</Filter>
-    </ClCompile>
-    <ClCompile Include="..\..\..\src\base\forcemodel\ODEModel.cpp">
-      <Filter>Source Files\base\forcemodel</Filter>
-    </ClCompile>
-    <ClCompile Include="..\..\..\src\base\forcemodel\ODEModelException.cpp">
-      <Filter>Source Files\base\forcemodel</Filter>
-    </ClCompile>
-    <ClCompile Include="..\..\..\src\base\forcemodel\PhysicalModel.cpp">
-      <Filter>Source Files\base\forcemodel</Filter>
-    </ClCompile>
-    <ClCompile Include="..\..\..\src\base\forcemodel\PointMassForce.cpp">
-      <Filter>Source Files\base\forcemodel</Filter>
-    </ClCompile>
-    <ClCompile Include="..\..\..\src\base\forcemodel\SolarRadiationPressure.cpp">
-      <Filter>Source Files\base\forcemodel</Filter>
-    </ClCompile>
-    <ClCompile Include="..\..\..\src\base\foundation\Covariance.cpp">
-      <Filter>Source Files\base\foundation</Filter>
-    </ClCompile>
-    <ClCompile Include="..\..\..\src\base\foundation\ElementWrapper.cpp">
-      <Filter>Source Files\base\foundation</Filter>
-    </ClCompile>
-    <ClCompile Include="..\..\..\src\base\foundation\GmatBase.cpp">
-      <Filter>Source Files\base\foundation</Filter>
-    </ClCompile>
-    <ClCompile Include="..\..\..\src\base\foundation\GmatBaseException.cpp">
-      <Filter>Source Files\base\foundation</Filter>
-    </ClCompile>
-    <ClCompile Include="..\..\..\src\base\foundation\GmatState.cpp">
-      <Filter>Source Files\base\foundation</Filter>
-    </ClCompile>
-    <ClCompile Include="..\..\..\src\base\foundation\ObjectInitializer.cpp">
-      <Filter>Source Files\base\foundation</Filter>
-    </ClCompile>
-    <ClCompile Include="..\..\..\src\base\foundation\SpacePoint.cpp">
-      <Filter>Source Files\base\foundation</Filter>
-    </ClCompile>
-    <ClCompile Include="..\..\..\src\base\foundation\StateManager.cpp">
-      <Filter>Source Files\base\foundation</Filter>
-    </ClCompile>
-    <ClCompile Include="..\..\..\src\base\function\Function.cpp">
-      <Filter>Source Files\base\function</Filter>
-    </ClCompile>
-    <ClCompile Include="..\..\..\src\base\function\FunctionException.cpp">
-      <Filter>Source Files\base\function</Filter>
-    </ClCompile>
-    <ClCompile Include="..\..\..\src\base\function\FunctionManager.cpp">
-      <Filter>Source Files\base\function</Filter>
-    </ClCompile>
-    <ClCompile Include="..\..\..\src\base\interpolator\CubicSplineInterpolator.cpp">
-      <Filter>Source Files\base\interpolator</Filter>
-    </ClCompile>
-    <ClCompile Include="..\..\..\src\base\interpolator\Interpolator.cpp">
-      <Filter>Source Files\base\interpolator</Filter>
-    </ClCompile>
-    <ClCompile Include="..\..\..\src\base\interpolator\InterpolatorException.cpp">
-      <Filter>Source Files\base\interpolator</Filter>
-    </ClCompile>
-    <ClCompile Include="..\..\..\src\base\interpolator\LagrangeInterpolator.cpp">
-      <Filter>Source Files\base\interpolator</Filter>
-    </ClCompile>
-    <ClCompile Include="..\..\..\src\base\interpolator\LinearInterpolator.cpp">
-      <Filter>Source Files\base\interpolator</Filter>
-    </ClCompile>
-    <ClCompile Include="..\..\..\src\base\interpolator\NotAKnotInterpolator.cpp">
-      <Filter>Source Files\base\interpolator</Filter>
-    </ClCompile>
-    <ClCompile Include="..\..\..\src\base\interpreter\Interpreter.cpp">
-      <Filter>Source Files\base\interpreter</Filter>
-    </ClCompile>
-    <ClCompile Include="..\..\..\src\base\interpreter\InterpreterException.cpp">
-      <Filter>Source Files\base\interpreter</Filter>
-    </ClCompile>
-    <ClCompile Include="..\..\..\src\base\interpreter\MathParser.cpp">
-      <Filter>Source Files\base\interpreter</Filter>
-    </ClCompile>
-    <ClCompile Include="..\..\..\src\base\interpreter\MathTree.cpp">
-      <Filter>Source Files\base\interpreter</Filter>
-    </ClCompile>
-    <ClCompile Include="..\..\..\src\base\interpreter\ScriptInterpreter.cpp">
-      <Filter>Source Files\base\interpreter</Filter>
-    </ClCompile>
-    <ClCompile Include="..\..\..\src\base\interpreter\ScriptReadWriter.cpp">
-      <Filter>Source Files\base\interpreter</Filter>
-    </ClCompile>
-    <ClCompile Include="..\..\..\src\base\interpreter\Validator.cpp">
-      <Filter>Source Files\base\interpreter</Filter>
-    </ClCompile>
-    <ClCompile Include="..\..\..\src\base\math\Abs.cpp">
-      <Filter>Source Files\base\math</Filter>
-    </ClCompile>
-    <ClCompile Include="..\..\..\src\base\math\Acos.cpp">
-      <Filter>Source Files\base\math</Filter>
-    </ClCompile>
-    <ClCompile Include="..\..\..\src\base\math\Acosh.cpp">
-      <Filter>Source Files\base\math</Filter>
-    </ClCompile>
-    <ClCompile Include="..\..\..\src\base\math\Add.cpp">
-      <Filter>Source Files\base\math</Filter>
-    </ClCompile>
-    <ClCompile Include="..\..\..\src\base\math\Asin.cpp">
-      <Filter>Source Files\base\math</Filter>
-    </ClCompile>
-    <ClCompile Include="..\..\..\src\base\math\Asinh.cpp">
-      <Filter>Source Files\base\math</Filter>
-    </ClCompile>
-    <ClCompile Include="..\..\..\src\base\math\Atan.cpp">
-      <Filter>Source Files\base\math</Filter>
-    </ClCompile>
-    <ClCompile Include="..\..\..\src\base\math\Atan2.cpp">
-      <Filter>Source Files\base\math</Filter>
-    </ClCompile>
-    <ClCompile Include="..\..\..\src\base\math\Cos.cpp">
-      <Filter>Source Files\base\math</Filter>
-    </ClCompile>
-    <ClCompile Include="..\..\..\src\base\math\Cosh.cpp">
-      <Filter>Source Files\base\math</Filter>
-    </ClCompile>
-    <ClCompile Include="..\..\..\src\base\math\DegToRad.cpp">
-      <Filter>Source Files\base\math</Filter>
-    </ClCompile>
-    <ClCompile Include="..\..\..\src\base\math\Determinant.cpp">
-      <Filter>Source Files\base\math</Filter>
-    </ClCompile>
-    <ClCompile Include="..\..\..\src\base\math\Divide.cpp">
-      <Filter>Source Files\base\math</Filter>
-    </ClCompile>
-    <ClCompile Include="..\..\..\src\base\math\Exp.cpp">
-      <Filter>Source Files\base\math</Filter>
-    </ClCompile>
-    <ClCompile Include="..\..\..\src\base\math\FunctionRunner.cpp">
-      <Filter>Source Files\base\math</Filter>
-    </ClCompile>
-    <ClCompile Include="..\..\..\src\base\math\Inverse.cpp">
-      <Filter>Source Files\base\math</Filter>
-    </ClCompile>
-    <ClCompile Include="..\..\..\src\base\math\Log.cpp">
-      <Filter>Source Files\base\math</Filter>
-    </ClCompile>
-    <ClCompile Include="..\..\..\src\base\math\Log10.cpp">
-      <Filter>Source Files\base\math</Filter>
-    </ClCompile>
-    <ClCompile Include="..\..\..\src\base\math\MathElement.cpp">
-      <Filter>Source Files\base\math</Filter>
-    </ClCompile>
-    <ClCompile Include="..\..\..\src\base\math\MathException.cpp">
-      <Filter>Source Files\base\math</Filter>
-    </ClCompile>
-    <ClCompile Include="..\..\..\src\base\math\MathFunction.cpp">
-      <Filter>Source Files\base\math</Filter>
-    </ClCompile>
-    <ClCompile Include="..\..\..\src\base\math\MathNode.cpp">
-      <Filter>Source Files\base\math</Filter>
-    </ClCompile>
-    <ClCompile Include="..\..\..\src\base\math\Multiply.cpp">
-      <Filter>Source Files\base\math</Filter>
-    </ClCompile>
-    <ClCompile Include="..\..\..\src\base\math\Negate.cpp">
-      <Filter>Source Files\base\math</Filter>
-    </ClCompile>
-    <ClCompile Include="..\..\..\src\base\math\Norm.cpp">
-      <Filter>Source Files\base\math</Filter>
-    </ClCompile>
-    <ClCompile Include="..\..\..\src\base\math\Power.cpp">
-      <Filter>Source Files\base\math</Filter>
-    </ClCompile>
-    <ClCompile Include="..\..\..\src\base\math\RadToDeg.cpp">
-      <Filter>Source Files\base\math</Filter>
-    </ClCompile>
-    <ClCompile Include="..\..\..\src\base\math\Sin.cpp">
-      <Filter>Source Files\base\math</Filter>
-    </ClCompile>
-    <ClCompile Include="..\..\..\src\base\math\Sinh.cpp">
-      <Filter>Source Files\base\math</Filter>
-    </ClCompile>
-    <ClCompile Include="..\..\..\src\base\math\Sqrt.cpp">
-      <Filter>Source Files\base\math</Filter>
-    </ClCompile>
-    <ClCompile Include="..\..\..\src\base\math\Subtract.cpp">
-      <Filter>Source Files\base\math</Filter>
-    </ClCompile>
-    <ClCompile Include="..\..\..\src\base\math\Tan.cpp">
-      <Filter>Source Files\base\math</Filter>
-    </ClCompile>
-    <ClCompile Include="..\..\..\src\base\math\Tanh.cpp">
-      <Filter>Source Files\base\math</Filter>
-    </ClCompile>
-    <ClCompile Include="..\..\..\src\base\math\Transpose.cpp">
-      <Filter>Source Files\base\math</Filter>
-    </ClCompile>
-    <ClCompile Include="..\..\..\src\base\solarsys\Asteroid.cpp">
-      <Filter>Source Files\base\solarsys</Filter>
-    </ClCompile>
-    <ClCompile Include="..\..\..\src\base\solarsys\AtmosphereModel.cpp">
-      <Filter>Source Files\base\solarsys</Filter>
-    </ClCompile>
-    <ClCompile Include="..\..\..\src\base\solarsys\Barycenter.cpp">
-      <Filter>Source Files\base\solarsys</Filter>
-    </ClCompile>
-    <ClCompile Include="..\..\..\src\base\solarsys\CalculatedPoint.cpp">
-      <Filter>Source Files\base\solarsys</Filter>
-    </ClCompile>
-    <ClCompile Include="..\..\..\src\base\solarsys\CelestialBody.cpp">
-      <Filter>Source Files\base\solarsys</Filter>
-    </ClCompile>
-    <ClCompile Include="..\..\..\src\base\solarsys\Comet.cpp">
-      <Filter>Source Files\base\solarsys</Filter>
-    </ClCompile>
-    <ClCompile Include="..\..\..\src\base\solarsys\DeFile.cpp">
-      <Filter>Source Files\base\solarsys</Filter>
-    </ClCompile>
-    <ClCompile Include="..\..\..\src\base\solarsys\ExponentialAtmosphere.cpp">
-      <Filter>Source Files\base\solarsys</Filter>
-    </ClCompile>
-    <ClCompile Include="..\..\..\src\base\solarsys\JacchiaRobertsAtmosphere.cpp">
-      <Filter>Source Files\base\solarsys</Filter>
-    </ClCompile>
-    <ClCompile Include="..\..\..\src\base\solarsys\LibrationPoint.cpp">
-      <Filter>Source Files\base\solarsys</Filter>
-    </ClCompile>
-    <ClCompile Include="..\..\..\src\base\solarsys\Moon.cpp">
-      <Filter>Source Files\base\solarsys</Filter>
-    </ClCompile>
-    <ClCompile Include="..\..\..\src\base\solarsys\Msise90Atmosphere.cpp">
-      <Filter>Source Files\base\solarsys</Filter>
-    </ClCompile>
-    <ClCompile Include="..\..\..\src\base\solarsys\Planet.cpp">
-      <Filter>Source Files\base\solarsys</Filter>
-    </ClCompile>
-    <ClCompile Include="..\..\..\src\base\solarsys\PlanetaryEphem.cpp">
-      <Filter>Source Files\base\solarsys</Filter>
-    </ClCompile>
-    <ClCompile Include="..\..\..\src\base\solarsys\PlanetaryEphemException.cpp">
-      <Filter>Source Files\base\solarsys</Filter>
-    </ClCompile>
-    <ClCompile Include="..\..\..\src\base\solarsys\SimpleExponentialAtmosphere.cpp">
-      <Filter>Source Files\base\solarsys</Filter>
-    </ClCompile>
-    <ClCompile Include="..\..\..\src\base\solarsys\SlpFile.cpp">
-      <Filter>Source Files\base\solarsys</Filter>
-    </ClCompile>
-    <ClCompile Include="..\..\..\src\base\solarsys\SolarFluxFileReader.cpp">
-      <Filter>Source Files\base\solarsys</Filter>
-    </ClCompile>
-    <ClCompile Include="..\..\..\src\base\solarsys\SolarSystem.cpp">
-      <Filter>Source Files\base\solarsys</Filter>
-    </ClCompile>
-    <ClCompile Include="..\..\..\src\base\solarsys\SolarSystemException.cpp">
-      <Filter>Source Files\base\solarsys</Filter>
-    </ClCompile>
-    <ClCompile Include="..\..\..\src\base\solarsys\Star.cpp">
-      <Filter>Source Files\base\solarsys</Filter>
-    </ClCompile>
-    <ClCompile Include="..\..\..\src\base\solver\DerivativeModel.cpp">
-      <Filter>Source Files\base\solver</Filter>
-    </ClCompile>
-    <ClCompile Include="..\..\..\src\base\solver\DifferentialCorrector.cpp">
-      <Filter>Source Files\base\solver</Filter>
-    </ClCompile>
-    <ClCompile Include="..\..\..\src\base\solver\ExternalOptimizer.cpp">
-      <Filter>Source Files\base\solver</Filter>
-    </ClCompile>
-    <ClCompile Include="..\..\..\src\base\solver\Gradient.cpp">
-      <Filter>Source Files\base\solver</Filter>
-    </ClCompile>
-    <ClCompile Include="..\..\..\src\base\solver\InternalOptimizer.cpp">
-      <Filter>Source Files\base\solver</Filter>
-    </ClCompile>
-    <ClCompile Include="..\..\..\src\base\solver\Jacobian.cpp">
-      <Filter>Source Files\base\solver</Filter>
-    </ClCompile>
-    <ClCompile Include="..\..\..\src\base\solver\LineSearch.cpp">
-      <Filter>Source Files\base\solver</Filter>
-    </ClCompile>
-    <ClCompile Include="..\..\..\src\base\solver\Optimizer.cpp">
-      <Filter>Source Files\base\solver</Filter>
-    </ClCompile>
-    <ClCompile Include="..\..\..\src\base\solver\Solver.cpp">
-      <Filter>Source Files\base\solver</Filter>
-    </ClCompile>
-    <ClCompile Include="..\..\..\src\base\solver\SteepestDescent.cpp">
-      <Filter>Source Files\base\solver</Filter>
-    </ClCompile>
-    <ClCompile Include="..\..\..\src\base\propagator\AdamsBashforthMoulton.cpp">
-      <Filter>Source Files\base\propagator</Filter>
-    </ClCompile>
-    <ClCompile Include="..\..\..\src\base\propagator\DormandElMikkawyPrince68.cpp">
-      <Filter>Source Files\base\propagator</Filter>
-    </ClCompile>
-    <ClCompile Include="..\..\..\src\base\propagator\Integrator.cpp">
-      <Filter>Source Files\base\propagator</Filter>
-    </ClCompile>
-    <ClCompile Include="..\..\..\src\base\propagator\PredictorCorrector.cpp">
-      <Filter>Source Files\base\propagator</Filter>
-    </ClCompile>
-    <ClCompile Include="..\..\..\src\base\propagator\PrinceDormand45.cpp">
-      <Filter>Source Files\base\propagator</Filter>
-    </ClCompile>
-    <ClCompile Include="..\..\..\src\base\propagator\PrinceDormand78.cpp">
-      <Filter>Source Files\base\propagator</Filter>
-    </ClCompile>
-    <ClCompile Include="..\..\..\src\base\propagator\PropagationStateManager.cpp">
-      <Filter>Source Files\base\propagator</Filter>
-    </ClCompile>
-    <ClCompile Include="..\..\..\src\base\propagator\Propagator.cpp">
-      <Filter>Source Files\base\propagator</Filter>
-    </ClCompile>
-    <ClCompile Include="..\..\..\src\base\propagator\PropSetup.cpp">
-      <Filter>Source Files\base\propagator</Filter>
-    </ClCompile>
-    <ClCompile Include="..\..\..\src\base\propagator\RungeKutta.cpp">
-      <Filter>Source Files\base\propagator</Filter>
-    </ClCompile>
-    <ClCompile Include="..\..\..\src\base\propagator\RungeKutta89.cpp">
-      <Filter>Source Files\base\propagator</Filter>
-    </ClCompile>
-    <ClCompile Include="..\..\..\src\base\propagator\RungeKuttaFehlberg56.cpp">
-      <Filter>Source Files\base\propagator</Filter>
-    </ClCompile>
-    <ClCompile Include="..\..\..\src\base\propagator\RungeKuttaNystrom.cpp">
-      <Filter>Source Files\base\propagator</Filter>
-    </ClCompile>
-    <ClCompile Include="..\..\..\src\base\parameter\AngularParameters.cpp">
-      <Filter>Source Files\base\parameter</Filter>
-    </ClCompile>
-    <ClCompile Include="..\..\..\src\base\parameter\Array.cpp">
-      <Filter>Source Files\base\parameter</Filter>
-    </ClCompile>
-    <ClCompile Include="..\..\..\src\base\parameter\ArrayElementWrapper.cpp">
-      <Filter>Source Files\base\parameter</Filter>
-    </ClCompile>
-    <ClCompile Include="..\..\..\src\base\parameter\ArrayWrapper.cpp">
-      <Filter>Source Files\base\parameter</Filter>
-    </ClCompile>
-    <ClCompile Include="..\..\..\src\base\parameter\AttitudeData.cpp">
-      <Filter>Source Files\base\parameter</Filter>
-    </ClCompile>
-    <ClCompile Include="..\..\..\src\base\parameter\AttitudeParameters.cpp">
-      <Filter>Source Files\base\parameter</Filter>
-    </ClCompile>
-    <ClCompile Include="..\..\..\src\base\parameter\AttitudeReal.cpp">
-      <Filter>Source Files\base\parameter</Filter>
-    </ClCompile>
-    <ClCompile Include="..\..\..\src\base\parameter\BallisticMassParameters.cpp">
-      <Filter>Source Files\base\parameter</Filter>
-    </ClCompile>
-    <ClCompile Include="..\..\..\src\base\parameter\BallisticMassReal.cpp">
-      <Filter>Source Files\base\parameter</Filter>
-    </ClCompile>
-    <ClCompile Include="..\..\..\src\base\parameter\BooleanWrapper.cpp">
-      <Filter>Source Files\base\parameter</Filter>
-    </ClCompile>
-    <ClCompile Include="..\..\..\src\base\parameter\BplaneData.cpp">
-      <Filter>Source Files\base\parameter</Filter>
-    </ClCompile>
-    <ClCompile Include="..\..\..\src\base\parameter\BplaneParameters.cpp">
-      <Filter>Source Files\base\parameter</Filter>
-    </ClCompile>
-    <ClCompile Include="..\..\..\src\base\parameter\BplaneReal.cpp">
-      <Filter>Source Files\base\parameter</Filter>
-    </ClCompile>
-    <ClCompile Include="..\..\..\src\base\parameter\BurnData.cpp">
-      <Filter>Source Files\base\parameter</Filter>
-    </ClCompile>
-    <ClCompile Include="..\..\..\src\base\parameter\BurnParameters.cpp">
-      <Filter>Source Files\base\parameter</Filter>
-    </ClCompile>
-    <ClCompile Include="..\..\..\src\base\parameter\BurnReal.cpp">
-      <Filter>Source Files\base\parameter</Filter>
-    </ClCompile>
-    <ClCompile Include="..\..\..\src\base\parameter\CartesianParameters.cpp">
-      <Filter>Source Files\base\parameter</Filter>
-    </ClCompile>
-    <ClCompile Include="..\..\..\src\base\parameter\EnvData.cpp">
-      <Filter>Source Files\base\parameter</Filter>
-    </ClCompile>
-    <ClCompile Include="..\..\..\src\base\parameter\EnvParameters.cpp">
-      <Filter>Source Files\base\parameter</Filter>
-    </ClCompile>
-    <ClCompile Include="..\..\..\src\base\parameter\EnvReal.cpp">
-      <Filter>Source Files\base\parameter</Filter>
-    </ClCompile>
-    <ClCompile Include="..\..\..\src\base\parameter\EquinoctialParameters.cpp">
-      <Filter>Source Files\base\parameter</Filter>
-    </ClCompile>
-    <ClCompile Include="..\..\..\src\base\parameter\ExpressionParser.cpp">
-      <Filter>Source Files\base\parameter</Filter>
-    </ClCompile>
-    <ClCompile Include="..\..\..\src\base\parameter\HardwareParameters.cpp">
-      <Filter>Source Files\base\parameter</Filter>
-    </ClCompile>
-    <ClCompile Include="..\..\..\src\base\parameter\HardwareReal.cpp">
-      <Filter>Source Files\base\parameter</Filter>
-    </ClCompile>
-    <ClCompile Include="..\..\..\src\base\parameter\KeplerianParameters.cpp">
-      <Filter>Source Files\base\parameter</Filter>
-    </ClCompile>
-    <ClCompile Include="..\..\..\src\base\parameter\NumberWrapper.cpp">
-      <Filter>Source Files\base\parameter</Filter>
-    </ClCompile>
-    <ClCompile Include="..\..\..\src\base\parameter\ObjectPropertyWrapper.cpp">
-      <Filter>Source Files\base\parameter</Filter>
-    </ClCompile>
-    <ClCompile Include="..\..\..\src\base\parameter\ObjectWrapper.cpp">
-      <Filter>Source Files\base\parameter</Filter>
-    </ClCompile>
-    <ClCompile Include="..\..\..\src\base\parameter\OnOffWrapper.cpp">
-      <Filter>Source Files\base\parameter</Filter>
-    </ClCompile>
-    <ClCompile Include="..\..\..\src\base\parameter\OrbitalParameters.cpp">
-      <Filter>Source Files\base\parameter</Filter>
-    </ClCompile>
-    <ClCompile Include="..\..\..\src\base\parameter\OrbitData.cpp">
-      <Filter>Source Files\base\parameter</Filter>
-    </ClCompile>
-    <ClCompile Include="..\..\..\src\base\parameter\OrbitReal.cpp">
-      <Filter>Source Files\base\parameter</Filter>
-    </ClCompile>
-    <ClCompile Include="..\..\..\src\base\parameter\OrbitRmat33.cpp">
-      <Filter>Source Files\base\parameter</Filter>
-    </ClCompile>
-    <ClCompile Include="..\..\..\src\base\parameter\OrbitRmat66.cpp">
-      <Filter>Source Files\base\parameter</Filter>
-    </ClCompile>
-    <ClCompile Include="..\..\..\src\base\parameter\OrbitRvec6.cpp">
-      <Filter>Source Files\base\parameter</Filter>
-    </ClCompile>
-    <ClCompile Include="..\..\..\src\base\parameter\OrbitStmParameters.cpp">
-      <Filter>Source Files\base\parameter</Filter>
-    </ClCompile>
-    <ClCompile Include="..\..\..\src\base\parameter\Parameter.cpp">
-      <Filter>Source Files\base\parameter</Filter>
-    </ClCompile>
-    <ClCompile Include="..\..\..\src\base\parameter\ParameterDatabase.cpp">
-      <Filter>Source Files\base\parameter</Filter>
-    </ClCompile>
-    <ClCompile Include="..\..\..\src\base\parameter\ParameterInfo.cpp">
-      <Filter>Source Files\base\parameter</Filter>
-    </ClCompile>
-    <ClCompile Include="..\..\..\src\base\parameter\ParameterWrapper.cpp">
-      <Filter>Source Files\base\parameter</Filter>
-    </ClCompile>
-    <ClCompile Include="..\..\..\src\base\parameter\PlanetData.cpp">
-      <Filter>Source Files\base\parameter</Filter>
-    </ClCompile>
-    <ClCompile Include="..\..\..\src\base\parameter\PlanetParameters.cpp">
-      <Filter>Source Files\base\parameter</Filter>
-    </ClCompile>
-    <ClCompile Include="..\..\..\src\base\parameter\PlanetReal.cpp">
-      <Filter>Source Files\base\parameter</Filter>
-    </ClCompile>
-    <ClCompile Include="..\..\..\src\base\parameter\RealVar.cpp">
-      <Filter>Source Files\base\parameter</Filter>
-    </ClCompile>
-    <ClCompile Include="..\..\..\src\base\parameter\RefData.cpp">
-      <Filter>Source Files\base\parameter</Filter>
-    </ClCompile>
-    <ClCompile Include="..\..\..\src\base\parameter\Rmat33Var.cpp">
-      <Filter>Source Files\base\parameter</Filter>
-    </ClCompile>
-    <ClCompile Include="..\..\..\src\base\parameter\Rmat66Var.cpp">
-      <Filter>Source Files\base\parameter</Filter>
-    </ClCompile>
-    <ClCompile Include="..\..\..\src\base\parameter\Rvec6Var.cpp">
-      <Filter>Source Files\base\parameter</Filter>
-    </ClCompile>
-    <ClCompile Include="..\..\..\src\base\parameter\SpacecraftData.cpp">
-      <Filter>Source Files\base\parameter</Filter>
-    </ClCompile>
-    <ClCompile Include="..\..\..\src\base\parameter\SphericalParameters.cpp">
-      <Filter>Source Files\base\parameter</Filter>
-    </ClCompile>
-    <ClCompile Include="..\..\..\src\base\parameter\StringObjectWrapper.cpp">
-      <Filter>Source Files\base\parameter</Filter>
-    </ClCompile>
-    <ClCompile Include="..\..\..\src\base\parameter\StringVar.cpp">
-      <Filter>Source Files\base\parameter</Filter>
-    </ClCompile>
-    <ClCompile Include="..\..\..\src\base\parameter\StringWrapper.cpp">
-      <Filter>Source Files\base\parameter</Filter>
-    </ClCompile>
-    <ClCompile Include="..\..\..\src\base\parameter\TimeData.cpp">
-      <Filter>Source Files\base\parameter</Filter>
-    </ClCompile>
-    <ClCompile Include="..\..\..\src\base\parameter\TimeParameters.cpp">
-      <Filter>Source Files\base\parameter</Filter>
-    </ClCompile>
-    <ClCompile Include="..\..\..\src\base\parameter\TimeReal.cpp">
-      <Filter>Source Files\base\parameter</Filter>
-    </ClCompile>
-    <ClCompile Include="..\..\..\src\base\parameter\TimeString.cpp">
-      <Filter>Source Files\base\parameter</Filter>
-    </ClCompile>
-    <ClCompile Include="..\..\..\src\base\parameter\Variable.cpp">
-      <Filter>Source Files\base\parameter</Filter>
-    </ClCompile>
-    <ClCompile Include="..\..\..\src\base\parameter\VariableWrapper.cpp">
-      <Filter>Source Files\base\parameter</Filter>
-    </ClCompile>
-    <ClCompile Include="..\..\..\src\base\plugin\DynamicLibrary.cpp">
-      <Filter>Source Files\base\plugin</Filter>
-    </ClCompile>
-    <ClCompile Include="..\..\..\src\base\spacecraft\Spacecraft.cpp">
-      <Filter>Source Files\base\spacecraft</Filter>
-    </ClCompile>
-    <ClCompile Include="..\..\..\src\base\spacecraft\SpaceObject.cpp">
-      <Filter>Source Files\base\spacecraft</Filter>
-    </ClCompile>
-    <ClCompile Include="..\..\..\src\base\spacecraft\TextTrajectoryFile.cpp">
-      <Filter>Source Files\base\spacecraft</Filter>
-    </ClCompile>
-    <ClCompile Include="..\..\..\src\base\stopcond\StopCondition.cpp">
-      <Filter>Source Files\base\stopcond</Filter>
-    </ClCompile>
-    <ClCompile Include="..\..\..\src\base\subscriber\EphemerisFile.cpp">
-      <Filter>Source Files\base\subscriber</Filter>
-    </ClCompile>
-    <ClCompile Include="..\..\..\src\base\subscriber\MessageWindow.cpp">
-      <Filter>Source Files\base\subscriber</Filter>
-    </ClCompile>
-    <ClCompile Include="..\..\..\src\base\subscriber\OrbitView.cpp">
-      <Filter>Source Files\base\subscriber</Filter>
-    </ClCompile>
-    <ClCompile Include="..\..\..\src\base\subscriber\OwnedPlot.cpp">
-      <Filter>Source Files\base\subscriber</Filter>
-    </ClCompile>
-    <ClCompile Include="..\..\..\src\base\subscriber\ReportFile.cpp">
-      <Filter>Source Files\base\subscriber</Filter>
-    </ClCompile>
-    <ClCompile Include="..\..\..\src\base\subscriber\Subscriber.cpp">
-      <Filter>Source Files\base\subscriber</Filter>
-    </ClCompile>
-    <ClCompile Include="..\..\..\src\base\subscriber\TextEphemFile.cpp">
-      <Filter>Source Files\base\subscriber</Filter>
-    </ClCompile>
-    <ClCompile Include="..\..\..\src\base\subscriber\XyPlot.cpp">
-      <Filter>Source Files\base\subscriber</Filter>
-    </ClCompile>
-    <ClCompile Include="..\..\..\src\base\util\A1Date.cpp">
-      <Filter>Source Files\base\util</Filter>
-    </ClCompile>
-    <ClCompile Include="..\..\..\src\base\util\A1Mjd.cpp">
-      <Filter>Source Files\base\util</Filter>
-    </ClCompile>
-    <ClCompile Include="..\..\..\src\base\util\AngleUtil.cpp">
-      <Filter>Source Files\base\util</Filter>
-    </ClCompile>
-    <ClCompile Include="..\..\..\src\base\util\AttitudeUtil.cpp">
-      <Filter>Source Files\base\util</Filter>
-    </ClCompile>
-    <ClCompile Include="..\..\..\src\base\util\BaseException.cpp">
-      <Filter>Source Files\base\util</Filter>
-    </ClCompile>
-    <ClCompile Include="..\..\..\src\base\util\BodyFixedStateConverter.cpp">
-      <Filter>Source Files\base\util</Filter>
-    </ClCompile>
-    <ClCompile Include="..\..\..\src\base\util\Date.cpp">
-      <Filter>Source Files\base\util</Filter>
-    </ClCompile>
-    <ClCompile Include="..\..\..\src\base\util\DateUtil.cpp">
-      <Filter>Source Files\base\util</Filter>
-    </ClCompile>
-    <ClCompile Include="..\..\..\src\base\util\ElapsedTime.cpp">
-      <Filter>Source Files\base\util</Filter>
-    </ClCompile>
-    <ClCompile Include="..\..\..\src\base\util\EopFile.cpp">
-      <Filter>Source Files\base\util</Filter>
-    </ClCompile>
-    <ClCompile Include="..\..\..\src\base\util\FileManager.cpp">
-      <Filter>Source Files\base\util</Filter>
-    </ClCompile>
-    <ClCompile Include="..\..\..\src\base\util\FileUtil.cpp">
-      <Filter>Source Files\base\util</Filter>
-    </ClCompile>
-    <ClCompile Include="..\..\..\src\base\util\GmatGlobal.cpp">
-      <Filter>Source Files\base\util</Filter>
-    </ClCompile>
-    <ClCompile Include="..\..\..\src\base\util\GregorianDate.cpp">
-      <Filter>Source Files\base\util</Filter>
-    </ClCompile>
-    <ClCompile Include="..\..\..\src\base\util\LatLonHgt.cpp">
-      <Filter>Source Files\base\util</Filter>
-    </ClCompile>
-    <ClCompile Include="..\..\..\src\base\util\LeapSecsFileReader.cpp">
-      <Filter>Source Files\base\util</Filter>
-    </ClCompile>
-    <ClCompile Include="..\..\..\src\base\util\Linear.cpp">
-      <Filter>Source Files\base\util</Filter>
-    </ClCompile>
-    <ClCompile Include="..\..\..\src\base\util\MemoryTracker.cpp">
-      <Filter>Source Files\base\util</Filter>
-    </ClCompile>
-    <ClCompile Include="..\..\..\src\base\util\MessageInterface.cpp">
-      <Filter>Source Files\base\util</Filter>
-    </ClCompile>
-    <ClCompile Include="..\..\..\src\base\util\MessageReceiver.cpp">
-      <Filter>Source Files\base\util</Filter>
-    </ClCompile>
-    <ClCompile Include="..\..\..\src\base\util\RealUtilities.cpp">
-      <Filter>Source Files\base\util</Filter>
-    </ClCompile>
-    <ClCompile Include="..\..\..\src\base\util\RgbColor.cpp">
-      <Filter>Source Files\base\util</Filter>
-    </ClCompile>
-    <ClCompile Include="..\..\..\src\base\util\Rmatrix.cpp">
-      <Filter>Source Files\base\util</Filter>
-    </ClCompile>
-    <ClCompile Include="..\..\..\src\base\util\Rmatrix33.cpp">
-      <Filter>Source Files\base\util</Filter>
-    </ClCompile>
-    <ClCompile Include="..\..\..\src\base\util\Rmatrix66.cpp">
-      <Filter>Source Files\base\util</Filter>
-    </ClCompile>
-    <ClCompile Include="..\..\..\src\base\util\Rvector.cpp">
-      <Filter>Source Files\base\util</Filter>
-    </ClCompile>
-    <ClCompile Include="..\..\..\src\base\util\Rvector3.cpp">
-      <Filter>Source Files\base\util</Filter>
-    </ClCompile>
-    <ClCompile Include="..\..\..\src\base\util\Rvector6.cpp">
-      <Filter>Source Files\base\util</Filter>
-    </ClCompile>
-    <ClCompile Include="..\..\..\src\base\util\StringTokenizer.cpp">
-      <Filter>Source Files\base\util</Filter>
-    </ClCompile>
-    <ClCompile Include="..\..\..\src\base\util\StringUtil.cpp">
-      <Filter>Source Files\base\util</Filter>
-    </ClCompile>
-    <ClCompile Include="..\..\..\src\base\util\TextParser.cpp">
-      <Filter>Source Files\base\util</Filter>
-    </ClCompile>
-    <ClCompile Include="..\..\..\src\base\util\TimeSystemConverter.cpp">
-      <Filter>Source Files\base\util</Filter>
-    </ClCompile>
-    <ClCompile Include="..\..\..\src\base\util\TimeTypes.cpp">
-      <Filter>Source Files\base\util</Filter>
-    </ClCompile>
-    <ClCompile Include="..\..\..\src\base\util\UtcDate.cpp">
-      <Filter>Source Files\base\util</Filter>
-    </ClCompile>
-    <ClCompile Include="..\..\..\src\base\asset\AssetException.cpp">
-      <Filter>Source Files\base\asset</Filter>
-    </ClCompile>
-    <ClCompile Include="..\..\..\src\base\asset\BodyFixedPoint.cpp">
-      <Filter>Source Files\base\asset</Filter>
-    </ClCompile>
-    <ClCompile Include="..\..\..\src\base\hardware\FuelTank.cpp">
-      <Filter>Source Files\base\hardware</Filter>
-    </ClCompile>
-    <ClCompile Include="..\..\..\src\base\hardware\Hardware.cpp">
-      <Filter>Source Files\base\hardware</Filter>
-    </ClCompile>
-    <ClCompile Include="..\..\..\src\base\hardware\HardwareException.cpp">
-      <Filter>Source Files\base\hardware</Filter>
-    </ClCompile>
-    <ClCompile Include="..\..\..\src\base\hardware\Thruster.cpp">
-      <Filter>Source Files\base\hardware</Filter>
-    </ClCompile>
-    <ClCompile Include="..\..\..\src\gui\app\AboutDialog.cpp">
-      <Filter>Source Files\gui\app</Filter>
-    </ClCompile>
-    <ClCompile Include="..\..\..\src\gui\app\CompareFilesDialog.cpp">
-      <Filter>Source Files\gui\app</Filter>
-    </ClCompile>
-    <ClCompile Include="..\..\..\src\gui\app\CompareTextDialog.cpp">
-      <Filter>Source Files\gui\app</Filter>
-    </ClCompile>
-    <ClCompile Include="..\..\..\src\gui\app\GmatApp.cpp">
-      <Filter>Source Files\gui\app</Filter>
-    </ClCompile>
-    <ClCompile Include="..\..\..\src\gui\app\GmatAppData.cpp">
-      <Filter>Source Files\gui\app</Filter>
-    </ClCompile>
-    <ClCompile Include="..\..\..\src\gui\app\GmatConnection.cpp">
-      <Filter>Source Files\gui\app</Filter>
-    </ClCompile>
-    <ClCompile Include="..\..\..\src\gui\app\GmatMainFrame.cpp">
-      <Filter>Source Files\gui\app</Filter>
-    </ClCompile>
-    <ClCompile Include="..\..\..\src\gui\app\GmatMenuBar.cpp">
-      <Filter>Source Files\gui\app</Filter>
-    </ClCompile>
-    <ClCompile Include="..\..\..\src\gui\app\GmatNotebook.cpp">
-      <Filter>Source Files\gui\app</Filter>
-    </ClCompile>
-    <ClCompile Include="..\..\..\src\gui\app\GmatServer.cpp">
-      <Filter>Source Files\gui\app</Filter>
-    </ClCompile>
-    <ClCompile Include="..\..\..\src\gui\app\GmatToolBar.cpp">
-      <Filter>Source Files\gui\app</Filter>
-    </ClCompile>
-    <ClCompile Include="..\..\..\src\gui\app\GmatTreeItemData.cpp">
-      <Filter>Source Files\gui\app</Filter>
-    </ClCompile>
-    <ClCompile Include="..\..\..\src\gui\app\GuiInterpreter.cpp">
-      <Filter>Source Files\gui\app</Filter>
-    </ClCompile>
-    <ClCompile Include="..\..\..\src\gui\app\GuiMessageReceiver.cpp">
-      <Filter>Source Files\gui\app</Filter>
-    </ClCompile>
-    <ClCompile Include="..\..\..\src\gui\app\GuiPlotReceiver.cpp">
-      <Filter>Source Files\gui\app</Filter>
-    </ClCompile>
-    <ClCompile Include="..\..\..\src\gui\app\InteractiveMatlabDialog.cpp">
-      <Filter>Source Files\gui\app</Filter>
-    </ClCompile>
-    <ClCompile Include="..\..\..\src\gui\app\MissionTreeItemData.cpp">
-      <Filter>Source Files\gui\app</Filter>
-    </ClCompile>
-    <ClCompile Include="..\..\..\src\gui\app\ResourceTree.cpp">
-      <Filter>Source Files\gui\app</Filter>
-    </ClCompile>
-    <ClCompile Include="..\..\..\src\gui\app\RunScriptFolderDialog.cpp">
-      <Filter>Source Files\gui\app</Filter>
-    </ClCompile>
-    <ClCompile Include="..\..\..\src\gui\app\ScriptPanel.cpp">
-      <Filter>Source Files\gui\app</Filter>
-    </ClCompile>
-    <ClCompile Include="..\..\..\src\gui\app\SetPathDialog.cpp">
-      <Filter>Source Files\gui\app</Filter>
-    </ClCompile>
-    <ClCompile Include="..\..\..\src\gui\app\TextEphemFileDialog.cpp">
-      <Filter>Source Files\gui\app</Filter>
-    </ClCompile>
-    <ClCompile Include="..\..\..\src\gui\app\WelcomePanel.cpp">
-      <Filter>Source Files\gui\app</Filter>
-    </ClCompile>
-    <ClCompile Include="..\..\..\src\gui\burn\FiniteBurnSetupPanel.cpp">
-      <Filter>Source Files\gui\burn</Filter>
-    </ClCompile>
-    <ClCompile Include="..\..\..\src\gui\burn\ImpulsiveBurnSetupPanel.cpp">
-      <Filter>Source Files\gui\burn</Filter>
-    </ClCompile>
-    <ClCompile Include="..\..\..\src\gui\command\AchievePanel.cpp">
-      <Filter>Source Files\gui\command</Filter>
-    </ClCompile>
-    <ClCompile Include="..\..\..\src\gui\command\AssignmentPanel.cpp">
-      <Filter>Source Files\gui\command</Filter>
-    </ClCompile>
-    <ClCompile Include="..\..\..\src\gui\command\BeginFiniteBurnPanel.cpp">
-      <Filter>Source Files\gui\command</Filter>
-    </ClCompile>
-    <ClCompile Include="..\..\..\src\gui\command\CallFunctionPanel.cpp">
-      <Filter>Source Files\gui\command</Filter>
-    </ClCompile>
-    <ClCompile Include="..\..\..\src\gui\command\EndFiniteBurnPanel.cpp">
-      <Filter>Source Files\gui\command</Filter>
-    </ClCompile>
-    <ClCompile Include="..\..\..\src\gui\command\GmatCommandPanel.cpp">
-      <Filter>Source Files\gui\command</Filter>
-    </ClCompile>
-    <ClCompile Include="..\..\..\src\gui\command\ManeuverPanel.cpp">
-      <Filter>Source Files\gui\command</Filter>
-    </ClCompile>
-    <ClCompile Include="..\..\..\src\gui\command\MinimizePanel.cpp">
-      <Filter>Source Files\gui\command</Filter>
-    </ClCompile>
-    <ClCompile Include="..\..\..\src\gui\command\NonlinearConstraintPanel.cpp">
-      <Filter>Source Files\gui\command</Filter>
-    </ClCompile>
-    <ClCompile Include="..\..\..\src\gui\command\OptimizePanel.cpp">
-      <Filter>Source Files\gui\command</Filter>
-    </ClCompile>
-    <ClCompile Include="..\..\..\src\gui\command\PropagatePanel.cpp">
-      <Filter>Source Files\gui\command</Filter>
-    </ClCompile>
-    <ClCompile Include="..\..\..\src\gui\command\ReportPanel.cpp">
-      <Filter>Source Files\gui\command</Filter>
-    </ClCompile>
-    <ClCompile Include="..\..\..\src\gui\command\ScriptEventPanel.cpp">
-      <Filter>Source Files\gui\command</Filter>
-    </ClCompile>
-    <ClCompile Include="..\..\..\src\gui\command\TargetPanel.cpp">
-      <Filter>Source Files\gui\command</Filter>
-    </ClCompile>
-    <ClCompile Include="..\..\..\src\gui\command\TogglePanel.cpp">
-      <Filter>Source Files\gui\command</Filter>
-    </ClCompile>
-    <ClCompile Include="..\..\..\src\gui\command\VaryPanel.cpp">
-      <Filter>Source Files\gui\command</Filter>
-    </ClCompile>
-    <ClCompile Include="..\..\..\src\gui\controllogic\ConditionPanel.cpp">
-      <Filter>Source Files\gui\controllogic</Filter>
-    </ClCompile>
-    <ClCompile Include="..\..\..\src\gui\controllogic\ForPanel.cpp">
-      <Filter>Source Files\gui\controllogic</Filter>
-    </ClCompile>
-    <ClCompile Include="..\..\..\src\gui\coordsystem\CoordPanel.cpp">
-      <Filter>Source Files\gui\coordsystem</Filter>
-    </ClCompile>
-    <ClCompile Include="..\..\..\src\gui\coordsystem\CoordSysCreateDialog.cpp">
-      <Filter>Source Files\gui\coordsystem</Filter>
-    </ClCompile>
-    <ClCompile Include="..\..\..\src\gui\coordsystem\CoordSystemConfigPanel.cpp">
-      <Filter>Source Files\gui\coordsystem</Filter>
-    </ClCompile>
-    <ClCompile Include="..\..\..\src\gui\forcemodel\DragInputsDialog.cpp">
-      <Filter>Source Files\gui\forcemodel</Filter>
-    </ClCompile>
-    <ClCompile Include="..\..\..\src\gui\foundation\ArraySetupDialog.cpp">
-      <Filter>Source Files\gui\foundation</Filter>
-    </ClCompile>
-    <ClCompile Include="..\..\..\src\gui\foundation\GmatBaseSetupPanel.cpp">
-      <Filter>Source Files\gui\foundation</Filter>
-    </ClCompile>
-    <ClCompile Include="..\..\..\src\gui\foundation\GmatDialog.cpp">
-      <Filter>Source Files\gui\foundation</Filter>
-    </ClCompile>
-    <ClCompile Include="..\..\..\src\gui\foundation\GmatMdiChildFrame.cpp">
-      <Filter>Source Files\gui\foundation</Filter>
-    </ClCompile>
-    <ClCompile Include="..\..\..\src\gui\foundation\GmatPanel.cpp">
-      <Filter>Source Files\gui\foundation</Filter>
-    </ClCompile>
-    <ClCompile Include="..\..\..\src\gui\foundation\GmatSavePanel.cpp">
-      <Filter>Source Files\gui\foundation</Filter>
-    </ClCompile>
-    <ClCompile Include="..\..\..\src\gui\foundation\GmatStaticBoxSizer.cpp">
-      <Filter>Source Files\gui\foundation</Filter>
-    </ClCompile>
-    <ClCompile Include="..\..\..\src\gui\foundation\GuiItemManager.cpp">
-      <Filter>Source Files\gui\foundation</Filter>
-    </ClCompile>
-    <ClCompile Include="..\..\..\src\gui\foundation\MultiPathSetupPanel.cpp">
-      <Filter>Source Files\gui\foundation</Filter>
-    </ClCompile>
-    <ClCompile Include="..\..\..\src\gui\foundation\ParameterCreateDialog.cpp">
-      <Filter>Source Files\gui\foundation</Filter>
-    </ClCompile>
-    <ClCompile Include="..\..\..\src\gui\foundation\ParameterSelectDialog.cpp">
-      <Filter>Source Files\gui\foundation</Filter>
-    </ClCompile>
-    <ClCompile Include="..\..\..\src\gui\foundation\ShowScriptDialog.cpp">
-      <Filter>Source Files\gui\foundation</Filter>
-    </ClCompile>
-    <ClCompile Include="..\..\..\src\gui\foundation\ShowSummaryDialog.cpp">
-      <Filter>Source Files\gui\foundation</Filter>
-    </ClCompile>
-    <ClCompile Include="..\..\..\src\gui\foundation\SinglePathSetupPanel.cpp">
-      <Filter>Source Files\gui\foundation</Filter>
-    </ClCompile>
-    <ClCompile Include="..\..\..\src\gui\foundation\UserInputValidator.cpp">
-      <Filter>Source Files\gui\foundation</Filter>
-    </ClCompile>
-    <ClCompile Include="..\..\..\src\gui\function\FunctionSetupPanel.cpp">
-      <Filter>Source Files\gui\function</Filter>
-    </ClCompile>
-    <ClCompile Include="..\..\..\src\gui\function\MatlabFunctionSetupPanel.cpp">
-      <Filter>Source Files\gui\function</Filter>
-    </ClCompile>
-    <ClCompile Include="..\..\..\src\gui\hardware\BurnThrusterPanel.cpp">
-      <Filter>Source Files\gui\hardware</Filter>
-    </ClCompile>
-    <ClCompile Include="..\..\..\src\gui\hardware\ThrusterCoefficientDialog.cpp">
-      <Filter>Source Files\gui\hardware</Filter>
-    </ClCompile>
-    <ClCompile Include="..\..\..\src\gui\hardware\ThrusterConfigPanel.cpp">
-      <Filter>Source Files\gui\hardware</Filter>
-    </ClCompile>
-    <ClCompile Include="..\..\..\src\gui\mission\DecoratedTree.cpp">
-      <Filter>Source Files\gui\mission</Filter>
-    </ClCompile>
-    <ClCompile Include="..\..\..\src\gui\mission\MissionTree.cpp">
-      <Filter>Source Files\gui\mission</Filter>
-    </ClCompile>
-    <ClCompile Include="..\..\..\src\gui\output\CompareReportPanel.cpp">
-      <Filter>Source Files\gui\output</Filter>
-    </ClCompile>
-    <ClCompile Include="..\..\..\src\gui\output\OutputTree.cpp">
-      <Filter>Source Files\gui\output</Filter>
-    </ClCompile>
-    <ClCompile Include="..\..\..\src\gui\output\ReportFilePanel.cpp">
-      <Filter>Source Files\gui\output</Filter>
-    </ClCompile>
-    <ClCompile Include="..\..\..\src\gui\subscriber\EphemerisFilePanel.cpp">
-      <Filter>Source Files\gui\subscriber</Filter>
-    </ClCompile>
-    <ClCompile Include="..\..\..\src\gui\subscriber\MdiChild3DViewFrame.cpp">
-      <Filter>Source Files\gui\subscriber</Filter>
-    </ClCompile>
-    <ClCompile Include="..\..\..\src\gui\subscriber\MdiChildTsFrame.cpp">
-      <Filter>Source Files\gui\subscriber</Filter>
-    </ClCompile>
-    <ClCompile Include="..\..\..\src\gui\subscriber\MdiChildViewFrame.cpp">
-      <Filter>Source Files\gui\subscriber</Filter>
-    </ClCompile>
-    <ClCompile Include="..\..\..\src\gui\subscriber\MdiGlPlotData.cpp">
-      <Filter>Source Files\gui\subscriber</Filter>
-    </ClCompile>
-    <ClCompile Include="..\..\..\src\gui\subscriber\MdiTsPlotData.cpp">
-      <Filter>Source Files\gui\subscriber</Filter>
-    </ClCompile>
-    <ClCompile Include="..\..\..\src\gui\subscriber\OrbitViewCanvas.cpp">
-      <Filter>Source Files\gui\subscriber</Filter>
-    </ClCompile>
-    <ClCompile Include="..\..\..\src\gui\subscriber\OrbitViewPanel.cpp">
-      <Filter>Source Files\gui\subscriber</Filter>
-    </ClCompile>
-    <ClCompile Include="..\..\..\src\gui\subscriber\ReportFileSetupPanel.cpp">
-      <Filter>Source Files\gui\subscriber</Filter>
-    </ClCompile>
-    <ClCompile Include="..\..\..\src\gui\subscriber\SubscriberSetupPanel.cpp">
-      <Filter>Source Files\gui\subscriber</Filter>
-    </ClCompile>
-    <ClCompile Include="..\..\..\src\gui\subscriber\TsPlotCanvas.cpp">
-      <Filter>Source Files\gui\subscriber</Filter>
-    </ClCompile>
-    <ClCompile Include="..\..\..\src\gui\subscriber\TsPlotCurve.cpp">
-      <Filter>Source Files\gui\subscriber</Filter>
-    </ClCompile>
-    <ClCompile Include="..\..\..\src\gui\subscriber\TsPlotOptionsDialog.cpp">
-      <Filter>Source Files\gui\subscriber</Filter>
-    </ClCompile>
-    <ClCompile Include="..\..\..\src\gui\subscriber\TsPlotXYCanvas.cpp">
-      <Filter>Source Files\gui\subscriber</Filter>
-    </ClCompile>
-    <ClCompile Include="..\..\..\src\gui\subscriber\ViewCanvas.cpp">
-      <Filter>Source Files\gui\subscriber</Filter>
-    </ClCompile>
-    <ClCompile Include="..\..\..\src\gui\subscriber\XyPlotSetupPanel.cpp">
-      <Filter>Source Files\gui\subscriber</Filter>
-    </ClCompile>
-    <ClCompile Include="..\..\..\src\gui\propagator\PropagationConfigPanel.cpp">
-      <Filter>Source Files\gui\propagator</Filter>
-    </ClCompile>
-    <ClCompile Include="..\..\..\src\gui\propagator\PropagatorSelectDialog.cpp">
-      <Filter>Source Files\gui\propagator</Filter>
-    </ClCompile>
-    <ClCompile Include="..\..\..\src\gui\solarsys\BarycenterPanel.cpp">
-      <Filter>Source Files\gui\solarsys</Filter>
-    </ClCompile>
-    <ClCompile Include="..\..\..\src\gui\solarsys\CelesBodySelectDialog.cpp">
-      <Filter>Source Files\gui\solarsys</Filter>
-    </ClCompile>
-    <ClCompile Include="..\..\..\src\gui\solarsys\CelestialBodyOrbitPanel.cpp">
-      <Filter>Source Files\gui\solarsys</Filter>
-    </ClCompile>
-    <ClCompile Include="..\..\..\src\gui\solarsys\CelestialBodyOrientationPanel.cpp">
-      <Filter>Source Files\gui\solarsys</Filter>
-    </ClCompile>
-    <ClCompile Include="..\..\..\src\gui\solarsys\CelestialBodyPanel.cpp">
-      <Filter>Source Files\gui\solarsys</Filter>
-    </ClCompile>
-    <ClCompile Include="..\..\..\src\gui\solarsys\CelestialBodyPropertiesPanel.cpp">
-      <Filter>Source Files\gui\solarsys</Filter>
-    </ClCompile>
-    <ClCompile Include="..\..\..\src\gui\solarsys\LibrationPointPanel.cpp">
-      <Filter>Source Files\gui\solarsys</Filter>
-    </ClCompile>
-    <ClCompile Include="..\..\..\src\gui\solarsys\UniversePanel.cpp">
-      <Filter>Source Files\gui\solarsys</Filter>
-    </ClCompile>
-    <ClCompile Include="..\..\..\src\gui\solver\DCSetupPanel.cpp">
-      <Filter>Source Files\gui\solver</Filter>
-    </ClCompile>
-    <ClCompile Include="..\..\..\src\gui\solver\SolverCreatePanel.cpp">
-      <Filter>Source Files\gui\solver</Filter>
-    </ClCompile>
-    <ClCompile Include="..\..\..\src\gui\solver\SolverGoalsPanel.cpp">
-      <Filter>Source Files\gui\solver</Filter>
-    </ClCompile>
-    <ClCompile Include="..\..\..\src\gui\solver\SolverSetupPanel.cpp">
-      <Filter>Source Files\gui\solver</Filter>
-    </ClCompile>
-    <ClCompile Include="..\..\..\src\gui\solver\SolverVariablesPanel.cpp">
-      <Filter>Source Files\gui\solver</Filter>
-    </ClCompile>
-    <ClCompile Include="..\..\..\src\gui\solver\SQPSetupPanel.cpp">
-      <Filter>Source Files\gui\solver</Filter>
-    </ClCompile>
-    <ClCompile Include="..\..\..\src\gui\spacecraft\AttitudePanel.cpp">
-      <Filter>Source Files\gui\spacecraft</Filter>
-    </ClCompile>
-    <ClCompile Include="..\..\..\src\gui\spacecraft\BallisticsMassPanel.cpp">
-      <Filter>Source Files\gui\spacecraft</Filter>
-    </ClCompile>
-    <ClCompile Include="..\..\..\src\gui\spacecraft\FormationSetupPanel.cpp">
-      <Filter>Source Files\gui\spacecraft</Filter>
-    </ClCompile>
-    <ClCompile Include="..\..\..\src\gui\spacecraft\OrbitPanel.cpp">
-      <Filter>Source Files\gui\spacecraft</Filter>
-    </ClCompile>
-    <ClCompile Include="..\..\..\src\gui\spacecraft\SpacecraftPanel.cpp">
-      <Filter>Source Files\gui\spacecraft</Filter>
-    </ClCompile>
-    <ClCompile Include="..\..\..\src\gui\spacecraft\SpaceObjectSelectDialog.cpp">
-      <Filter>Source Files\gui\spacecraft</Filter>
-    </ClCompile>
-    <ClCompile Include="..\..\..\src\gui\spacecraft\TankPanel.cpp">
-      <Filter>Source Files\gui\spacecraft</Filter>
-    </ClCompile>
-    <ClCompile Include="..\..\..\src\gui\spacecraft\ThrusterPanel.cpp">
-      <Filter>Source Files\gui\spacecraft</Filter>
-    </ClCompile>
-    <ClCompile Include="..\..\..\src\gui\spacecraft\VisualModelCanvas.cpp">
-      <Filter>Source Files\gui\spacecraft</Filter>
-    </ClCompile>
-    <ClCompile Include="..\..\..\src\gui\spacecraft\VisualModelPanel.cpp">
-      <Filter>Source Files\gui\spacecraft</Filter>
-    </ClCompile>
-    <ClCompile Include="..\..\..\src\gui\view\ViewTextDialog.cpp">
-      <Filter>Source Files\gui\view</Filter>
-    </ClCompile>
-    <ClCompile Include="..\..\..\src\gui\view\ViewTextFrame.cpp">
-      <Filter>Source Files\gui\view</Filter>
-    </ClCompile>
-    <ClCompile Include="..\..\..\src\gui\asset\GroundStationPanel.cpp">
-      <Filter>Source Files\gui\asset</Filter>
-    </ClCompile>
-    <ClCompile Include="..\..\..\src\gui\rendering\Camera.cpp">
-      <Filter>Source Files\gui\rendering</Filter>
-    </ClCompile>
-    <ClCompile Include="..\..\..\src\gui\rendering\GLStars.cpp">
-      <Filter>Source Files\gui\rendering</Filter>
-    </ClCompile>
-    <ClCompile Include="..\..\..\src\gui\rendering\GmatOpenGLSupport.cpp">
-      <Filter>Source Files\gui\rendering</Filter>
-    </ClCompile>
-    <ClCompile Include="..\..\..\src\gui\rendering\Light.cpp">
-      <Filter>Source Files\gui\rendering</Filter>
-    </ClCompile>
-    <ClCompile Include="..\..\..\src\gui\rendering\ModelManager.cpp">
-      <Filter>Source Files\gui\rendering</Filter>
-    </ClCompile>
-    <ClCompile Include="..\..\..\src\gui\rendering\ModelObject.cpp">
-      <Filter>Source Files\gui\rendering</Filter>
-    </ClCompile>
-    <ClCompile Include="..\..\..\src\gui\rendering\Rendering.cpp">
-      <Filter>Source Files\gui\rendering</Filter>
-    </ClCompile>
-    <ClCompile Include="..\..\..\src\base\command\PlotCommand.cpp">
-      <Filter>Source Files\base\command</Filter>
-    </ClCompile>
-    <ClCompile Include="..\..\..\src\gui\mission\MissionTreeToolBar.cpp">
-      <Filter>Source Files\gui\mission</Filter>
-    </ClCompile>
-    <ClCompile Include="..\..\..\src\gui\mission\UndockedMissionPanel.cpp">
-      <Filter>Source Files\gui\mission</Filter>
-    </ClCompile>
-    <ClCompile Include="..\..\..\src\gui\mission\TreeViewOptionDialog.cpp">
-      <Filter>Source Files\gui\mission</Filter>
-    </ClCompile>
-    <ClCompile Include="..\..\..\src\gui\subscriber\MdiChildGroundTrackFrame.cpp">
-      <Filter>Source Files\gui\subscriber</Filter>
-    </ClCompile>
-    <ClCompile Include="..\..\..\src\gui\spacecraft\OrbitDesignerDialog.cpp">
-      <Filter>Source Files\gui\spacecraft</Filter>
-    </ClCompile>
-    <ClCompile Include="..\..\..\src\base\subscriber\OrbitPlot.cpp">
-      <Filter>Source Files\base\subscriber</Filter>
-    </ClCompile>
-    <ClCompile Include="..\..\..\src\base\util\SunSync.cpp">
-      <Filter>Source Files\base\util</Filter>
-    </ClCompile>
-    <ClCompile Include="..\..\..\src\base\util\RepeatGroundTrack.cpp">
-      <Filter>Source Files\base\util</Filter>
-    </ClCompile>
-    <ClCompile Include="..\..\..\src\base\util\Frozen.cpp">
-      <Filter>Source Files\base\util</Filter>
-    </ClCompile>
-    <ClCompile Include="..\..\..\src\base\util\RepeatSunSync.cpp">
-      <Filter>Source Files\base\util</Filter>
-    </ClCompile>
-    <ClCompile Include="..\..\..\src\base\util\OrbitDesignerTime.cpp">
-      <Filter>Source Files\base\util</Filter>
-    </ClCompile>
-    <ClCompile Include="..\..\..\src\base\util\CalculationUtilities.cpp">
-      <Filter>Source Files\base\util</Filter>
-    </ClCompile>
-    <ClCompile Include="..\..\..\src\base\forcemodel\harmonic\Harmonic.cpp">
-      <Filter>Source Files\base\forcemodel\harmonic</Filter>
-    </ClCompile>
-    <ClCompile Include="..\..\..\src\base\forcemodel\harmonic\HarmonicGravity.cpp">
-      <Filter>Source Files\base\forcemodel\harmonic</Filter>
-    </ClCompile>
-    <ClCompile Include="..\..\..\src\base\forcemodel\harmonic\HarmonicGravityCof.cpp">
-      <Filter>Source Files\base\forcemodel\harmonic</Filter>
-    </ClCompile>
-    <ClCompile Include="..\..\..\src\base\forcemodel\harmonic\HarmonicGravityGrv.cpp">
-      <Filter>Source Files\base\forcemodel\harmonic</Filter>
-    </ClCompile>
-    <ClCompile Include="..\..\..\src\base\forcemodel\RelativisticCorrection.cpp">
-      <Filter>Source Files\base\forcemodel</Filter>
-    </ClCompile>
-    <ClCompile Include="..\..\..\src\base\subscriber\GroundTrackPlot.cpp">
-      <Filter>Source Files\base\subscriber</Filter>
-    </ClCompile>
-    <ClCompile Include="..\..\..\src\base\solarsys\SpecialCelestialPoint.cpp">
-      <Filter>Source Files\base\solarsys</Filter>
-    </ClCompile>
-    <ClCompile Include="..\..\..\src\gui\subscriber\GroundTrackCanvas.cpp">
-      <Filter>Source Files\gui\subscriber</Filter>
-    </ClCompile>
-    <ClCompile Include="..\..\..\src\base\forcemodel\EventModel.cpp">
-      <Filter>Source Files\base\forcemodel</Filter>
-    </ClCompile>
-    <ClCompile Include="..\..\..\src\gui\spacecraft\OrbitSummaryDialog.cpp">
-      <Filter>Source Files\gui\spacecraft</Filter>
-    </ClCompile>
-    <ClCompile Include="..\..\..\src\gui\output\EventFilePanel.cpp">
-      <Filter>Source Files\gui\output</Filter>
-    </ClCompile>
-    <ClCompile Include="..\..\..\src\gui\command\ManageObjectPanel.cpp">
-      <Filter>Source Files\gui\command</Filter>
-    </ClCompile>
-    <ClCompile Include="..\..\..\src\gui\foundation\ParameterSetupPanel.cpp">
-      <Filter>Source Files\gui\foundation</Filter>
-    </ClCompile>
-    <ClCompile Include="..\..\..\src\gui\foundation\ArraySetupPanel.cpp">
-      <Filter>Source Files\gui\foundation</Filter>
-    </ClCompile>
-    <ClCompile Include="..\..\..\src\base\util\StateConversionUtil.cpp">
-      <Filter>Source Files\base\util</Filter>
-    </ClCompile>
-    <ClCompile Include="..\..\..\src\base\util\GravityFileUtil.cpp">
-      <Filter>Source Files\base\util</Filter>
-    </ClCompile>
-    <ClCompile Include="..\..\..\src\base\parameter\AttitudeString.cpp">
-      <Filter>Source Files\base\parameter</Filter>
-    </ClCompile>
-    <ClCompile Include="..\..\..\src\base\command\SolverSequenceCommand.cpp">
-      <Filter>Source Files\base\command</Filter>
-    </ClCompile>
-    <ClCompile Include="..\..\..\src\base\coordsystem\ICRFAxes.cpp">
-      <Filter>Source Files\base\coordsystem</Filter>
-    </ClCompile>
-    <ClCompile Include="..\..\..\src\base\coordsystem\ICRFFile.cpp">
-      <Filter>Source Files\base\coordsystem</Filter>
-    </ClCompile>
-    <ClCompile Include="..\..\..\src\base\coordsystem\ITRFAxes.cpp">
-      <Filter>Source Files\base\coordsystem</Filter>
-    </ClCompile>
-    <ClCompile Include="..\..\..\src\base\coordsystem\IAUFile.cpp">
-      <Filter>Source Files\base\coordsystem</Filter>
-    </ClCompile>
-    <ClCompile Include="..\..\..\src\base\interface\GmatInterface.cpp">
-      <Filter>Source Files\base\interface</Filter>
-    </ClCompile>
-    <ClCompile Include="..\..\..\src\base\interface\Interface.cpp">
-      <Filter>Source Files\base\interface</Filter>
-    </ClCompile>
-    <ClCompile Include="..\..\..\src\base\interface\InterfaceException.cpp">
-      <Filter>Source Files\base\interface</Filter>
-    </ClCompile>
-    <ClCompile Include="..\..\..\plugins\MatlabInterfacePlugin\src\base\command\CallMatlabFunction.cpp">
-      <Filter>Source Files\base\command</Filter>
-    </ClCompile>
-    <ClCompile Include="..\..\..\src\base\forcemodel\GravityBase.cpp">
-      <Filter>Source Files\base\forcemodel</Filter>
-    </ClCompile>
-    <ClCompile Include="..\..\..\src\base\coordsystem\BodySpinSunAxes.cpp">
-      <Filter>Source Files\base\coordsystem</Filter>
-    </ClCompile>
-    <ClCompile Include="..\..\..\src\base\attitude\SpiceAttitude.cpp">
-      <Filter>Source Files\base\attitude</Filter>
-    </ClCompile>
-    <ClCompile Include="..\..\..\src\base\util\SpiceAttitudeKernelReader.cpp">
-      <Filter>Source Files\base\util</Filter>
-    </ClCompile>
-    <ClCompile Include="..\..\..\src\base\util\SpiceKernelReader.cpp">
-      <Filter>Source Files\base\util</Filter>
-    </ClCompile>
-    <ClCompile Include="..\..\..\src\base\util\SpiceKernelWriter.cpp">
-      <Filter>Source Files\base\util</Filter>
-    </ClCompile>
-    <ClCompile Include="..\..\..\src\base\util\SpiceOrbitKernelReader.cpp">
-      <Filter>Source Files\base\util</Filter>
-    </ClCompile>
-    <ClCompile Include="..\..\..\src\base\util\SpiceOrbitKernelWriter.cpp">
-      <Filter>Source Files\base\util</Filter>
-    </ClCompile>
-    <ClCompile Include="..\..\..\src\base\util\SpiceInterface.cpp">
-      <Filter>Source Files\base\util</Filter>
-    </ClCompile>
-    <ClCompile Include="..\..\..\src\gui\spacecraft\SpicePanel.cpp">
-      <Filter>Source Files\gui\spacecraft</Filter>
-    </ClCompile>
-    <ClCompile Include="..\..\..\src\base\solarsys\msise90_sub.c">
-      <Filter>Source Files\base\solarsys</Filter>
-    </ClCompile>
-    <ClCompile Include="..\..\..\src\base\asset\GroundstationInterface.cpp">
-      <Filter>Source Files\base\asset</Filter>
-    </ClCompile>
-    <ClCompile Include="..\..\..\src\base\spacecraft\FormationInterface.cpp">
-      <Filter>Source Files\base\foundation</Filter>
-    </ClCompile>
-    <ClCompile Include="..\BuiltinPluginManager.cpp">
-      <Filter>Source Files\base\executive</Filter>
-    </ClCompile>
-    <ClCompile Include="..\..\..\plugins\GmatFunctionPlugin\src\base\command\CallGmatFunction.cpp">
-      <Filter>Source Files\base\command</Filter>
-    </ClCompile>
-    <ClCompile Include="..\..\..\plugins\GmatFunctionPlugin\src\base\command\Global.cpp">
-      <Filter>Source Files\base\command</Filter>
-    </ClCompile>
-    <ClCompile Include="..\..\..\plugins\EstimationPlugin\src\base\command\RunEstimator.cpp">
-      <Filter>Source Files\base\command</Filter>
-    </ClCompile>
-    <ClCompile Include="..\..\..\plugins\EstimationPlugin\src\base\command\RunSimulator.cpp">
-      <Filter>Source Files\base\command</Filter>
-    </ClCompile>
-    <ClCompile Include="..\..\..\plugins\EstimationPlugin\src\base\factory\EventFactory.cpp">
-      <Filter>Source Files\base\factory</Filter>
-    </ClCompile>
-    <ClCompile Include="..\..\..\src\base\foundation\TriggerManager.cpp">
-      <Filter>Source Files\base\foundation</Filter>
-    </ClCompile>
-    <ClCompile Include="..\..\..\plugins\EstimationPlugin\src\base\measurement\Ionosphere\cira.c">
-      <Filter>Source Files\plugins\EstimationPlugin\measurement\Ionosphere</Filter>
-    </ClCompile>
-    <ClCompile Include="..\..\..\plugins\EstimationPlugin\src\base\measurement\Ionosphere\igrf.c">
-      <Filter>Source Files\plugins\EstimationPlugin\measurement\Ionosphere</Filter>
-    </ClCompile>
-    <ClCompile Include="..\..\..\plugins\EstimationPlugin\src\base\measurement\Ionosphere\iridreg.c">
-      <Filter>Source Files\plugins\EstimationPlugin\measurement\Ionosphere</Filter>
-    </ClCompile>
-    <ClCompile Include="..\..\..\plugins\EstimationPlugin\src\base\measurement\Ionosphere\irifun.c">
-      <Filter>Source Files\plugins\EstimationPlugin\measurement\Ionosphere</Filter>
-    </ClCompile>
-    <ClCompile Include="..\..\..\plugins\EstimationPlugin\src\base\measurement\Ionosphere\irisub.c">
-      <Filter>Source Files\plugins\EstimationPlugin\measurement\Ionosphere</Filter>
-    </ClCompile>
-    <ClCompile Include="..\..\..\plugins\EstimationPlugin\src\base\measurement\Ionosphere\iritec.c">
-      <Filter>Source Files\plugins\EstimationPlugin\measurement\Ionosphere</Filter>
-    </ClCompile>
-    <ClCompile Include="..\..\..\plugins\EstimationPlugin\src\base\measurement\Ionosphere\Ionosphere.cpp">
-      <Filter>Source Files\plugins\EstimationPlugin\measurement\Ionosphere</Filter>
-    </ClCompile>
-    <ClCompile Include="..\..\..\plugins\EstimationPlugin\src\base\measurement\Troposphere\Troposphere.cpp">
-      <Filter>Source Files\plugins\EstimationPlugin\measurement\Troposphere</Filter>
-    </ClCompile>
-    <ClCompile Include="..\..\..\src\gui\rendering\ThreeDSLoader.cpp">
-      <Filter>Source Files\gui\rendering</Filter>
-    </ClCompile>
-    <ClCompile Include="..\..\..\src\base\util\Code500EphemerisFile.cpp">
-      <Filter>Source Files\base\util</Filter>
-    </ClCompile>
-    <ClCompile Include="..\..\..\src\base\coordsystem\LocalAlignedConstrainedAxes.cpp">
-      <Filter>Source Files\base\coordsystem</Filter>
-    </ClCompile>
-    <ClCompile Include="..\..\..\src\base\attitude\NadirPointing.cpp">
-      <Filter>Source Files\base\attitude</Filter>
-    </ClCompile>
-    <ClCompile Include="..\..\..\src\base\attitude\PrecessingSpinner.cpp">
-      <Filter>Source Files\base\attitude</Filter>
-    </ClCompile>
-    <ClCompile Include="..\..\..\src\base\parameter\DelaunayParameters.cpp">
-      <Filter>Source Files\base\parameter</Filter>
-    </ClCompile>
-    <ClCompile Include="..\..\..\src\base\parameter\ModEquinoctialParameters.cpp">
-      <Filter>Source Files\base\parameter</Filter>
-    </ClCompile>
-    <ClCompile Include="..\..\..\src\base\parameter\PlanetodeticParameters.cpp">
-      <Filter>Source Files\base\parameter</Filter>
-    </ClCompile>
-    <ClCompile Include="..\..\..\src\gui\subscriber\GroundTrackPlotPanel.cpp">
-      <Filter>Source Files\gui\subscriber</Filter>
-    </ClCompile>
-    <ClCompile Include="..\..\..\plugins\EstimationPlugin\src\base\trackingsystem\DSNTrackingSystem.cpp">
-      <Filter>Source Files\plugins\EstimationPlugin\trackingsystem</Filter>
-    </ClCompile>
-    <ClCompile Include="..\..\..\plugins\EstimationPlugin\src\base\trackingsystem\OpticalTrackingSystem.cpp">
-      <Filter>Source Files\plugins\EstimationPlugin\trackingsystem</Filter>
-    </ClCompile>
-    <ClCompile Include="..\..\..\plugins\EstimationPlugin\src\base\trackingsystem\TDRSSTrackingSystem.cpp">
-      <Filter>Source Files\plugins\EstimationPlugin\trackingsystem</Filter>
-    </ClCompile>
-    <ClCompile Include="..\..\..\plugins\EstimationPlugin\src\base\trackingsystem\TrackingSystem.cpp">
-      <Filter>Source Files\plugins\EstimationPlugin\trackingsystem</Filter>
-    </ClCompile>
-    <ClCompile Include="..\..\..\plugins\EstimationPlugin\src\base\trackingsystem\USNTrackingSystem.cpp">
-      <Filter>Source Files\plugins\EstimationPlugin\trackingsystem</Filter>
-    </ClCompile>
-    <ClCompile Include="..\..\..\plugins\EventLocatorPlugin\src\base\locator\ContactLocator.cpp">
-      <Filter>Source Files\plugins\EventLocatorPlugin\locator</Filter>
-    </ClCompile>
-    <ClCompile Include="..\..\..\plugins\EventLocatorPlugin\src\base\locator\EclipseLocator.cpp">
-      <Filter>Source Files\plugins\EventLocatorPlugin\locator</Filter>
-    </ClCompile>
-    <ClCompile Include="..\..\..\plugins\EventLocatorPlugin\src\base\factory\EventLocatorFactory.cpp">
-      <Filter>Source Files\plugins\EventLocatorPlugin\factory</Filter>
-    </ClCompile>
-    <ClCompile Include="..\..\..\plugins\EstimationPlugin\src\base\event\Event.cpp">
-      <Filter>Source Files\plugins\EstimationPlugin\event</Filter>
-    </ClCompile>
-    <ClCompile Include="..\..\..\plugins\EstimationPlugin\src\base\event\EventData.cpp">
-      <Filter>Source Files\plugins\EstimationPlugin\event</Filter>
-    </ClCompile>
-    <ClCompile Include="..\..\..\plugins\EstimationPlugin\src\base\event\EventException.cpp">
-      <Filter>Source Files\plugins\EstimationPlugin\event</Filter>
-    </ClCompile>
-    <ClCompile Include="..\..\..\plugins\EstimationPlugin\src\base\event\EventManager.cpp">
-      <Filter>Source Files\plugins\EstimationPlugin\event</Filter>
-    </ClCompile>
-    <ClCompile Include="..\..\..\plugins\EstimationPlugin\src\base\event\LightTimeCorrection.cpp">
-      <Filter>Source Files\plugins\EstimationPlugin\event</Filter>
-    </ClCompile>
-    <ClCompile Include="..\..\..\src\base\event\Brent.cpp">
-      <Filter>Source Files\base\event</Filter>
-    </ClCompile>
-    <ClCompile Include="..\..\..\plugins\EstimationPlugin\src\base\event\EstimationRootFinder.cpp">
-      <Filter>Source Files\base\event</Filter>
-    </ClCompile>
-    <ClCompile Include="..\..\..\src\base\event\EventFunction.cpp">
-      <Filter>Source Files\base\event</Filter>
-    </ClCompile>
-    <ClCompile Include="..\..\..\src\base\event\EventLocator.cpp">
-      <Filter>Source Files\base\event</Filter>
-    </ClCompile>
-    <ClCompile Include="..\..\..\src\base\event\LocatedEvent.cpp">
-      <Filter>Source Files\base\event</Filter>
-    </ClCompile>
-    <ClCompile Include="..\..\..\src\base\event\LocatedEventTable.cpp">
-      <Filter>Source Files\base\event</Filter>
-    </ClCompile>
-    <ClCompile Include="..\..\..\src\base\event\RootFinder.cpp">
-      <Filter>Source Files\base\event</Filter>
-    </ClCompile>
-    <ClCompile Include="..\..\..\plugins\EventLocatorPlugin\src\base\event\Antumbra.cpp">
-      <Filter>Source Files\plugins\EventLocatorPlugin\event</Filter>
-    </ClCompile>
-    <ClCompile Include="..\..\..\plugins\EventLocatorPlugin\src\base\event\Contact.cpp">
-      <Filter>Source Files\plugins\EventLocatorPlugin\event</Filter>
-    </ClCompile>
-    <ClCompile Include="..\..\..\plugins\EventLocatorPlugin\src\base\event\Eclipse.cpp">
-      <Filter>Source Files\plugins\EventLocatorPlugin\event</Filter>
-    </ClCompile>
-    <ClCompile Include="..\..\..\plugins\EventLocatorPlugin\src\base\event\Elevation.cpp">
-      <Filter>Source Files\plugins\EventLocatorPlugin\event</Filter>
-    </ClCompile>
-    <ClCompile Include="..\..\..\plugins\EventLocatorPlugin\src\base\event\LineOfSight.cpp">
-      <Filter>Source Files\plugins\EventLocatorPlugin\event</Filter>
-    </ClCompile>
-    <ClCompile Include="..\..\..\plugins\EventLocatorPlugin\src\base\event\Penumbra.cpp">
-      <Filter>Source Files\plugins\EventLocatorPlugin\event</Filter>
-    </ClCompile>
-    <ClCompile Include="..\..\..\plugins\EventLocatorPlugin\src\base\event\Umbra.cpp">
-      <Filter>Source Files\plugins\EventLocatorPlugin\event</Filter>
-    </ClCompile>
-    <ClCompile Include="..\..\..\plugins\EstimationPlugin\src\base\estimator\BatchEstimator.cpp">
-      <Filter>Source Files\plugins\EstimationPlugin\estimator</Filter>
-    </ClCompile>
-    <ClCompile Include="..\..\..\plugins\EstimationPlugin\src\base\estimator\BatchEstimatorInv.cpp">
-      <Filter>Source Files\plugins\EstimationPlugin\estimator</Filter>
-    </ClCompile>
-    <ClCompile Include="..\..\..\plugins\EstimationPlugin\src\base\estimator\BatchEstimatorSVD.cpp">
-      <Filter>Source Files\plugins\EstimationPlugin\estimator</Filter>
-    </ClCompile>
-    <ClCompile Include="..\..\..\plugins\EstimationPlugin\src\base\estimator\EstimationStateManager.cpp">
-      <Filter>Source Files\plugins\EstimationPlugin\estimator</Filter>
-    </ClCompile>
-    <ClCompile Include="..\..\..\plugins\EstimationPlugin\src\base\estimator\Estimator.cpp">
-      <Filter>Source Files\plugins\EstimationPlugin\estimator</Filter>
-    </ClCompile>
-    <ClCompile Include="..\..\..\plugins\EstimationPlugin\src\base\estimator\EstimatorException.cpp">
-      <Filter>Source Files\plugins\EstimationPlugin\estimator</Filter>
-    </ClCompile>
-    <ClCompile Include="..\..\..\plugins\EstimationPlugin\src\base\estimator\ExtendedKalmanInv.cpp">
-      <Filter>Source Files\plugins\EstimationPlugin\estimator</Filter>
-    </ClCompile>
-    <ClCompile Include="..\..\..\plugins\EstimationPlugin\src\base\estimator\SequentialEstimator.cpp">
-      <Filter>Source Files\plugins\EstimationPlugin\estimator</Filter>
-    </ClCompile>
-    <ClCompile Include="..\..\..\plugins\EstimationPlugin\src\base\estimator\Simulator.cpp">
-      <Filter>Source Files\plugins\EstimationPlugin\estimator</Filter>
-    </ClCompile>
-    <ClCompile Include="..\..\..\plugins\EstimationPlugin\src\base\hardware\Antenna.cpp">
-      <Filter>Source Files\plugins\EstimationPlugin\hardware</Filter>
-    </ClCompile>
-    <ClCompile Include="..\..\..\plugins\EstimationPlugin\src\base\hardware\Receiver.cpp">
-      <Filter>Source Files\plugins\EstimationPlugin\hardware</Filter>
-    </ClCompile>
-    <ClCompile Include="..\..\..\plugins\EstimationPlugin\src\base\hardware\RFHardware.cpp">
-      <Filter>Source Files\plugins\EstimationPlugin\hardware</Filter>
-    </ClCompile>
-    <ClCompile Include="..\..\..\plugins\EstimationPlugin\src\base\hardware\Sensor.cpp">
-      <Filter>Source Files\plugins\EstimationPlugin\hardware</Filter>
-    </ClCompile>
-    <ClCompile Include="..\..\..\plugins\EstimationPlugin\src\base\hardware\Signal.cpp">
-      <Filter>Source Files\plugins\EstimationPlugin\hardware</Filter>
-    </ClCompile>
-    <ClCompile Include="..\..\..\plugins\EstimationPlugin\src\base\hardware\Transmitter.cpp">
-      <Filter>Source Files\plugins\EstimationPlugin\hardware</Filter>
-    </ClCompile>
-    <ClCompile Include="..\..\..\plugins\EstimationPlugin\src\base\hardware\Transponder.cpp">
-      <Filter>Source Files\plugins\EstimationPlugin\hardware</Filter>
-    </ClCompile>
-    <ClCompile Include="..\..\..\plugins\MatlabInterfacePlugin\src\base\factory\CallMatlabFunctionFactory.cpp">
-      <Filter>Source Files\plugins\MatlabInterfacePlugin\factory</Filter>
-    </ClCompile>
-    <ClCompile Include="..\..\..\plugins\MatlabInterfacePlugin\src\base\factory\MatlabFunctionFactory.cpp">
-      <Filter>Source Files\plugins\MatlabInterfacePlugin\factory</Filter>
-    </ClCompile>
-    <ClCompile Include="..\..\..\plugins\MatlabInterfacePlugin\src\base\function\MatlabFunction.cpp">
-      <Filter>Source Files\plugins\MatlabInterfacePlugin\function</Filter>
-    </ClCompile>
-    <ClCompile Include="..\..\..\plugins\MatlabInterfacePlugin\src\base\factory\MatlabInterfaceFactory.cpp">
-      <Filter>Source Files\plugins\MatlabInterfacePlugin\factory</Filter>
-    </ClCompile>
-    <ClCompile Include="..\..\..\plugins\MatlabInterfacePlugin\src\base\interface\MatlabInterface.cpp">
-      <Filter>Source Files\plugins\MatlabInterfacePlugin\interface</Filter>
-    </ClCompile>
-    <ClCompile Include="..\..\..\plugins\GmatFunctionPlugin\src\base\factory\GmatFunctionCommandFactory.cpp">
-      <Filter>Source Files\plugins\GmatFunctionPlugin\factory</Filter>
-    </ClCompile>
-    <ClCompile Include="..\..\..\plugins\GmatFunctionPlugin\src\base\factory\GmatFunctionFactory.cpp">
-      <Filter>Source Files\plugins\GmatFunctionPlugin\factory</Filter>
-    </ClCompile>
-    <ClCompile Include="..\..\..\plugins\GmatFunctionPlugin\src\base\function\GmatFunction.cpp">
-      <Filter>Source Files\plugins\GmatFunctionPlugin\function</Filter>
-    </ClCompile>
-    <ClCompile Include="..\..\..\plugins\StationPlugin\src\base\factory\StationFactory.cpp">
-      <Filter>Source Files\plugins\StationPlugin\factory</Filter>
-    </ClCompile>
-    <ClCompile Include="..\..\..\plugins\StationPlugin\src\base\station\GroundStation.cpp">
-      <Filter>Source Files\plugins\StationPlugin\station</Filter>
-    </ClCompile>
-    <ClCompile Include="..\..\..\plugins\SaveCommandPlugin\src\base\factory\SaveCommandFactory.cpp">
-      <Filter>Source Files\plugins\SaveCommandPlugin\factory</Filter>
-    </ClCompile>
-    <ClCompile Include="..\..\..\plugins\SaveCommandPlugin\src\base\command\Save.cpp">
-      <Filter>Source Files\plugins\SaveCommandPlugin\command</Filter>
-    </ClCompile>
-    <ClCompile Include="..\..\..\plugins\DataInterfacePlugin\src\base\factory\DataInterfaceCommandFactory.cpp">
-      <Filter>Source Files\plugins\DataInterfacePlugin\factory</Filter>
-    </ClCompile>
-    <ClCompile Include="..\..\..\plugins\DataInterfacePlugin\src\base\factory\DataInterfaceFactory.cpp">
-      <Filter>Source Files\plugins\DataInterfacePlugin\factory</Filter>
-    </ClCompile>
-    <ClCompile Include="..\..\..\plugins\DataInterfacePlugin\src\base\datareader\DataReader.cpp">
-      <Filter>Source Files\plugins\DataInterfacePlugin\datareader</Filter>
-    </ClCompile>
-    <ClCompile Include="..\..\..\plugins\DataInterfacePlugin\src\base\datareader\FileReader.cpp">
-      <Filter>Source Files\plugins\DataInterfacePlugin\datareader</Filter>
-    </ClCompile>
-    <ClCompile Include="..\..\..\plugins\DataInterfacePlugin\src\base\datareader\TcopsVHFAscii.cpp">
-      <Filter>Source Files\plugins\DataInterfacePlugin\datareader</Filter>
-    </ClCompile>
-    <ClCompile Include="..\..\..\plugins\DataInterfacePlugin\src\base\datareader\TcopsVHFData.cpp">
-      <Filter>Source Files\plugins\DataInterfacePlugin\datareader</Filter>
-    </ClCompile>
-    <ClCompile Include="..\..\..\plugins\DataInterfacePlugin\src\base\datainterface\DataInterface.cpp">
-      <Filter>Source Files\plugins\DataInterfacePlugin\datainterface</Filter>
-    </ClCompile>
-    <ClCompile Include="..\..\..\plugins\DataInterfacePlugin\src\base\datainterface\FileInterface.cpp">
-      <Filter>Source Files\plugins\DataInterfacePlugin\datainterface</Filter>
-    </ClCompile>
-    <ClCompile Include="..\..\..\plugins\DataInterfacePlugin\src\base\factory\ReaderFactory.cpp">
-      <Filter>Source Files\plugins\DataInterfacePlugin\factory</Filter>
-    </ClCompile>
-    <ClCompile Include="..\..\..\plugins\DataInterfacePlugin\src\base\command\Set.cpp">
-      <Filter>Source Files\plugins\DataInterfacePlugin\command</Filter>
-    </ClCompile>
-    <ClCompile Include="..\..\..\plugins\EphemPropagatorPlugin\src\base\factory\EphemPropFactory.cpp">
-      <Filter>Source Files\plugins\EphemPropagatorPlugin\factory</Filter>
-    </ClCompile>
-    <ClCompile Include="..\..\..\plugins\EstimationPlugin\src\base\factory\EstimationCommandFactory.cpp">
-      <Filter>Source Files\plugins\EstimationPlugin\factory</Filter>
-    </ClCompile>
-    <ClCompile Include="..\..\..\plugins\EstimationPlugin\src\base\factory\EstimatorHardwareFactory.cpp">
-      <Filter>Source Files\plugins\EstimationPlugin\factory</Filter>
-    </ClCompile>
-    <ClCompile Include="..\..\..\plugins\EstimationPlugin\src\base\factory\MeasurementFactory.cpp">
-      <Filter>Source Files\plugins\EstimationPlugin\factory</Filter>
-    </ClCompile>
-    <ClCompile Include="..\..\..\plugins\EstimationPlugin\src\base\factory\MeasurementModelFactory.cpp">
-      <Filter>Source Files\plugins\EstimationPlugin\factory</Filter>
-    </ClCompile>
-    <ClCompile Include="..\..\..\plugins\EstimationPlugin\src\base\factory\TrackingSystemFactory.cpp">
-      <Filter>Source Files\plugins\EstimationPlugin\factory</Filter>
-    </ClCompile>
-    <ClCompile Include="..\..\..\plugins\EstimationPlugin\src\base\factory\TrackingDataFactory.cpp">
-      <Filter>Source Files\plugins\EstimationPlugin\factory</Filter>
-    </ClCompile>
-    <ClCompile Include="..\..\..\plugins\EstimationPlugin\src\base\measurement\AveragedDoppler.cpp">
-      <Filter>Source Files\plugins\EstimationPlugin\measurement</Filter>
-    </ClCompile>
-    <ClCompile Include="..\..\..\plugins\EstimationPlugin\src\base\measurement\CoreMeasurement.cpp">
-      <Filter>Source Files\plugins\EstimationPlugin\measurement</Filter>
-    </ClCompile>
-    <ClCompile Include="..\..\..\plugins\EstimationPlugin\src\base\measurement\DSNTwoWayDoppler.cpp">
-      <Filter>Source Files\plugins\EstimationPlugin\measurement</Filter>
-    </ClCompile>
-    <ClCompile Include="..\..\..\plugins\EstimationPlugin\src\base\measurement\DSNTwoWayRange.cpp">
-      <Filter>Source Files\plugins\EstimationPlugin\measurement</Filter>
-    </ClCompile>
-    <ClCompile Include="..\..\..\plugins\EstimationPlugin\src\base\measurement\MeasurementData.cpp">
-      <Filter>Source Files\plugins\EstimationPlugin\measurement</Filter>
-    </ClCompile>
-    <ClCompile Include="..\..\..\plugins\EstimationPlugin\src\base\measurement\MeasurementManager.cpp">
-      <Filter>Source Files\plugins\EstimationPlugin\measurement</Filter>
-    </ClCompile>
-    <ClCompile Include="..\..\..\plugins\EstimationPlugin\src\base\measurement\MeasurementModel.cpp">
-      <Filter>Source Files\plugins\EstimationPlugin\measurement</Filter>
-    </ClCompile>
-    <ClCompile Include="..\..\..\plugins\EstimationPlugin\src\base\measurement\MediaCorrection.cpp">
-      <Filter>Source Files\plugins\EstimationPlugin\measurement</Filter>
-    </ClCompile>
-    <ClCompile Include="..\..\..\plugins\EstimationPlugin\src\base\measurement\OpticalAngles.cpp">
-      <Filter>Source Files\plugins\EstimationPlugin\measurement</Filter>
-    </ClCompile>
-    <ClCompile Include="..\..\..\plugins\EstimationPlugin\src\base\measurement\OpticalAzEl.cpp">
-      <Filter>Source Files\plugins\EstimationPlugin\measurement</Filter>
-    </ClCompile>
-    <ClCompile Include="..\..\..\plugins\EstimationPlugin\src\base\measurement\PhysicalMeasurement.cpp">
-      <Filter>Source Files\plugins\EstimationPlugin\measurement</Filter>
-    </ClCompile>
-    <ClCompile Include="..\..\..\plugins\EstimationPlugin\src\base\measurement\SnTwoWayRange.cpp">
-      <Filter>Source Files\plugins\EstimationPlugin\measurement</Filter>
-    </ClCompile>
-    <ClCompile Include="..\..\..\plugins\EstimationPlugin\src\base\measurement\TDRSSTwoWayRange.cpp">
-      <Filter>Source Files\plugins\EstimationPlugin\measurement</Filter>
-    </ClCompile>
-    <ClCompile Include="..\..\..\plugins\EstimationPlugin\src\base\measurement\TrackingData.cpp">
-      <Filter>Source Files\plugins\EstimationPlugin\measurement</Filter>
-    </ClCompile>
-    <ClCompile Include="..\..\..\plugins\EstimationPlugin\src\base\measurement\TwoWayRange.cpp">
-      <Filter>Source Files\plugins\EstimationPlugin\measurement</Filter>
-    </ClCompile>
-    <ClCompile Include="..\..\..\plugins\EstimationPlugin\src\base\measurement\USNTwoWayRange.cpp">
-      <Filter>Source Files\plugins\EstimationPlugin\measurement</Filter>
-    </ClCompile>
-    <ClCompile Include="..\..\..\plugins\EstimationPlugin\src\base\measurementfile\B3_obtype.cpp">
-      <Filter>Source Files\plugins\EstimationPlugin\measurementfile</Filter>
-    </ClCompile>
-    <ClCompile Include="..\..\..\plugins\EstimationPlugin\src\base\measurementfile\DataFile.cpp">
-      <Filter>Source Files\plugins\EstimationPlugin\measurementfile</Filter>
-    </ClCompile>
-    <ClCompile Include="..\..\..\plugins\EstimationPlugin\src\base\measurementfile\DataFileAdapter.cpp">
-      <Filter>Source Files\plugins\EstimationPlugin\measurementfile</Filter>
-    </ClCompile>
-    <ClCompile Include="..\..\..\plugins\EstimationPlugin\src\base\measurementfile\GmatObType.cpp">
-      <Filter>Source Files\plugins\EstimationPlugin\measurementfile</Filter>
-    </ClCompile>
-    <ClCompile Include="..\..\..\plugins\EstimationPlugin\src\base\measurementfile\ObservationData.cpp">
-      <Filter>Source Files\plugins\EstimationPlugin\measurementfile</Filter>
-    </ClCompile>
-    <ClCompile Include="..\..\..\plugins\EstimationPlugin\src\base\measurementfile\ObType.cpp">
-      <Filter>Source Files\plugins\EstimationPlugin\measurementfile</Filter>
-    </ClCompile>
-    <ClCompile Include="..\..\..\plugins\EstimationPlugin\src\base\factory\DataFileFactory.cpp">
-      <Filter>Source Files\plugins\EstimationPlugin\factory</Filter>
-    </ClCompile>
-    <ClCompile Include="..\..\..\plugins\EstimationPlugin\src\base\factory\EstimatorFactory.cpp">
-      <Filter>Source Files\plugins\EstimationPlugin\factory</Filter>
-    </ClCompile>
-    <ClCompile Include="..\..\..\plugins\EstimationPlugin\src\base\factory\ObTypeFactory.cpp">
-      <Filter>Source Files\plugins\EstimationPlugin\factory</Filter>
-    </ClCompile>
-    <ClCompile Include="..\..\..\plugins\FminconOptimizerPlugin\src\base\factory\FminconOptimizerFactory.cpp">
-      <Filter>Source Files\plugins\FminconOptimizerPlugin\factory</Filter>
-    </ClCompile>
-    <ClCompile Include="..\..\..\plugins\FminconOptimizerPlugin\src\base\solver\FminconOptimizer.cpp">
-      <Filter>Source Files\plugins\FminconOptimizerPlugin\solver</Filter>
-    </ClCompile>
-    <ClCompile Include="..\..\..\plugins\FormationPlugin\src\base\factory\FormationFactory.cpp">
-      <Filter>Source Files\plugins\FormationPlugin\factory</Filter>
-    </ClCompile>
-    <ClCompile Include="..\..\..\plugins\FormationPlugin\src\base\formation\Formation.cpp">
-      <Filter>Source Files\plugins\FormationPlugin\formation</Filter>
-    </ClCompile>
-    <ClCompile Include="..\..\..\plugins\EphemPropagatorPlugin\src\base\propagator\EphemerisPropagator.cpp">
-      <Filter>Source Files\plugins\EphemPropagatorPlugin\propagator</Filter>
-    </ClCompile>
-    <ClCompile Include="..\..\..\plugins\EphemPropagatorPlugin\src\base\propagator\SPKPropagator.cpp">
-      <Filter>Source Files\plugins\EphemPropagatorPlugin\propagator</Filter>
-    </ClCompile>
-    <ClCompile Include="..\..\..\src\base\util\ColorDatabase.cpp">
-      <Filter>Source Files\base\util</Filter>
-    </ClCompile>
-    <ClCompile Include="..\..\..\src\gui\foundation\GmatColorPanel.cpp">
-      <Filter>Source Files\gui\foundation</Filter>
-    </ClCompile>
-    <ClCompile Include="..\..\..\src\base\util\AttitudeConversionUtility.cpp">
-      <Filter>Source Files\base\util</Filter>
-    </ClCompile>
-    <ClCompile Include="..\..\..\src\base\attitude\CCSDSAttitude.cpp">
-      <Filter>Source Files\base\attitude</Filter>
-    </ClCompile>
-    <ClCompile Include="..\..\..\src\base\util\CCSDSAEMEulerAngleSegment.cpp">
-      <Filter>Source Files\base\util</Filter>
-    </ClCompile>
-    <ClCompile Include="..\..\..\src\base\util\CCSDSAEMQuaternionSegment.cpp">
-      <Filter>Source Files\base\util</Filter>
-    </ClCompile>
-    <ClCompile Include="..\..\..\src\base\util\CCSDSAEMReader.cpp">
-      <Filter>Source Files\base\util</Filter>
-    </ClCompile>
-    <ClCompile Include="..\..\..\src\base\util\CCSDSAEMSegment.cpp">
-      <Filter>Source Files\base\util</Filter>
-    </ClCompile>
-    <ClCompile Include="..\..\..\src\base\util\CCSDSEMReader.cpp">
-      <Filter>Source Files\base\util</Filter>
-    </ClCompile>
-    <ClCompile Include="..\..\..\src\base\util\CCSDSEMSegment.cpp">
-      <Filter>Source Files\base\util</Filter>
-    </ClCompile>
-    <ClCompile Include="..\..\..\src\base\parameter\BrouwerMeanLongParameters.cpp">
-      <Filter>Source Files\base\parameter</Filter>
-    </ClCompile>
-    <ClCompile Include="..\..\..\src\base\parameter\BrouwerMeanShortParameters.cpp">
-      <Filter>Source Files\base\parameter</Filter>
-    </ClCompile>
-    <ClCompile Include="..\..\..\src\base\parameter\IncomingAsymptoteParameters.cpp">
-      <Filter>Source Files\base\parameter</Filter>
-    </ClCompile>
-    <ClCompile Include="..\..\..\src\base\parameter\OutgoingAsymptoteParameters.cpp">
-      <Filter>Source Files\base\parameter</Filter>
-    </ClCompile>
-    <ClCompile Include="..\..\..\src\base\parameter\AlternateEquinoctialParameters.cpp">
-      <Filter>Source Files\base\parameter</Filter>
-    </ClCompile>
-    <ClCompile Include="..\..\..\src\base\util\SPADFileReader.cpp">
-      <Filter>Source Files\base\util</Filter>
-    </ClCompile>
-    <ClCompile Include="..\..\..\src\base\parameter\AttitudeRvector.cpp">
-      <Filter>Source Files\base\parameter</Filter>
-    </ClCompile>
-    <ClCompile Include="..\..\..\src\base\parameter\RvectorVar.cpp">
-      <Filter>Source Files\base\parameter</Filter>
-    </ClCompile>
-<<<<<<< HEAD
-    <ClCompile Include="..\..\..\src\base\solarsys\ShadowState.cpp">
-      <Filter>Source Files\base\solarsys</Filter>
-    </ClCompile>
-    <ClCompile Include="..\..\..\src\base\hardware\NuclearPowerSystem.cpp">
-      <Filter>Source Files\base\hardware</Filter>
-    </ClCompile>
-    <ClCompile Include="..\..\..\src\base\hardware\PowerSystem.cpp">
-      <Filter>Source Files\base\hardware</Filter>
-    </ClCompile>
-    <ClCompile Include="..\..\..\src\base\hardware\SolarPowerSystem.cpp">
-      <Filter>Source Files\base\hardware</Filter>
-    </ClCompile>
-    <ClCompile Include="..\..\..\src\gui\hardware\PowerSystemConfigPanel.cpp">
-      <Filter>Source Files\gui\hardware</Filter>
-    </ClCompile>
-    <ClCompile Include="..\..\..\src\gui\spacecraft\PowerSystemPanel.cpp">
-      <Filter>Source Files\gui\spacecraft</Filter>
-    </ClCompile>
-=======
->>>>>>> b8c6a420
-    <ClCompile Include="..\..\..\..\GmatDevInternalPlugins\code\Vf13OptimizerPlugin\src\base\factory\VF13Factory.cpp">
-      <Filter>Source Files\plugins\Vf13OptimizerPlugin\factory</Filter>
-    </ClCompile>
-    <ClCompile Include="..\..\..\..\GmatDevInternalPlugins\code\Vf13OptimizerPlugin\src\base\solver\VF13.c">
-      <Filter>Source Files\plugins\Vf13OptimizerPlugin\solver</Filter>
-    </ClCompile>
-    <ClCompile Include="..\..\..\..\GmatDevInternalPlugins\code\Vf13OptimizerPlugin\src\base\solver\VF13ad.cpp">
-      <Filter>Source Files\plugins\Vf13OptimizerPlugin\solver</Filter>
-    </ClCompile>
-    <ClCompile Include="..\..\..\..\GmatDevInternalPlugins\code\Vf13OptimizerPlugin\src\base\solver\VF13DEP.c">
-      <Filter>Source Files\plugins\Vf13OptimizerPlugin\solver</Filter>
-    </ClCompile>
-    <ClCompile Include="..\..\..\src\base\hardware\NuclearPowerSystem.cpp">
-      <Filter>Source Files\base\hardware</Filter>
-    </ClCompile>
-    <ClCompile Include="..\..\..\src\base\hardware\PowerSystem.cpp">
-      <Filter>Source Files\base\hardware</Filter>
-    </ClCompile>
-    <ClCompile Include="..\..\..\src\base\hardware\SolarPowerSystem.cpp">
-      <Filter>Source Files\base\hardware</Filter>
-    </ClCompile>
-    <ClCompile Include="..\..\..\src\gui\hardware\PowerSystemConfigPanel.cpp">
-      <Filter>Source Files\gui\hardware</Filter>
-    </ClCompile>
-    <ClCompile Include="..\..\..\src\gui\spacecraft\PowerSystemPanel.cpp">
-      <Filter>Source Files\gui\spacecraft</Filter>
-    </ClCompile>
-    <ClCompile Include="..\..\..\src\base\solarsys\ShadowState.cpp">
-      <Filter>Source Files\base\solarsys</Filter>
-    </ClCompile>
-  </ItemGroup>
-  <ItemGroup>
-    <ClInclude Include="..\..\..\src\base\attitude\Attitude.hpp">
-      <Filter>Source Files\base\attitude</Filter>
-    </ClInclude>
-    <ClInclude Include="..\..\..\src\base\attitude\AttitudeException.hpp">
-      <Filter>Source Files\base\attitude</Filter>
-    </ClInclude>
-    <ClInclude Include="..\..\..\src\base\attitude\CSFixed.hpp">
-      <Filter>Source Files\base\attitude</Filter>
-    </ClInclude>
-    <ClInclude Include="..\..\..\src\base\attitude\Kinematic.hpp">
-      <Filter>Source Files\base\attitude</Filter>
-    </ClInclude>
-    <ClInclude Include="..\..\..\src\base\attitude\Spinner.hpp">
-      <Filter>Source Files\base\attitude</Filter>
-    </ClInclude>
-    <ClInclude Include="..\..\..\src\base\burn\Burn.hpp">
-      <Filter>Source Files\base\burn</Filter>
-    </ClInclude>
-    <ClInclude Include="..\..\..\src\base\burn\BurnException.hpp">
-      <Filter>Source Files\base\burn</Filter>
-    </ClInclude>
-    <ClInclude Include="..\..\..\src\base\burn\FiniteBurn.hpp">
-      <Filter>Source Files\base\burn</Filter>
-    </ClInclude>
-    <ClInclude Include="..\..\..\src\base\burn\ImpulsiveBurn.hpp">
-      <Filter>Source Files\base\burn</Filter>
-    </ClInclude>
-    <ClInclude Include="..\..\..\src\base\burn\InertialManeuverFrame.hpp">
-      <Filter>Source Files\base\burn</Filter>
-    </ClInclude>
-    <ClInclude Include="..\..\..\src\base\burn\ManeuverFrame.hpp">
-      <Filter>Source Files\base\burn</Filter>
-    </ClInclude>
-    <ClInclude Include="..\..\..\src\base\burn\ManeuverFrameManager.hpp">
-      <Filter>Source Files\base\burn</Filter>
-    </ClInclude>
-    <ClInclude Include="..\..\..\src\base\burn\VnbManeuverFrame.hpp">
-      <Filter>Source Files\base\burn</Filter>
-    </ClInclude>
-    <ClInclude Include="..\..\..\src\base\command\Achieve.hpp">
-      <Filter>Source Files\base\command</Filter>
-    </ClInclude>
-    <ClInclude Include="..\..\..\src\base\command\Assignment.hpp">
-      <Filter>Source Files\base\command</Filter>
-    </ClInclude>
-    <ClInclude Include="..\..\..\src\base\command\BeginFiniteBurn.hpp">
-      <Filter>Source Files\base\command</Filter>
-    </ClInclude>
-    <ClInclude Include="..\..\..\src\base\command\BeginFunction.hpp">
-      <Filter>Source Files\base\command</Filter>
-    </ClInclude>
-    <ClInclude Include="..\..\..\src\base\command\BeginMissionSequence.hpp">
-      <Filter>Source Files\base\command</Filter>
-    </ClInclude>
-    <ClInclude Include="..\..\..\src\base\command\BeginScript.hpp">
-      <Filter>Source Files\base\command</Filter>
-    </ClInclude>
-    <ClInclude Include="..\..\..\src\base\command\BranchCommand.hpp">
-      <Filter>Source Files\base\command</Filter>
-    </ClInclude>
-    <ClInclude Include="..\..\..\src\base\command\CallFunction.hpp">
-      <Filter>Source Files\base\command</Filter>
-    </ClInclude>
-    <ClInclude Include="..\..\..\src\base\command\ClearPlot.hpp">
-      <Filter>Source Files\base\command</Filter>
-    </ClInclude>
-    <ClInclude Include="..\..\..\src\base\command\CommandException.hpp">
-      <Filter>Source Files\base\command</Filter>
-    </ClInclude>
-    <ClInclude Include="..\..\..\src\base\command\CommandUtil.hpp">
-      <Filter>Source Files\base\command</Filter>
-    </ClInclude>
-    <ClInclude Include="..\..\..\src\base\command\ConditionalBranch.hpp">
-      <Filter>Source Files\base\command</Filter>
-    </ClInclude>
-    <ClInclude Include="..\..\..\src\base\command\Create.hpp">
-      <Filter>Source Files\base\command</Filter>
-    </ClInclude>
-    <ClInclude Include="..\..\..\src\base\command\Else.hpp">
-      <Filter>Source Files\base\command</Filter>
-    </ClInclude>
-    <ClInclude Include="..\..\..\src\base\command\ElseIf.hpp">
-      <Filter>Source Files\base\command</Filter>
-    </ClInclude>
-    <ClInclude Include="..\..\..\src\base\command\EndFiniteBurn.hpp">
-      <Filter>Source Files\base\command</Filter>
-    </ClInclude>
-    <ClInclude Include="..\..\..\src\base\command\EndFor.hpp">
-      <Filter>Source Files\base\command</Filter>
-    </ClInclude>
-    <ClInclude Include="..\..\..\src\base\command\EndFunction.hpp">
-      <Filter>Source Files\base\command</Filter>
-    </ClInclude>
-    <ClInclude Include="..\..\..\src\base\command\EndIf.hpp">
-      <Filter>Source Files\base\command</Filter>
-    </ClInclude>
-    <ClInclude Include="..\..\..\src\base\command\EndOptimize.hpp">
-      <Filter>Source Files\base\command</Filter>
-    </ClInclude>
-    <ClInclude Include="..\..\..\src\base\command\EndScript.hpp">
-      <Filter>Source Files\base\command</Filter>
-    </ClInclude>
-    <ClInclude Include="..\..\..\src\base\command\EndTarget.hpp">
-      <Filter>Source Files\base\command</Filter>
-    </ClInclude>
-    <ClInclude Include="..\..\..\src\base\command\EndWhile.hpp">
-      <Filter>Source Files\base\command</Filter>
-    </ClInclude>
-    <ClInclude Include="..\..\..\src\base\command\For.hpp">
-      <Filter>Source Files\base\command</Filter>
-    </ClInclude>
-    <ClInclude Include="..\..\..\src\base\command\GmatCommand.hpp">
-      <Filter>Source Files\base\command</Filter>
-    </ClInclude>
-    <ClInclude Include="..\..\..\src\base\command\If.hpp">
-      <Filter>Source Files\base\command</Filter>
-    </ClInclude>
-    <ClInclude Include="..\..\..\src\base\command\ManageObject.hpp">
-      <Filter>Source Files\base\command</Filter>
-    </ClInclude>
-    <ClInclude Include="..\..\..\src\base\command\Maneuver.hpp">
-      <Filter>Source Files\base\command</Filter>
-    </ClInclude>
-    <ClInclude Include="..\..\..\src\base\command\MarkPoint.hpp">
-      <Filter>Source Files\base\command</Filter>
-    </ClInclude>
-    <ClInclude Include="..\..\..\src\base\command\Minimize.hpp">
-      <Filter>Source Files\base\command</Filter>
-    </ClInclude>
-    <ClInclude Include="..\..\..\src\base\command\NonlinearConstraint.hpp">
-      <Filter>Source Files\base\command</Filter>
-    </ClInclude>
-    <ClInclude Include="..\..\..\src\base\command\NoOp.hpp">
-      <Filter>Source Files\base\command</Filter>
-    </ClInclude>
-    <ClInclude Include="..\..\..\src\base\command\Optimize.hpp">
-      <Filter>Source Files\base\command</Filter>
-    </ClInclude>
-    <ClInclude Include="..\..\..\src\base\command\PenDown.hpp">
-      <Filter>Source Files\base\command</Filter>
-    </ClInclude>
-    <ClInclude Include="..\..\..\src\base\command\PenUp.hpp">
-      <Filter>Source Files\base\command</Filter>
-    </ClInclude>
-    <ClInclude Include="..\..\..\src\base\command\Propagate.hpp">
-      <Filter>Source Files\base\command</Filter>
-    </ClInclude>
-    <ClInclude Include="..\..\..\src\base\command\PropagationEnabledCommand.hpp">
-      <Filter>Source Files\base\command</Filter>
-    </ClInclude>
-    <ClInclude Include="..\..\..\src\base\command\Report.hpp">
-      <Filter>Source Files\base\command</Filter>
-    </ClInclude>
-    <ClInclude Include="..\..\..\src\base\command\RunSolver.hpp">
-      <Filter>Source Files\base\command</Filter>
-    </ClInclude>
-    <ClInclude Include="..\..\..\src\base\command\SaveMission.hpp">
-      <Filter>Source Files\base\command</Filter>
-    </ClInclude>
-    <ClInclude Include="..\..\..\src\base\command\SolverBranchCommand.hpp">
-      <Filter>Source Files\base\command</Filter>
-    </ClInclude>
-    <ClInclude Include="..\..\..\src\base\command\Stop.hpp">
-      <Filter>Source Files\base\command</Filter>
-    </ClInclude>
-    <ClInclude Include="..\..\..\src\base\command\Target.hpp">
-      <Filter>Source Files\base\command</Filter>
-    </ClInclude>
-    <ClInclude Include="..\..\..\src\base\command\Toggle.hpp">
-      <Filter>Source Files\base\command</Filter>
-    </ClInclude>
-    <ClInclude Include="..\..\..\src\base\command\Vary.hpp">
-      <Filter>Source Files\base\command</Filter>
-    </ClInclude>
-    <ClInclude Include="..\..\..\src\base\command\While.hpp">
-      <Filter>Source Files\base\command</Filter>
-    </ClInclude>
-    <ClInclude Include="..\..\..\src\base\configs\ConfigManager.hpp">
-      <Filter>Source Files\base\configs</Filter>
-    </ClInclude>
-    <ClInclude Include="..\..\..\src\base\configs\ConfigManagerException.hpp">
-      <Filter>Source Files\base\configs</Filter>
-    </ClInclude>
-    <ClInclude Include="..\..\..\src\base\coordsystem\AxisSystem.hpp">
-      <Filter>Source Files\base\coordsystem</Filter>
-    </ClInclude>
-    <ClInclude Include="..\..\..\src\base\coordsystem\BodyFixedAxes.hpp">
-      <Filter>Source Files\base\coordsystem</Filter>
-    </ClInclude>
-    <ClInclude Include="..\..\..\src\base\coordsystem\BodyInertialAxes.hpp">
-      <Filter>Source Files\base\coordsystem</Filter>
-    </ClInclude>
-    <ClInclude Include="..\..\..\src\base\coordsystem\CoordinateBase.hpp">
-      <Filter>Source Files\base\coordsystem</Filter>
-    </ClInclude>
-    <ClInclude Include="..\..\..\src\base\coordsystem\CoordinateConverter.hpp">
-      <Filter>Source Files\base\coordsystem</Filter>
-    </ClInclude>
-    <ClInclude Include="..\..\..\src\base\coordsystem\CoordinateSystem.hpp">
-      <Filter>Source Files\base\coordsystem</Filter>
-    </ClInclude>
-    <ClInclude Include="..\..\..\src\base\coordsystem\CoordinateSystemException.hpp">
-      <Filter>Source Files\base\coordsystem</Filter>
-    </ClInclude>
-    <ClInclude Include="..\..\..\src\base\coordsystem\DynamicAxes.hpp">
-      <Filter>Source Files\base\coordsystem</Filter>
-    </ClInclude>
-    <ClInclude Include="..\..\..\src\base\coordsystem\EquatorAxes.hpp">
-      <Filter>Source Files\base\coordsystem</Filter>
-    </ClInclude>
-    <ClInclude Include="..\..\..\src\base\coordsystem\GeocentricSolarEclipticAxes.hpp">
-      <Filter>Source Files\base\coordsystem</Filter>
-    </ClInclude>
-    <ClInclude Include="..\..\..\src\base\coordsystem\GeocentricSolarMagneticAxes.hpp">
-      <Filter>Source Files\base\coordsystem</Filter>
-    </ClInclude>
-    <ClInclude Include="..\..\..\src\base\coordsystem\InertialAxes.hpp">
-      <Filter>Source Files\base\coordsystem</Filter>
-    </ClInclude>
-    <ClInclude Include="..\..\..\src\base\coordsystem\ItrfCoefficientsFile.hpp">
-      <Filter>Source Files\base\coordsystem</Filter>
-    </ClInclude>
-    <ClInclude Include="..\..\..\src\base\coordsystem\MeanOfDateAxes.hpp">
-      <Filter>Source Files\base\coordsystem</Filter>
-    </ClInclude>
-    <ClInclude Include="..\..\..\src\base\coordsystem\MJ2000EcAxes.hpp">
-      <Filter>Source Files\base\coordsystem</Filter>
-    </ClInclude>
-    <ClInclude Include="..\..\..\src\base\coordsystem\MJ2000EqAxes.hpp">
-      <Filter>Source Files\base\coordsystem</Filter>
-    </ClInclude>
-    <ClInclude Include="..\..\..\src\base\coordsystem\MODEcAxes.hpp">
-      <Filter>Source Files\base\coordsystem</Filter>
-    </ClInclude>
-    <ClInclude Include="..\..\..\src\base\coordsystem\MODEqAxes.hpp">
-      <Filter>Source Files\base\coordsystem</Filter>
-    </ClInclude>
-    <ClInclude Include="..\..\..\src\base\coordsystem\MOEEcAxes.hpp">
-      <Filter>Source Files\base\coordsystem</Filter>
-    </ClInclude>
-    <ClInclude Include="..\..\..\src\base\coordsystem\MOEEqAxes.hpp">
-      <Filter>Source Files\base\coordsystem</Filter>
-    </ClInclude>
-    <ClInclude Include="..\..\..\src\base\coordsystem\ObjectReferencedAxes.hpp">
-      <Filter>Source Files\base\coordsystem</Filter>
-    </ClInclude>
-    <ClInclude Include="..\..\..\src\base\coordsystem\TODEcAxes.hpp">
-      <Filter>Source Files\base\coordsystem</Filter>
-    </ClInclude>
-    <ClInclude Include="..\..\..\src\base\coordsystem\TODEqAxes.hpp">
-      <Filter>Source Files\base\coordsystem</Filter>
-    </ClInclude>
-    <ClInclude Include="..\..\..\src\base\coordsystem\TOEEcAxes.hpp">
-      <Filter>Source Files\base\coordsystem</Filter>
-    </ClInclude>
-    <ClInclude Include="..\..\..\src\base\coordsystem\TOEEqAxes.hpp">
-      <Filter>Source Files\base\coordsystem</Filter>
-    </ClInclude>
-    <ClInclude Include="..\..\..\src\base\coordsystem\TopocentricAxes.hpp">
-      <Filter>Source Files\base\coordsystem</Filter>
-    </ClInclude>
-    <ClInclude Include="..\..\..\src\base\coordsystem\TrueOfDateAxes.hpp">
-      <Filter>Source Files\base\coordsystem</Filter>
-    </ClInclude>
-    <ClInclude Include="..\..\..\src\base\executive\Moderator.hpp">
-      <Filter>Source Files\base\executive</Filter>
-    </ClInclude>
-    <ClInclude Include="..\..\..\src\base\executive\PlotInterface.hpp">
-      <Filter>Source Files\base\executive</Filter>
-    </ClInclude>
-    <ClInclude Include="..\..\..\src\base\executive\PlotReceiver.hpp">
-      <Filter>Source Files\base\executive</Filter>
-    </ClInclude>
-    <ClInclude Include="..\..\..\src\base\executive\Publisher.hpp">
-      <Filter>Source Files\base\executive</Filter>
-    </ClInclude>
-    <ClInclude Include="..\..\..\src\base\executive\PublisherException.hpp">
-      <Filter>Source Files\base\executive</Filter>
-    </ClInclude>
-    <ClInclude Include="..\..\..\src\base\executive\Sandbox.hpp">
-      <Filter>Source Files\base\executive</Filter>
-    </ClInclude>
-    <ClInclude Include="..\..\..\src\base\executive\SandboxException.hpp">
-      <Filter>Source Files\base\executive</Filter>
-    </ClInclude>
-    <ClInclude Include="..\..\..\src\base\factory\AtmosphereFactory.hpp">
-      <Filter>Source Files\base\factory</Filter>
-    </ClInclude>
-    <ClInclude Include="..\..\..\src\base\factory\AttitudeFactory.hpp">
-      <Filter>Source Files\base\factory</Filter>
-    </ClInclude>
-    <ClInclude Include="..\..\..\src\base\factory\AxisSystemFactory.hpp">
-      <Filter>Source Files\base\factory</Filter>
-    </ClInclude>
-    <ClInclude Include="..\..\..\src\base\factory\BurnFactory.hpp">
-      <Filter>Source Files\base\factory</Filter>
-    </ClInclude>
-    <ClInclude Include="..\..\..\src\base\factory\CalculatedPointFactory.hpp">
-      <Filter>Source Files\base\factory</Filter>
-    </ClInclude>
-    <ClInclude Include="..\..\..\src\base\factory\CelestialBodyFactory.hpp">
-      <Filter>Source Files\base\factory</Filter>
-    </ClInclude>
-    <ClInclude Include="..\..\..\src\base\factory\CommandFactory.hpp">
-      <Filter>Source Files\base\factory</Filter>
-    </ClInclude>
-    <ClInclude Include="..\..\..\src\base\factory\CoordinateSystemFactory.hpp">
-      <Filter>Source Files\base\factory</Filter>
-    </ClInclude>
-    <ClInclude Include="..\..\..\src\base\factory\Factory.hpp">
-      <Filter>Source Files\base\factory</Filter>
-    </ClInclude>
-    <ClInclude Include="..\..\..\src\base\factory\FactoryException.hpp">
-      <Filter>Source Files\base\factory</Filter>
-    </ClInclude>
-    <ClInclude Include="..\..\..\src\base\factory\FactoryManager.hpp">
-      <Filter>Source Files\base\factory</Filter>
-    </ClInclude>
-    <ClInclude Include="..\..\..\src\base\factory\HardwareFactory.hpp">
-      <Filter>Source Files\base\factory</Filter>
-    </ClInclude>
-    <ClInclude Include="..\..\..\src\base\factory\MathFactory.hpp">
-      <Filter>Source Files\base\factory</Filter>
-    </ClInclude>
-    <ClInclude Include="..\..\..\src\base\factory\ODEModelFactory.hpp">
-      <Filter>Source Files\base\factory</Filter>
-    </ClInclude>
-    <ClInclude Include="..\..\..\src\base\factory\ParameterFactory.hpp">
-      <Filter>Source Files\base\factory</Filter>
-    </ClInclude>
-    <ClInclude Include="..\..\..\src\base\factory\PhysicalModelFactory.hpp">
-      <Filter>Source Files\base\factory</Filter>
-    </ClInclude>
-    <ClInclude Include="..\..\..\src\base\factory\PropagatorFactory.hpp">
-      <Filter>Source Files\base\factory</Filter>
-    </ClInclude>
-    <ClInclude Include="..\..\..\src\base\factory\PropSetupFactory.hpp">
-      <Filter>Source Files\base\factory</Filter>
-    </ClInclude>
-    <ClInclude Include="..\..\..\src\base\factory\SolarSystemFactory.hpp">
-      <Filter>Source Files\base\factory</Filter>
-    </ClInclude>
-    <ClInclude Include="..\..\..\src\base\factory\SolverFactory.hpp">
-      <Filter>Source Files\base\factory</Filter>
-    </ClInclude>
-    <ClInclude Include="..\..\..\src\base\factory\SpacecraftFactory.hpp">
-      <Filter>Source Files\base\factory</Filter>
-    </ClInclude>
-    <ClInclude Include="..\..\..\src\base\factory\StopConditionFactory.hpp">
-      <Filter>Source Files\base\factory</Filter>
-    </ClInclude>
-    <ClInclude Include="..\..\..\src\base\factory\SubscriberFactory.hpp">
-      <Filter>Source Files\base\factory</Filter>
-    </ClInclude>
-    <ClInclude Include="..\..\..\src\base\forcemodel\DragForce.hpp">
-      <Filter>Source Files\base\forcemodel</Filter>
-    </ClInclude>
-    <ClInclude Include="..\..\..\src\base\forcemodel\FiniteThrust.hpp">
-      <Filter>Source Files\base\forcemodel</Filter>
-    </ClInclude>
-    <ClInclude Include="..\..\..\src\base\forcemodel\GravityField.hpp">
-      <Filter>Source Files\base\forcemodel</Filter>
-    </ClInclude>
-    <ClInclude Include="..\..\..\src\base\forcemodel\HarmonicField.hpp">
-      <Filter>Source Files\base\forcemodel</Filter>
-    </ClInclude>
-    <ClInclude Include="..\..\..\src\base\forcemodel\ODEModel.hpp">
-      <Filter>Source Files\base\forcemodel</Filter>
-    </ClInclude>
-    <ClInclude Include="..\..\..\src\base\forcemodel\ODEModelException.hpp">
-      <Filter>Source Files\base\forcemodel</Filter>
-    </ClInclude>
-    <ClInclude Include="..\..\..\src\base\forcemodel\PhysicalModel.hpp">
-      <Filter>Source Files\base\forcemodel</Filter>
-    </ClInclude>
-    <ClInclude Include="..\..\..\src\base\forcemodel\PointMassForce.hpp">
-      <Filter>Source Files\base\forcemodel</Filter>
-    </ClInclude>
-    <ClInclude Include="..\..\..\src\base\forcemodel\SolarRadiationPressure.hpp">
-      <Filter>Source Files\base\forcemodel</Filter>
-    </ClInclude>
-    <ClInclude Include="..\..\..\src\base\foundation\Covariance.hpp">
-      <Filter>Source Files\base\foundation</Filter>
-    </ClInclude>
-    <ClInclude Include="..\..\..\src\base\foundation\ElementWrapper.hpp">
-      <Filter>Source Files\base\foundation</Filter>
-    </ClInclude>
-    <ClInclude Include="..\..\..\src\base\foundation\GmatBase.hpp">
-      <Filter>Source Files\base\foundation</Filter>
-    </ClInclude>
-    <ClInclude Include="..\..\..\src\base\foundation\GmatBaseException.hpp">
-      <Filter>Source Files\base\foundation</Filter>
-    </ClInclude>
-    <ClInclude Include="..\..\..\src\base\foundation\GmatState.hpp">
-      <Filter>Source Files\base\foundation</Filter>
-    </ClInclude>
-    <ClInclude Include="..\..\..\src\base\foundation\ObjectInitializer.hpp">
-      <Filter>Source Files\base\foundation</Filter>
-    </ClInclude>
-    <ClInclude Include="..\..\..\src\base\foundation\SpacePoint.hpp">
-      <Filter>Source Files\base\foundation</Filter>
-    </ClInclude>
-    <ClInclude Include="..\..\..\src\base\foundation\StateManager.hpp">
-      <Filter>Source Files\base\foundation</Filter>
-    </ClInclude>
-    <ClInclude Include="..\..\..\src\base\function\Function.hpp">
-      <Filter>Source Files\base\function</Filter>
-    </ClInclude>
-    <ClInclude Include="..\..\..\src\base\function\FunctionException.hpp">
-      <Filter>Source Files\base\function</Filter>
-    </ClInclude>
-    <ClInclude Include="..\..\..\src\base\function\FunctionManager.hpp">
-      <Filter>Source Files\base\function</Filter>
-    </ClInclude>
-    <ClInclude Include="..\..\..\src\base\interpolator\CubicSplineInterpolator.hpp">
-      <Filter>Source Files\base\interpolator</Filter>
-    </ClInclude>
-    <ClInclude Include="..\..\..\src\base\interpolator\Interpolator.hpp">
-      <Filter>Source Files\base\interpolator</Filter>
-    </ClInclude>
-    <ClInclude Include="..\..\..\src\base\interpolator\InterpolatorException.hpp">
-      <Filter>Source Files\base\interpolator</Filter>
-    </ClInclude>
-    <ClInclude Include="..\..\..\src\base\interpolator\LagrangeInterpolator.hpp">
-      <Filter>Source Files\base\interpolator</Filter>
-    </ClInclude>
-    <ClInclude Include="..\..\..\src\base\interpolator\LinearInterpolator.hpp">
-      <Filter>Source Files\base\interpolator</Filter>
-    </ClInclude>
-    <ClInclude Include="..\..\..\src\base\interpolator\NotAKnotInterpolator.hpp">
-      <Filter>Source Files\base\interpolator</Filter>
-    </ClInclude>
-    <ClInclude Include="..\..\..\src\base\interpreter\Interpreter.hpp">
-      <Filter>Source Files\base\interpreter</Filter>
-    </ClInclude>
-    <ClInclude Include="..\..\..\src\base\interpreter\InterpreterException.hpp">
-      <Filter>Source Files\base\interpreter</Filter>
-    </ClInclude>
-    <ClInclude Include="..\..\..\src\base\interpreter\MathParser.hpp">
-      <Filter>Source Files\base\interpreter</Filter>
-    </ClInclude>
-    <ClInclude Include="..\..\..\src\base\interpreter\MathTree.hpp">
-      <Filter>Source Files\base\interpreter</Filter>
-    </ClInclude>
-    <ClInclude Include="..\..\..\src\base\interpreter\ScriptInterpreter.hpp">
-      <Filter>Source Files\base\interpreter</Filter>
-    </ClInclude>
-    <ClInclude Include="..\..\..\src\base\interpreter\ScriptReadWriter.hpp">
-      <Filter>Source Files\base\interpreter</Filter>
-    </ClInclude>
-    <ClInclude Include="..\..\..\src\base\interpreter\Validator.hpp">
-      <Filter>Source Files\base\interpreter</Filter>
-    </ClInclude>
-    <ClInclude Include="..\..\..\src\base\math\Abs.hpp">
-      <Filter>Source Files\base\math</Filter>
-    </ClInclude>
-    <ClInclude Include="..\..\..\src\base\math\Acos.hpp">
-      <Filter>Source Files\base\math</Filter>
-    </ClInclude>
-    <ClInclude Include="..\..\..\src\base\math\Acosh.hpp">
-      <Filter>Source Files\base\math</Filter>
-    </ClInclude>
-    <ClInclude Include="..\..\..\src\base\math\Add.hpp">
-      <Filter>Source Files\base\math</Filter>
-    </ClInclude>
-    <ClInclude Include="..\..\..\src\base\math\Asin.hpp">
-      <Filter>Source Files\base\math</Filter>
-    </ClInclude>
-    <ClInclude Include="..\..\..\src\base\math\Asinh.hpp">
-      <Filter>Source Files\base\math</Filter>
-    </ClInclude>
-    <ClInclude Include="..\..\..\src\base\math\Atan.hpp">
-      <Filter>Source Files\base\math</Filter>
-    </ClInclude>
-    <ClInclude Include="..\..\..\src\base\math\Atan2.hpp">
-      <Filter>Source Files\base\math</Filter>
-    </ClInclude>
-    <ClInclude Include="..\..\..\src\base\math\Cos.hpp">
-      <Filter>Source Files\base\math</Filter>
-    </ClInclude>
-    <ClInclude Include="..\..\..\src\base\math\Cosh.hpp">
-      <Filter>Source Files\base\math</Filter>
-    </ClInclude>
-    <ClInclude Include="..\..\..\src\base\math\DegToRad.hpp">
-      <Filter>Source Files\base\math</Filter>
-    </ClInclude>
-    <ClInclude Include="..\..\..\src\base\math\Determinant.hpp">
-      <Filter>Source Files\base\math</Filter>
-    </ClInclude>
-    <ClInclude Include="..\..\..\src\base\math\Divide.hpp">
-      <Filter>Source Files\base\math</Filter>
-    </ClInclude>
-    <ClInclude Include="..\..\..\src\base\math\Exp.hpp">
-      <Filter>Source Files\base\math</Filter>
-    </ClInclude>
-    <ClInclude Include="..\..\..\src\base\math\FunctionRunner.hpp">
-      <Filter>Source Files\base\math</Filter>
-    </ClInclude>
-    <ClInclude Include="..\..\..\src\base\math\Inverse.hpp">
-      <Filter>Source Files\base\math</Filter>
-    </ClInclude>
-    <ClInclude Include="..\..\..\src\base\math\Log.hpp">
-      <Filter>Source Files\base\math</Filter>
-    </ClInclude>
-    <ClInclude Include="..\..\..\src\base\math\Log10.hpp">
-      <Filter>Source Files\base\math</Filter>
-    </ClInclude>
-    <ClInclude Include="..\..\..\src\base\math\MathElement.hpp">
-      <Filter>Source Files\base\math</Filter>
-    </ClInclude>
-    <ClInclude Include="..\..\..\src\base\math\MathException.hpp">
-      <Filter>Source Files\base\math</Filter>
-    </ClInclude>
-    <ClInclude Include="..\..\..\src\base\math\MathFunction.hpp">
-      <Filter>Source Files\base\math</Filter>
-    </ClInclude>
-    <ClInclude Include="..\..\..\src\base\math\MathNode.hpp">
-      <Filter>Source Files\base\math</Filter>
-    </ClInclude>
-    <ClInclude Include="..\..\..\src\base\math\Multiply.hpp">
-      <Filter>Source Files\base\math</Filter>
-    </ClInclude>
-    <ClInclude Include="..\..\..\src\base\math\Negate.hpp">
-      <Filter>Source Files\base\math</Filter>
-    </ClInclude>
-    <ClInclude Include="..\..\..\src\base\math\Norm.hpp">
-      <Filter>Source Files\base\math</Filter>
-    </ClInclude>
-    <ClInclude Include="..\..\..\src\base\math\Power.hpp">
-      <Filter>Source Files\base\math</Filter>
-    </ClInclude>
-    <ClInclude Include="..\..\..\src\base\math\RadToDeg.hpp">
-      <Filter>Source Files\base\math</Filter>
-    </ClInclude>
-    <ClInclude Include="..\..\..\src\base\math\Sin.hpp">
-      <Filter>Source Files\base\math</Filter>
-    </ClInclude>
-    <ClInclude Include="..\..\..\src\base\math\Sinh.hpp">
-      <Filter>Source Files\base\math</Filter>
-    </ClInclude>
-    <ClInclude Include="..\..\..\src\base\math\Sqrt.hpp">
-      <Filter>Source Files\base\math</Filter>
-    </ClInclude>
-    <ClInclude Include="..\..\..\src\base\math\Subtract.hpp">
-      <Filter>Source Files\base\math</Filter>
-    </ClInclude>
-    <ClInclude Include="..\..\..\src\base\math\Tan.hpp">
-      <Filter>Source Files\base\math</Filter>
-    </ClInclude>
-    <ClInclude Include="..\..\..\src\base\math\Tanh.hpp">
-      <Filter>Source Files\base\math</Filter>
-    </ClInclude>
-    <ClInclude Include="..\..\..\src\base\math\Transpose.hpp">
-      <Filter>Source Files\base\math</Filter>
-    </ClInclude>
-    <ClInclude Include="..\..\..\src\base\solarsys\Asteroid.hpp">
-      <Filter>Source Files\base\solarsys</Filter>
-    </ClInclude>
-    <ClInclude Include="..\..\..\src\base\solarsys\AtmosphereException.hpp">
-      <Filter>Source Files\base\solarsys</Filter>
-    </ClInclude>
-    <ClInclude Include="..\..\..\src\base\solarsys\AtmosphereModel.hpp">
-      <Filter>Source Files\base\solarsys</Filter>
-    </ClInclude>
-    <ClInclude Include="..\..\..\src\base\solarsys\Barycenter.hpp">
-      <Filter>Source Files\base\solarsys</Filter>
-    </ClInclude>
-    <ClInclude Include="..\..\..\src\base\solarsys\CalculatedPoint.hpp">
-      <Filter>Source Files\base\solarsys</Filter>
-    </ClInclude>
-    <ClInclude Include="..\..\..\src\base\solarsys\CelestialBody.hpp">
-      <Filter>Source Files\base\solarsys</Filter>
-    </ClInclude>
-    <ClInclude Include="..\..\..\src\base\solarsys\Comet.hpp">
-      <Filter>Source Files\base\solarsys</Filter>
-    </ClInclude>
-    <ClInclude Include="..\..\..\src\base\solarsys\DeFile.hpp">
-      <Filter>Source Files\base\solarsys</Filter>
-    </ClInclude>
-    <ClInclude Include="..\..\..\src\base\solarsys\ExponentialAtmosphere.hpp">
-      <Filter>Source Files\base\solarsys</Filter>
-    </ClInclude>
-    <ClInclude Include="..\..\..\src\base\solarsys\JacchiaRobertsAtmosphere.hpp">
-      <Filter>Source Files\base\solarsys</Filter>
-    </ClInclude>
-    <ClInclude Include="..\..\..\src\base\solarsys\LibrationPoint.hpp">
-      <Filter>Source Files\base\solarsys</Filter>
-    </ClInclude>
-    <ClInclude Include="..\..\..\src\base\solarsys\Moon.hpp">
-      <Filter>Source Files\base\solarsys</Filter>
-    </ClInclude>
-    <ClInclude Include="..\..\..\src\base\solarsys\Msise90Atmosphere.hpp">
-      <Filter>Source Files\base\solarsys</Filter>
-    </ClInclude>
-    <ClInclude Include="..\..\..\src\base\solarsys\Planet.hpp">
-      <Filter>Source Files\base\solarsys</Filter>
-    </ClInclude>
-    <ClInclude Include="..\..\..\src\base\solarsys\PlanetaryEphem.hpp">
-      <Filter>Source Files\base\solarsys</Filter>
-    </ClInclude>
-    <ClInclude Include="..\..\..\src\base\solarsys\PlanetaryEphemException.hpp">
-      <Filter>Source Files\base\solarsys</Filter>
-    </ClInclude>
-    <ClInclude Include="..\..\..\src\base\solarsys\SimpleExponentialAtmosphere.hpp">
-      <Filter>Source Files\base\solarsys</Filter>
-    </ClInclude>
-    <ClInclude Include="..\..\..\src\base\solarsys\SlpFile.hpp">
-      <Filter>Source Files\base\solarsys</Filter>
-    </ClInclude>
-    <ClInclude Include="..\..\..\src\base\solarsys\SolarFluxFileReader.hpp">
-      <Filter>Source Files\base\solarsys</Filter>
-    </ClInclude>
-    <ClInclude Include="..\..\..\src\base\solarsys\SolarSystem.hpp">
-      <Filter>Source Files\base\solarsys</Filter>
-    </ClInclude>
-    <ClInclude Include="..\..\..\src\base\solarsys\SolarSystemException.hpp">
-      <Filter>Source Files\base\solarsys</Filter>
-    </ClInclude>
-    <ClInclude Include="..\..\..\src\base\solarsys\Star.hpp">
-      <Filter>Source Files\base\solarsys</Filter>
-    </ClInclude>
-    <ClInclude Include="..\..\..\src\base\solver\DerivativeModel.hpp">
-      <Filter>Source Files\base\solver</Filter>
-    </ClInclude>
-    <ClInclude Include="..\..\..\src\base\solver\DifferentialCorrector.hpp">
-      <Filter>Source Files\base\solver</Filter>
-    </ClInclude>
-    <ClInclude Include="..\..\..\src\base\solver\ExternalOptimizer.hpp">
-      <Filter>Source Files\base\solver</Filter>
-    </ClInclude>
-    <ClInclude Include="..\..\..\src\base\solver\Gradient.hpp">
-      <Filter>Source Files\base\solver</Filter>
-    </ClInclude>
-    <ClInclude Include="..\..\..\src\base\solver\InternalOptimizer.hpp">
-      <Filter>Source Files\base\solver</Filter>
-    </ClInclude>
-    <ClInclude Include="..\..\..\src\base\solver\Jacobian.hpp">
-      <Filter>Source Files\base\solver</Filter>
-    </ClInclude>
-    <ClInclude Include="..\..\..\src\base\solver\LineSearch.hpp">
-      <Filter>Source Files\base\solver</Filter>
-    </ClInclude>
-    <ClInclude Include="..\..\..\src\base\solver\Optimizer.hpp">
-      <Filter>Source Files\base\solver</Filter>
-    </ClInclude>
-    <ClInclude Include="..\..\..\src\base\solver\Solver.hpp">
-      <Filter>Source Files\base\solver</Filter>
-    </ClInclude>
-    <ClInclude Include="..\..\..\src\base\solver\SolverException.hpp">
-      <Filter>Source Files\base\solver</Filter>
-    </ClInclude>
-    <ClInclude Include="..\..\..\src\base\solver\SteepestDescent.hpp">
-      <Filter>Source Files\base\solver</Filter>
-    </ClInclude>
-    <ClInclude Include="..\..\..\src\base\propagator\AdamsBashforthMoulton.hpp">
-      <Filter>Source Files\base\propagator</Filter>
-    </ClInclude>
-    <ClInclude Include="..\..\..\src\base\propagator\DormandElMikkawyPrince68.hpp">
-      <Filter>Source Files\base\propagator</Filter>
-    </ClInclude>
-    <ClInclude Include="..\..\..\src\base\propagator\Integrator.hpp">
-      <Filter>Source Files\base\propagator</Filter>
-    </ClInclude>
-    <ClInclude Include="..\..\..\src\base\propagator\PredictorCorrector.hpp">
-      <Filter>Source Files\base\propagator</Filter>
-    </ClInclude>
-    <ClInclude Include="..\..\..\src\base\propagator\PrinceDormand45.hpp">
-      <Filter>Source Files\base\propagator</Filter>
-    </ClInclude>
-    <ClInclude Include="..\..\..\src\base\propagator\PrinceDormand78.hpp">
-      <Filter>Source Files\base\propagator</Filter>
-    </ClInclude>
-    <ClInclude Include="..\..\..\src\base\propagator\PropagationStateManager.hpp">
-      <Filter>Source Files\base\propagator</Filter>
-    </ClInclude>
-    <ClInclude Include="..\..\..\src\base\propagator\Propagator.hpp">
-      <Filter>Source Files\base\propagator</Filter>
-    </ClInclude>
-    <ClInclude Include="..\..\..\src\base\propagator\PropagatorException.hpp">
-      <Filter>Source Files\base\propagator</Filter>
-    </ClInclude>
-    <ClInclude Include="..\..\..\src\base\propagator\PropSetup.hpp">
-      <Filter>Source Files\base\propagator</Filter>
-    </ClInclude>
-    <ClInclude Include="..\..\..\src\base\propagator\PropSetupException.hpp">
-      <Filter>Source Files\base\propagator</Filter>
-    </ClInclude>
-    <ClInclude Include="..\..\..\src\base\propagator\RungeKutta.hpp">
-      <Filter>Source Files\base\propagator</Filter>
-    </ClInclude>
-    <ClInclude Include="..\..\..\src\base\propagator\RungeKutta89.hpp">
-      <Filter>Source Files\base\propagator</Filter>
-    </ClInclude>
-    <ClInclude Include="..\..\..\src\base\propagator\RungeKuttaFehlberg56.hpp">
-      <Filter>Source Files\base\propagator</Filter>
-    </ClInclude>
-    <ClInclude Include="..\..\..\src\base\propagator\RungeKuttaNystrom.hpp">
-      <Filter>Source Files\base\propagator</Filter>
-    </ClInclude>
-    <ClInclude Include="..\..\..\src\base\parameter\AngularParameters.hpp">
-      <Filter>Source Files\base\parameter</Filter>
-    </ClInclude>
-    <ClInclude Include="..\..\..\src\base\parameter\Array.hpp">
-      <Filter>Source Files\base\parameter</Filter>
-    </ClInclude>
-    <ClInclude Include="..\..\..\src\base\parameter\ArrayElementWrapper.hpp">
-      <Filter>Source Files\base\parameter</Filter>
-    </ClInclude>
-    <ClInclude Include="..\..\..\src\base\parameter\ArrayWrapper.hpp">
-      <Filter>Source Files\base\parameter</Filter>
-    </ClInclude>
-    <ClInclude Include="..\..\..\src\base\parameter\AttitudeData.hpp">
-      <Filter>Source Files\base\parameter</Filter>
-    </ClInclude>
-    <ClInclude Include="..\..\..\src\base\parameter\AttitudeParameters.hpp">
-      <Filter>Source Files\base\parameter</Filter>
-    </ClInclude>
-    <ClInclude Include="..\..\..\src\base\parameter\AttitudeReal.hpp">
-      <Filter>Source Files\base\parameter</Filter>
-    </ClInclude>
-    <ClInclude Include="..\..\..\src\base\parameter\BallisticMassParameters.hpp">
-      <Filter>Source Files\base\parameter</Filter>
-    </ClInclude>
-    <ClInclude Include="..\..\..\src\base\parameter\BallisticMassReal.hpp">
-      <Filter>Source Files\base\parameter</Filter>
-    </ClInclude>
-    <ClInclude Include="..\..\..\src\base\parameter\BooleanWrapper.hpp">
-      <Filter>Source Files\base\parameter</Filter>
-    </ClInclude>
-    <ClInclude Include="..\..\..\src\base\parameter\BplaneData.hpp">
-      <Filter>Source Files\base\parameter</Filter>
-    </ClInclude>
-    <ClInclude Include="..\..\..\src\base\parameter\BplaneParameters.hpp">
-      <Filter>Source Files\base\parameter</Filter>
-    </ClInclude>
-    <ClInclude Include="..\..\..\src\base\parameter\BplaneReal.hpp">
-      <Filter>Source Files\base\parameter</Filter>
-    </ClInclude>
-    <ClInclude Include="..\..\..\src\base\parameter\BurnData.hpp">
-      <Filter>Source Files\base\parameter</Filter>
-    </ClInclude>
-    <ClInclude Include="..\..\..\src\base\parameter\BurnParameters.hpp">
-      <Filter>Source Files\base\parameter</Filter>
-    </ClInclude>
-    <ClInclude Include="..\..\..\src\base\parameter\BurnReal.hpp">
-      <Filter>Source Files\base\parameter</Filter>
-    </ClInclude>
-    <ClInclude Include="..\..\..\src\base\parameter\CartesianParameters.hpp">
-      <Filter>Source Files\base\parameter</Filter>
-    </ClInclude>
-    <ClInclude Include="..\..\..\src\base\parameter\EnvData.hpp">
-      <Filter>Source Files\base\parameter</Filter>
-    </ClInclude>
-    <ClInclude Include="..\..\..\src\base\parameter\EnvParameters.hpp">
-      <Filter>Source Files\base\parameter</Filter>
-    </ClInclude>
-    <ClInclude Include="..\..\..\src\base\parameter\EnvReal.hpp">
-      <Filter>Source Files\base\parameter</Filter>
-    </ClInclude>
-    <ClInclude Include="..\..\..\src\base\parameter\EquinoctialParameters.hpp">
-      <Filter>Source Files\base\parameter</Filter>
-    </ClInclude>
-    <ClInclude Include="..\..\..\src\base\parameter\ExpressionParser.hpp">
-      <Filter>Source Files\base\parameter</Filter>
-    </ClInclude>
-    <ClInclude Include="..\..\..\src\base\parameter\HardwareParameters.hpp">
-      <Filter>Source Files\base\parameter</Filter>
-    </ClInclude>
-    <ClInclude Include="..\..\..\src\base\parameter\HardwareReal.hpp">
-      <Filter>Source Files\base\parameter</Filter>
-    </ClInclude>
-    <ClInclude Include="..\..\..\src\base\parameter\KeplerianParameters.hpp">
-      <Filter>Source Files\base\parameter</Filter>
-    </ClInclude>
-    <ClInclude Include="..\..\..\src\base\parameter\NumberWrapper.hpp">
-      <Filter>Source Files\base\parameter</Filter>
-    </ClInclude>
-    <ClInclude Include="..\..\..\src\base\parameter\ObjectPropertyWrapper.hpp">
-      <Filter>Source Files\base\parameter</Filter>
-    </ClInclude>
-    <ClInclude Include="..\..\..\src\base\parameter\ObjectWrapper.hpp">
-      <Filter>Source Files\base\parameter</Filter>
-    </ClInclude>
-    <ClInclude Include="..\..\..\src\base\parameter\OnOffWrapper.hpp">
-      <Filter>Source Files\base\parameter</Filter>
-    </ClInclude>
-    <ClInclude Include="..\..\..\src\base\parameter\OrbitalParameters.hpp">
-      <Filter>Source Files\base\parameter</Filter>
-    </ClInclude>
-    <ClInclude Include="..\..\..\src\base\parameter\OrbitData.hpp">
-      <Filter>Source Files\base\parameter</Filter>
-    </ClInclude>
-    <ClInclude Include="..\..\..\src\base\parameter\OrbitReal.hpp">
-      <Filter>Source Files\base\parameter</Filter>
-    </ClInclude>
-    <ClInclude Include="..\..\..\src\base\parameter\OrbitRmat33.hpp">
-      <Filter>Source Files\base\parameter</Filter>
-    </ClInclude>
-    <ClInclude Include="..\..\..\src\base\parameter\OrbitRmat66.hpp">
-      <Filter>Source Files\base\parameter</Filter>
-    </ClInclude>
-    <ClInclude Include="..\..\..\src\base\parameter\OrbitRvec6.hpp">
-      <Filter>Source Files\base\parameter</Filter>
-    </ClInclude>
-    <ClInclude Include="..\..\..\src\base\parameter\OrbitStmParameters.hpp">
-      <Filter>Source Files\base\parameter</Filter>
-    </ClInclude>
-    <ClInclude Include="..\..\..\src\base\parameter\paramdefs.hpp">
-      <Filter>Source Files\base\parameter</Filter>
-    </ClInclude>
-    <ClInclude Include="..\..\..\src\base\parameter\Parameter.hpp">
-      <Filter>Source Files\base\parameter</Filter>
-    </ClInclude>
-    <ClInclude Include="..\..\..\src\base\parameter\ParameterDatabase.hpp">
-      <Filter>Source Files\base\parameter</Filter>
-    </ClInclude>
-    <ClInclude Include="..\..\..\src\base\parameter\ParameterDatabaseException.hpp">
-      <Filter>Source Files\base\parameter</Filter>
-    </ClInclude>
-    <ClInclude Include="..\..\..\src\base\parameter\ParameterException.hpp">
-      <Filter>Source Files\base\parameter</Filter>
-    </ClInclude>
-    <ClInclude Include="..\..\..\src\base\parameter\ParameterInfo.hpp">
-      <Filter>Source Files\base\parameter</Filter>
-    </ClInclude>
-    <ClInclude Include="..\..\..\src\base\parameter\ParameterWrapper.hpp">
-      <Filter>Source Files\base\parameter</Filter>
-    </ClInclude>
-    <ClInclude Include="..\..\..\src\base\parameter\PlanetData.hpp">
-      <Filter>Source Files\base\parameter</Filter>
-    </ClInclude>
-    <ClInclude Include="..\..\..\src\base\parameter\PlanetParameters.hpp">
-      <Filter>Source Files\base\parameter</Filter>
-    </ClInclude>
-    <ClInclude Include="..\..\..\src\base\parameter\PlanetReal.hpp">
-      <Filter>Source Files\base\parameter</Filter>
-    </ClInclude>
-    <ClInclude Include="..\..\..\src\base\parameter\RealVar.hpp">
-      <Filter>Source Files\base\parameter</Filter>
-    </ClInclude>
-    <ClInclude Include="..\..\..\src\base\parameter\RefData.hpp">
-      <Filter>Source Files\base\parameter</Filter>
-    </ClInclude>
-    <ClInclude Include="..\..\..\src\base\parameter\Rmat33Var.hpp">
-      <Filter>Source Files\base\parameter</Filter>
-    </ClInclude>
-    <ClInclude Include="..\..\..\src\base\parameter\Rmat66Var.hpp">
-      <Filter>Source Files\base\parameter</Filter>
-    </ClInclude>
-    <ClInclude Include="..\..\..\src\base\parameter\Rvec6Var.hpp">
-      <Filter>Source Files\base\parameter</Filter>
-    </ClInclude>
-    <ClInclude Include="..\..\..\src\base\parameter\SpacecraftData.hpp">
-      <Filter>Source Files\base\parameter</Filter>
-    </ClInclude>
-    <ClInclude Include="..\..\..\src\base\parameter\SphericalParameters.hpp">
-      <Filter>Source Files\base\parameter</Filter>
-    </ClInclude>
-    <ClInclude Include="..\..\..\src\base\parameter\StringObjectWrapper.hpp">
-      <Filter>Source Files\base\parameter</Filter>
-    </ClInclude>
-    <ClInclude Include="..\..\..\src\base\parameter\StringVar.hpp">
-      <Filter>Source Files\base\parameter</Filter>
-    </ClInclude>
-    <ClInclude Include="..\..\..\src\base\parameter\StringWrapper.hpp">
-      <Filter>Source Files\base\parameter</Filter>
-    </ClInclude>
-    <ClInclude Include="..\..\..\src\base\parameter\TimeData.hpp">
-      <Filter>Source Files\base\parameter</Filter>
-    </ClInclude>
-    <ClInclude Include="..\..\..\src\base\parameter\TimeParameters.hpp">
-      <Filter>Source Files\base\parameter</Filter>
-    </ClInclude>
-    <ClInclude Include="..\..\..\src\base\parameter\TimeReal.hpp">
-      <Filter>Source Files\base\parameter</Filter>
-    </ClInclude>
-    <ClInclude Include="..\..\..\src\base\parameter\TimeString.hpp">
-      <Filter>Source Files\base\parameter</Filter>
-    </ClInclude>
-    <ClInclude Include="..\..\..\src\base\parameter\Variable.hpp">
-      <Filter>Source Files\base\parameter</Filter>
-    </ClInclude>
-    <ClInclude Include="..\..\..\src\base\parameter\VariableWrapper.hpp">
-      <Filter>Source Files\base\parameter</Filter>
-    </ClInclude>
-    <ClInclude Include="..\..\..\src\base\plugin\DynamicLibrary.hpp">
-      <Filter>Source Files\base\plugin</Filter>
-    </ClInclude>
-    <ClInclude Include="..\..\..\src\base\spacecraft\Spacecraft.hpp">
-      <Filter>Source Files\base\spacecraft</Filter>
-    </ClInclude>
-    <ClInclude Include="..\..\..\src\base\spacecraft\SpaceObject.hpp">
-      <Filter>Source Files\base\spacecraft</Filter>
-    </ClInclude>
-    <ClInclude Include="..\..\..\src\base\spacecraft\SpaceObjectException.hpp">
-      <Filter>Source Files\base\spacecraft</Filter>
-    </ClInclude>
-    <ClInclude Include="..\..\..\src\base\spacecraft\StateVectorException.hpp">
-      <Filter>Source Files\base\spacecraft</Filter>
-    </ClInclude>
-    <ClInclude Include="..\..\..\src\base\spacecraft\TextTrajectoryFile.hpp">
-      <Filter>Source Files\base\spacecraft</Filter>
-    </ClInclude>
-    <ClInclude Include="..\..\..\src\base\stopcond\StopCondition.hpp">
-      <Filter>Source Files\base\stopcond</Filter>
-    </ClInclude>
-    <ClInclude Include="..\..\..\src\base\stopcond\StopConditionException.hpp">
-      <Filter>Source Files\base\stopcond</Filter>
-    </ClInclude>
-    <ClInclude Include="..\..\..\src\base\subscriber\EphemerisFile.hpp">
-      <Filter>Source Files\base\subscriber</Filter>
-    </ClInclude>
-    <ClInclude Include="..\..\..\src\base\subscriber\MessageWindow.hpp">
-      <Filter>Source Files\base\subscriber</Filter>
-    </ClInclude>
-    <ClInclude Include="..\..\..\src\base\subscriber\OrbitView.hpp">
-      <Filter>Source Files\base\subscriber</Filter>
-    </ClInclude>
-    <ClInclude Include="..\..\..\src\base\subscriber\OwnedPlot.hpp">
-      <Filter>Source Files\base\subscriber</Filter>
-    </ClInclude>
-    <ClInclude Include="..\..\..\src\base\subscriber\ReportFile.hpp">
-      <Filter>Source Files\base\subscriber</Filter>
-    </ClInclude>
-    <ClInclude Include="..\..\..\src\base\subscriber\Subscriber.hpp">
-      <Filter>Source Files\base\subscriber</Filter>
-    </ClInclude>
-    <ClInclude Include="..\..\..\src\base\subscriber\SubscriberException.hpp">
-      <Filter>Source Files\base\subscriber</Filter>
-    </ClInclude>
-    <ClInclude Include="..\..\..\src\base\subscriber\TextEphemFile.hpp">
-      <Filter>Source Files\base\subscriber</Filter>
-    </ClInclude>
-    <ClInclude Include="..\..\..\src\base\subscriber\XyPlot.hpp">
-      <Filter>Source Files\base\subscriber</Filter>
-    </ClInclude>
-    <ClInclude Include="..\..\..\src\base\util\A1Date.hpp">
-      <Filter>Source Files\base\util</Filter>
-    </ClInclude>
-    <ClInclude Include="..\..\..\src\base\util\A1Mjd.hpp">
-      <Filter>Source Files\base\util</Filter>
-    </ClInclude>
-    <ClInclude Include="..\..\..\src\base\util\AngleUtil.hpp">
-      <Filter>Source Files\base\util</Filter>
-    </ClInclude>
-    <ClInclude Include="..\..\..\src\base\util\ArrayTemplate.hpp">
-      <Filter>Source Files\base\util</Filter>
-    </ClInclude>
-    <ClInclude Include="..\..\..\src\base\util\AttitudeUtil.hpp">
-      <Filter>Source Files\base\util</Filter>
-    </ClInclude>
-    <ClInclude Include="..\..\..\src\base\util\BaseException.hpp">
-      <Filter>Source Files\base\util</Filter>
-    </ClInclude>
-    <ClInclude Include="..\..\..\src\base\util\BodyFixedStateConverter.hpp">
-      <Filter>Source Files\base\util</Filter>
-    </ClInclude>
-    <ClInclude Include="..\..\..\src\base\util\ColorTypes.hpp">
-      <Filter>Source Files\base\util</Filter>
-    </ClInclude>
-    <ClInclude Include="..\..\..\src\base\util\Date.hpp">
-      <Filter>Source Files\base\util</Filter>
-    </ClInclude>
-    <ClInclude Include="..\..\..\src\base\util\DateUtil.hpp">
-      <Filter>Source Files\base\util</Filter>
-    </ClInclude>
-    <ClInclude Include="..\..\..\src\base\util\ElapsedTime.hpp">
-      <Filter>Source Files\base\util</Filter>
-    </ClInclude>
-    <ClInclude Include="..\..\..\src\base\util\EopFile.hpp">
-      <Filter>Source Files\base\util</Filter>
-    </ClInclude>
-    <ClInclude Include="..\..\..\src\base\util\FileManager.hpp">
-      <Filter>Source Files\base\util</Filter>
-    </ClInclude>
-    <ClInclude Include="..\..\..\src\base\util\FileTypes.hpp">
-      <Filter>Source Files\base\util</Filter>
-    </ClInclude>
-    <ClInclude Include="..\..\..\src\base\util\FileUtil.hpp">
-      <Filter>Source Files\base\util</Filter>
-    </ClInclude>
-    <ClInclude Include="..\..\..\src\base\util\GmatGlobal.hpp">
-      <Filter>Source Files\base\util</Filter>
-    </ClInclude>
-    <ClInclude Include="..\..\..\src\base\util\GregorianDate.hpp">
-      <Filter>Source Files\base\util</Filter>
-    </ClInclude>
-    <ClInclude Include="..\..\..\src\base\util\LatLonHgt.hpp">
-      <Filter>Source Files\base\util</Filter>
-    </ClInclude>
-    <ClInclude Include="..\..\..\src\base\util\LeapSecsFileReader.hpp">
-      <Filter>Source Files\base\util</Filter>
-    </ClInclude>
-    <ClInclude Include="..\..\..\src\base\util\Linear.hpp">
-      <Filter>Source Files\base\util</Filter>
-    </ClInclude>
-    <ClInclude Include="..\..\..\src\base\util\MessageInterface.hpp">
-      <Filter>Source Files\base\util</Filter>
-    </ClInclude>
-    <ClInclude Include="..\..\..\src\base\util\MessageReceiver.hpp">
-      <Filter>Source Files\base\util</Filter>
-    </ClInclude>
-    <ClInclude Include="..\..\..\src\base\util\OrbitTypes.hpp">
-      <Filter>Source Files\base\util</Filter>
-    </ClInclude>
-    <ClInclude Include="..\..\..\src\base\util\PhysicalConstants.hpp">
-      <Filter>Source Files\base\util</Filter>
-    </ClInclude>
-    <ClInclude Include="..\..\..\src\base\util\RealTypes.hpp">
-      <Filter>Source Files\base\util</Filter>
-    </ClInclude>
-    <ClInclude Include="..\..\..\src\base\util\RealUtilities.hpp">
-      <Filter>Source Files\base\util</Filter>
-    </ClInclude>
-    <ClInclude Include="..\..\..\src\base\util\RgbColor.hpp">
-      <Filter>Source Files\base\util</Filter>
-    </ClInclude>
-    <ClInclude Include="..\..\..\src\base\util\Rmatrix.hpp">
-      <Filter>Source Files\base\util</Filter>
-    </ClInclude>
-    <ClInclude Include="..\..\..\src\base\util\Rmatrix33.hpp">
-      <Filter>Source Files\base\util</Filter>
-    </ClInclude>
-    <ClInclude Include="..\..\..\src\base\util\Rmatrix66.hpp">
-      <Filter>Source Files\base\util</Filter>
-    </ClInclude>
-    <ClInclude Include="..\..\..\src\base\util\Rvector.hpp">
-      <Filter>Source Files\base\util</Filter>
-    </ClInclude>
-    <ClInclude Include="..\..\..\src\base\util\Rvector3.hpp">
-      <Filter>Source Files\base\util</Filter>
-    </ClInclude>
-    <ClInclude Include="..\..\..\src\base\util\Rvector6.hpp">
-      <Filter>Source Files\base\util</Filter>
-    </ClInclude>
-    <ClInclude Include="..\..\..\src\base\util\StringTokenizer.hpp">
-      <Filter>Source Files\base\util</Filter>
-    </ClInclude>
-    <ClInclude Include="..\..\..\src\base\util\StringUtil.hpp">
-      <Filter>Source Files\base\util</Filter>
-    </ClInclude>
-    <ClInclude Include="..\..\..\src\base\util\TableTemplate.hpp">
-      <Filter>Source Files\base\util</Filter>
-    </ClInclude>
-    <ClInclude Include="..\..\..\src\base\util\TextParser.hpp">
-      <Filter>Source Files\base\util</Filter>
-    </ClInclude>
-    <ClInclude Include="..\..\..\src\base\util\TimeSystemConverter.hpp">
-      <Filter>Source Files\base\util</Filter>
-    </ClInclude>
-    <ClInclude Include="..\..\..\src\base\util\TimeTypes.hpp">
-      <Filter>Source Files\base\util</Filter>
-    </ClInclude>
-    <ClInclude Include="..\..\..\src\base\util\UtcDate.hpp">
-      <Filter>Source Files\base\util</Filter>
-    </ClInclude>
-    <ClInclude Include="..\..\..\src\base\util\UtilityException.hpp">
-      <Filter>Source Files\base\util</Filter>
-    </ClInclude>
-    <ClInclude Include="..\..\..\src\base\asset\AssetException.hpp">
-      <Filter>Source Files\base\asset</Filter>
-    </ClInclude>
-    <ClInclude Include="..\..\..\src\base\asset\BodyFixedPoint.hpp">
-      <Filter>Source Files\base\asset</Filter>
-    </ClInclude>
-    <ClInclude Include="..\..\..\src\base\hardware\FuelTank.hpp">
-      <Filter>Source Files\base\hardware</Filter>
-    </ClInclude>
-    <ClInclude Include="..\..\..\src\base\hardware\Hardware.hpp">
-      <Filter>Source Files\base\hardware</Filter>
-    </ClInclude>
-    <ClInclude Include="..\..\..\src\base\hardware\HardwareException.hpp">
-      <Filter>Source Files\base\hardware</Filter>
-    </ClInclude>
-    <ClInclude Include="..\..\..\src\base\hardware\Thruster.hpp">
-      <Filter>Source Files\base\hardware</Filter>
-    </ClInclude>
-    <ClInclude Include="..\..\..\src\gui\app\AboutDialog.hpp">
-      <Filter>Source Files\gui\app</Filter>
-    </ClInclude>
-    <ClInclude Include="..\..\..\src\gui\app\CompareFilesDialog.hpp">
-      <Filter>Source Files\gui\app</Filter>
-    </ClInclude>
-    <ClInclude Include="..\..\..\src\gui\app\CompareTextDialog.hpp">
-      <Filter>Source Files\gui\app</Filter>
-    </ClInclude>
-    <ClInclude Include="..\..\..\src\gui\app\GmatApp.hpp">
-      <Filter>Source Files\gui\app</Filter>
-    </ClInclude>
-    <ClInclude Include="..\..\..\src\gui\app\GmatAppData.hpp">
-      <Filter>Source Files\gui\app</Filter>
-    </ClInclude>
-    <ClInclude Include="..\..\..\src\gui\app\GmatConnection.hpp">
-      <Filter>Source Files\gui\app</Filter>
-    </ClInclude>
-    <ClInclude Include="..\..\..\src\gui\app\GmatMainFrame.hpp">
-      <Filter>Source Files\gui\app</Filter>
-    </ClInclude>
-    <ClInclude Include="..\..\..\src\gui\app\GmatMenuBar.hpp">
-      <Filter>Source Files\gui\app</Filter>
-    </ClInclude>
-    <ClInclude Include="..\..\..\src\gui\app\GmatNotebook.hpp">
-      <Filter>Source Files\gui\app</Filter>
-    </ClInclude>
-    <ClInclude Include="..\..\..\src\gui\app\GmatServer.hpp">
-      <Filter>Source Files\gui\app</Filter>
-    </ClInclude>
-    <ClInclude Include="..\..\..\src\gui\app\GmatToolBar.hpp">
-      <Filter>Source Files\gui\app</Filter>
-    </ClInclude>
-    <ClInclude Include="..\..\..\src\gui\app\GmatTreeItemData.hpp">
-      <Filter>Source Files\gui\app</Filter>
-    </ClInclude>
-    <ClInclude Include="..\..\..\src\gui\app\GuiInterpreter.hpp">
-      <Filter>Source Files\gui\app</Filter>
-    </ClInclude>
-    <ClInclude Include="..\..\..\src\gui\app\GuiMessageReceiver.hpp">
-      <Filter>Source Files\gui\app</Filter>
-    </ClInclude>
-    <ClInclude Include="..\..\..\src\gui\app\GuiPlotReceiver.hpp">
-      <Filter>Source Files\gui\app</Filter>
-    </ClInclude>
-    <ClInclude Include="..\..\..\src\gui\app\InteractiveMatlabDialog.hpp">
-      <Filter>Source Files\gui\app</Filter>
-    </ClInclude>
-    <ClInclude Include="..\..\..\src\gui\app\MissionTreeItemData.hpp">
-      <Filter>Source Files\gui\app</Filter>
-    </ClInclude>
-    <ClInclude Include="..\..\..\src\gui\app\ResourceTree.hpp">
-      <Filter>Source Files\gui\app</Filter>
-    </ClInclude>
-    <ClInclude Include="..\..\..\src\gui\app\RunScriptFolderDialog.hpp">
-      <Filter>Source Files\gui\app</Filter>
-    </ClInclude>
-    <ClInclude Include="..\..\..\src\gui\app\ScriptPanel.hpp">
-      <Filter>Source Files\gui\app</Filter>
-    </ClInclude>
-    <ClInclude Include="..\..\..\src\gui\app\SetPathDialog.hpp">
-      <Filter>Source Files\gui\app</Filter>
-    </ClInclude>
-    <ClInclude Include="..\..\..\src\gui\app\TextEphemFileDialog.hpp">
-      <Filter>Source Files\gui\app</Filter>
-    </ClInclude>
-    <ClInclude Include="..\..\..\src\gui\app\WelcomePanel.hpp">
-      <Filter>Source Files\gui\app</Filter>
-    </ClInclude>
-    <ClInclude Include="..\..\..\src\gui\burn\FiniteBurnSetupPanel.hpp">
-      <Filter>Source Files\gui\burn</Filter>
-    </ClInclude>
-    <ClInclude Include="..\..\..\src\gui\burn\ImpulsiveBurnSetupPanel.hpp">
-      <Filter>Source Files\gui\burn</Filter>
-    </ClInclude>
-    <ClInclude Include="..\..\..\src\gui\command\AchievePanel.hpp">
-      <Filter>Source Files\gui\command</Filter>
-    </ClInclude>
-    <ClInclude Include="..\..\..\src\gui\command\AssignmentPanel.hpp">
-      <Filter>Source Files\gui\command</Filter>
-    </ClInclude>
-    <ClInclude Include="..\..\..\src\gui\command\BeginFiniteBurnPanel.hpp">
-      <Filter>Source Files\gui\command</Filter>
-    </ClInclude>
-    <ClInclude Include="..\..\..\src\gui\command\CallFunctionPanel.hpp">
-      <Filter>Source Files\gui\command</Filter>
-    </ClInclude>
-    <ClInclude Include="..\..\..\src\gui\command\EndFiniteBurnPanel.hpp">
-      <Filter>Source Files\gui\command</Filter>
-    </ClInclude>
-    <ClInclude Include="..\..\..\src\gui\command\GmatCommandPanel.hpp">
-      <Filter>Source Files\gui\command</Filter>
-    </ClInclude>
-    <ClInclude Include="..\..\..\src\gui\command\ManeuverPanel.hpp">
-      <Filter>Source Files\gui\command</Filter>
-    </ClInclude>
-    <ClInclude Include="..\..\..\src\gui\command\MinimizePanel.hpp">
-      <Filter>Source Files\gui\command</Filter>
-    </ClInclude>
-    <ClInclude Include="..\..\..\src\gui\command\NonlinearConstraintPanel.hpp">
-      <Filter>Source Files\gui\command</Filter>
-    </ClInclude>
-    <ClInclude Include="..\..\..\src\gui\command\OptimizePanel.hpp">
-      <Filter>Source Files\gui\command</Filter>
-    </ClInclude>
-    <ClInclude Include="..\..\..\src\gui\command\PropagatePanel.hpp">
-      <Filter>Source Files\gui\command</Filter>
-    </ClInclude>
-    <ClInclude Include="..\..\..\src\gui\command\ReportPanel.hpp">
-      <Filter>Source Files\gui\command</Filter>
-    </ClInclude>
-    <ClInclude Include="..\..\..\src\gui\command\ScriptEventPanel.hpp">
-      <Filter>Source Files\gui\command</Filter>
-    </ClInclude>
-    <ClInclude Include="..\..\..\src\gui\command\TargetPanel.hpp">
-      <Filter>Source Files\gui\command</Filter>
-    </ClInclude>
-    <ClInclude Include="..\..\..\src\gui\command\TogglePanel.hpp">
-      <Filter>Source Files\gui\command</Filter>
-    </ClInclude>
-    <ClInclude Include="..\..\..\src\gui\command\VaryPanel.hpp">
-      <Filter>Source Files\gui\command</Filter>
-    </ClInclude>
-    <ClInclude Include="..\..\..\src\gui\controllogic\ConditionPanel.hpp">
-      <Filter>Source Files\gui\controllogic</Filter>
-    </ClInclude>
-    <ClInclude Include="..\..\..\src\gui\controllogic\ForPanel.hpp">
-      <Filter>Source Files\gui\controllogic</Filter>
-    </ClInclude>
-    <ClInclude Include="..\..\..\src\gui\coordsystem\CoordPanel.hpp">
-      <Filter>Source Files\gui\coordsystem</Filter>
-    </ClInclude>
-    <ClInclude Include="..\..\..\src\gui\coordsystem\CoordSysCreateDialog.hpp">
-      <Filter>Source Files\gui\coordsystem</Filter>
-    </ClInclude>
-    <ClInclude Include="..\..\..\src\gui\coordsystem\CoordSystemConfigPanel.hpp">
-      <Filter>Source Files\gui\coordsystem</Filter>
-    </ClInclude>
-    <ClInclude Include="..\..\..\src\gui\forcemodel\DragInputsDialog.hpp">
-      <Filter>Source Files\gui\forcemodel</Filter>
-    </ClInclude>
-    <ClInclude Include="..\..\..\src\gui\foundation\ArraySetupDialog.hpp">
-      <Filter>Source Files\gui\foundation</Filter>
-    </ClInclude>
-    <ClInclude Include="..\..\..\src\gui\foundation\GmatBaseSetupPanel.hpp">
-      <Filter>Source Files\gui\foundation</Filter>
-    </ClInclude>
-    <ClInclude Include="..\..\..\src\gui\foundation\GmatDialog.hpp">
-      <Filter>Source Files\gui\foundation</Filter>
-    </ClInclude>
-    <ClInclude Include="..\..\..\src\gui\foundation\GmatMdiChildFrame.hpp">
-      <Filter>Source Files\gui\foundation</Filter>
-    </ClInclude>
-    <ClInclude Include="..\..\..\src\gui\foundation\GmatPanel.hpp">
-      <Filter>Source Files\gui\foundation</Filter>
-    </ClInclude>
-    <ClInclude Include="..\..\..\src\gui\foundation\GmatSavePanel.hpp">
-      <Filter>Source Files\gui\foundation</Filter>
-    </ClInclude>
-    <ClInclude Include="..\..\..\src\gui\foundation\GmatStaticBoxSizer.hpp">
-      <Filter>Source Files\gui\foundation</Filter>
-    </ClInclude>
-    <ClInclude Include="..\..\..\src\gui\foundation\GuiItemManager.hpp">
-      <Filter>Source Files\gui\foundation</Filter>
-    </ClInclude>
-    <ClInclude Include="..\..\..\src\gui\foundation\MultiPathSetupPanel.hpp">
-      <Filter>Source Files\gui\foundation</Filter>
-    </ClInclude>
-    <ClInclude Include="..\..\..\src\gui\foundation\ParameterCreateDialog.hpp">
-      <Filter>Source Files\gui\foundation</Filter>
-    </ClInclude>
-    <ClInclude Include="..\..\..\src\gui\foundation\ParameterSelectDialog.hpp">
-      <Filter>Source Files\gui\foundation</Filter>
-    </ClInclude>
-    <ClInclude Include="..\..\..\src\gui\foundation\ShowScriptDialog.hpp">
-      <Filter>Source Files\gui\foundation</Filter>
-    </ClInclude>
-    <ClInclude Include="..\..\..\src\gui\foundation\ShowSummaryDialog.hpp">
-      <Filter>Source Files\gui\foundation</Filter>
-    </ClInclude>
-    <ClInclude Include="..\..\..\src\gui\foundation\SinglePathSetupPanel.hpp">
-      <Filter>Source Files\gui\foundation</Filter>
-    </ClInclude>
-    <ClInclude Include="..\..\..\src\gui\foundation\UserInputValidator.hpp">
-      <Filter>Source Files\gui\foundation</Filter>
-    </ClInclude>
-    <ClInclude Include="..\..\..\src\gui\function\FunctionSetupPanel.hpp">
-      <Filter>Source Files\gui\function</Filter>
-    </ClInclude>
-    <ClInclude Include="..\..\..\src\gui\function\MatlabFunctionSetupPanel.hpp">
-      <Filter>Source Files\gui\function</Filter>
-    </ClInclude>
-    <ClInclude Include="..\..\..\src\gui\hardware\BurnThrusterPanel.hpp">
-      <Filter>Source Files\gui\hardware</Filter>
-    </ClInclude>
-    <ClInclude Include="..\..\..\src\gui\hardware\ThrusterCoefficientDialog.hpp">
-      <Filter>Source Files\gui\hardware</Filter>
-    </ClInclude>
-    <ClInclude Include="..\..\..\src\gui\hardware\ThrusterConfigPanel.hpp">
-      <Filter>Source Files\gui\hardware</Filter>
-    </ClInclude>
-    <ClInclude Include="..\..\..\src\gui\mission\DecoratedTree.hpp">
-      <Filter>Source Files\gui\mission</Filter>
-    </ClInclude>
-    <ClInclude Include="..\..\..\src\gui\mission\MissionTree.hpp">
-      <Filter>Source Files\gui\mission</Filter>
-    </ClInclude>
-    <ClInclude Include="..\..\..\src\gui\output\CompareReportPanel.hpp">
-      <Filter>Source Files\gui\output</Filter>
-    </ClInclude>
-    <ClInclude Include="..\..\..\src\gui\output\OutputTree.hpp">
-      <Filter>Source Files\gui\output</Filter>
-    </ClInclude>
-    <ClInclude Include="..\..\..\src\gui\output\ReportFilePanel.hpp">
-      <Filter>Source Files\gui\output</Filter>
-    </ClInclude>
-    <ClInclude Include="..\..\..\src\gui\subscriber\EphemerisFilePanel.hpp">
-      <Filter>Source Files\gui\subscriber</Filter>
-    </ClInclude>
-    <ClInclude Include="..\..\..\src\gui\subscriber\MdiChild3DViewFrame.hpp">
-      <Filter>Source Files\gui\subscriber</Filter>
-    </ClInclude>
-    <ClInclude Include="..\..\..\src\gui\subscriber\MdiChildTsFrame.hpp">
-      <Filter>Source Files\gui\subscriber</Filter>
-    </ClInclude>
-    <ClInclude Include="..\..\..\src\gui\subscriber\MdiChildViewFrame.hpp">
-      <Filter>Source Files\gui\subscriber</Filter>
-    </ClInclude>
-    <ClInclude Include="..\..\..\src\gui\subscriber\MdiGlPlotData.hpp">
-      <Filter>Source Files\gui\subscriber</Filter>
-    </ClInclude>
-    <ClInclude Include="..\..\..\src\gui\subscriber\MdiTsPlotData.hpp">
-      <Filter>Source Files\gui\subscriber</Filter>
-    </ClInclude>
-    <ClInclude Include="..\..\..\src\gui\subscriber\OrbitViewCanvas.hpp">
-      <Filter>Source Files\gui\subscriber</Filter>
-    </ClInclude>
-    <ClInclude Include="..\..\..\src\gui\subscriber\OrbitViewPanel.hpp">
-      <Filter>Source Files\gui\subscriber</Filter>
-    </ClInclude>
-    <ClInclude Include="..\..\..\src\gui\subscriber\PlotTypes.hpp">
-      <Filter>Source Files\gui\subscriber</Filter>
-    </ClInclude>
-    <ClInclude Include="..\..\..\src\gui\subscriber\ReportFileSetupPanel.hpp">
-      <Filter>Source Files\gui\subscriber</Filter>
-    </ClInclude>
-    <ClInclude Include="..\..\..\src\gui\subscriber\SubscriberSetupPanel.hpp">
-      <Filter>Source Files\gui\subscriber</Filter>
-    </ClInclude>
-    <ClInclude Include="..\..\..\src\gui\subscriber\TsPlotCanvas.hpp">
-      <Filter>Source Files\gui\subscriber</Filter>
-    </ClInclude>
-    <ClInclude Include="..\..\..\src\gui\subscriber\TsPlotCurve.hpp">
-      <Filter>Source Files\gui\subscriber</Filter>
-    </ClInclude>
-    <ClInclude Include="..\..\..\src\gui\subscriber\TsPlotDefs.hpp">
-      <Filter>Source Files\gui\subscriber</Filter>
-    </ClInclude>
-    <ClInclude Include="..\..\..\src\gui\subscriber\TsPlotOptionsDialog.hpp">
-      <Filter>Source Files\gui\subscriber</Filter>
-    </ClInclude>
-    <ClInclude Include="..\..\..\src\gui\subscriber\TsPlotXYCanvas.hpp">
-      <Filter>Source Files\gui\subscriber</Filter>
-    </ClInclude>
-    <ClInclude Include="..\..\..\src\gui\subscriber\ViewCanvas.hpp">
-      <Filter>Source Files\gui\subscriber</Filter>
-    </ClInclude>
-    <ClInclude Include="..\..\..\src\gui\subscriber\XyPlotSetupPanel.hpp">
-      <Filter>Source Files\gui\subscriber</Filter>
-    </ClInclude>
-    <ClInclude Include="..\..\..\src\gui\propagator\PropagationConfigPanel.hpp">
-      <Filter>Source Files\gui\propagator</Filter>
-    </ClInclude>
-    <ClInclude Include="..\..\..\src\gui\propagator\PropagatorSelectDialog.hpp">
-      <Filter>Source Files\gui\propagator</Filter>
-    </ClInclude>
-    <ClInclude Include="..\..\..\src\gui\solarsys\BarycenterPanel.hpp">
-      <Filter>Source Files\gui\solarsys</Filter>
-    </ClInclude>
-    <ClInclude Include="..\..\..\src\gui\solarsys\CelesBodySelectDialog.hpp">
-      <Filter>Source Files\gui\solarsys</Filter>
-    </ClInclude>
-    <ClInclude Include="..\..\..\src\gui\solarsys\CelestialBodyOrbitPanel.hpp">
-      <Filter>Source Files\gui\solarsys</Filter>
-    </ClInclude>
-    <ClInclude Include="..\..\..\src\gui\solarsys\CelestialBodyOrientationPanel.hpp">
-      <Filter>Source Files\gui\solarsys</Filter>
-    </ClInclude>
-    <ClInclude Include="..\..\..\src\gui\solarsys\CelestialBodyPanel.hpp">
-      <Filter>Source Files\gui\solarsys</Filter>
-    </ClInclude>
-    <ClInclude Include="..\..\..\src\gui\solarsys\CelestialBodyPropertiesPanel.hpp">
-      <Filter>Source Files\gui\solarsys</Filter>
-    </ClInclude>
-    <ClInclude Include="..\..\..\src\gui\solarsys\LibrationPointPanel.hpp">
-      <Filter>Source Files\gui\solarsys</Filter>
-    </ClInclude>
-    <ClInclude Include="..\..\..\src\gui\solarsys\UniversePanel.hpp">
-      <Filter>Source Files\gui\solarsys</Filter>
-    </ClInclude>
-    <ClInclude Include="..\..\..\src\gui\solver\DCSetupPanel.hpp">
-      <Filter>Source Files\gui\solver</Filter>
-    </ClInclude>
-    <ClInclude Include="..\..\..\src\gui\solver\SolverCreatePanel.hpp">
-      <Filter>Source Files\gui\solver</Filter>
-    </ClInclude>
-    <ClInclude Include="..\..\..\src\gui\solver\SolverGoalsPanel.hpp">
-      <Filter>Source Files\gui\solver</Filter>
-    </ClInclude>
-    <ClInclude Include="..\..\..\src\gui\solver\SolverSetupPanel.hpp">
-      <Filter>Source Files\gui\solver</Filter>
-    </ClInclude>
-    <ClInclude Include="..\..\..\src\gui\solver\SolverVariablesPanel.hpp">
-      <Filter>Source Files\gui\solver</Filter>
-    </ClInclude>
-    <ClInclude Include="..\..\..\src\gui\solver\SQPSetupPanel.hpp">
-      <Filter>Source Files\gui\solver</Filter>
-    </ClInclude>
-    <ClInclude Include="..\..\..\src\gui\spacecraft\AttitudePanel.hpp">
-      <Filter>Source Files\gui\spacecraft</Filter>
-    </ClInclude>
-    <ClInclude Include="..\..\..\src\gui\spacecraft\BallisticsMassPanel.hpp">
-      <Filter>Source Files\gui\spacecraft</Filter>
-    </ClInclude>
-    <ClInclude Include="..\..\..\src\gui\spacecraft\FormationSetupPanel.hpp">
-      <Filter>Source Files\gui\spacecraft</Filter>
-    </ClInclude>
-    <ClInclude Include="..\..\..\src\gui\spacecraft\OrbitPanel.hpp">
-      <Filter>Source Files\gui\spacecraft</Filter>
-    </ClInclude>
-    <ClInclude Include="..\..\..\src\gui\spacecraft\SpacecraftPanel.hpp">
-      <Filter>Source Files\gui\spacecraft</Filter>
-    </ClInclude>
-    <ClInclude Include="..\..\..\src\gui\spacecraft\SpaceObjectSelectDialog.hpp">
-      <Filter>Source Files\gui\spacecraft</Filter>
-    </ClInclude>
-    <ClInclude Include="..\..\..\src\gui\spacecraft\TankPanel.hpp">
-      <Filter>Source Files\gui\spacecraft</Filter>
-    </ClInclude>
-    <ClInclude Include="..\..\..\src\gui\spacecraft\ThrusterPanel.hpp">
-      <Filter>Source Files\gui\spacecraft</Filter>
-    </ClInclude>
-    <ClInclude Include="..\..\..\src\gui\spacecraft\VisualModelCanvas.hpp">
-      <Filter>Source Files\gui\spacecraft</Filter>
-    </ClInclude>
-    <ClInclude Include="..\..\..\src\gui\spacecraft\VisualModelPanel.hpp">
-      <Filter>Source Files\gui\spacecraft</Filter>
-    </ClInclude>
-    <ClInclude Include="..\..\..\src\gui\view\ViewTextDialog.hpp">
-      <Filter>Source Files\gui\view</Filter>
-    </ClInclude>
-    <ClInclude Include="..\..\..\src\gui\view\ViewTextFrame.hpp">
-      <Filter>Source Files\gui\view</Filter>
-    </ClInclude>
-    <ClInclude Include="..\..\..\src\gui\rendering\Camera.hpp">
-      <Filter>Source Files\gui\rendering</Filter>
-    </ClInclude>
-    <ClInclude Include="..\..\..\src\gui\rendering\GLStars.hpp">
-      <Filter>Source Files\gui\rendering</Filter>
-    </ClInclude>
-    <ClInclude Include="..\..\..\src\gui\rendering\GmatOpenGLSupport.hpp">
-      <Filter>Source Files\gui\rendering</Filter>
-    </ClInclude>
-    <ClInclude Include="..\..\..\src\gui\rendering\Light.hpp">
-      <Filter>Source Files\gui\rendering</Filter>
-    </ClInclude>
-    <ClInclude Include="..\..\..\src\gui\rendering\ModelManager.hpp">
-      <Filter>Source Files\gui\rendering</Filter>
-    </ClInclude>
-    <ClInclude Include="..\..\..\src\gui\rendering\ModelObject.hpp">
-      <Filter>Source Files\gui\rendering</Filter>
-    </ClInclude>
-    <ClInclude Include="..\..\..\src\gui\rendering\Rendering.hpp">
-      <Filter>Source Files\gui\rendering</Filter>
-    </ClInclude>
-    <ClInclude Include="..\..\..\src\gui\include\ddesetup.hpp">
-      <Filter>Header Files</Filter>
-    </ClInclude>
-    <ClInclude Include="..\..\..\src\base\include\gmatdefs.hpp">
-      <Filter>Header Files</Filter>
-    </ClInclude>
-    <ClInclude Include="..\..\..\src\gui\include\gmatwxdefs.hpp">
-      <Filter>Header Files</Filter>
-    </ClInclude>
-    <ClInclude Include="..\..\..\src\gui\include\gmatwxrcs.hpp">
-      <Filter>Header Files</Filter>
-    </ClInclude>
-    <ClInclude Include="..\..\..\src\base\command\PlotCommand.hpp">
-      <Filter>Source Files\base\command</Filter>
-    </ClInclude>
-    <ClInclude Include="..\..\..\src\gui\mission\MissionTreeToolBar.hpp">
-      <Filter>Source Files\gui\mission</Filter>
-    </ClInclude>
-    <ClInclude Include="..\..\..\src\gui\mission\UndockedMissionPanel.hpp">
-      <Filter>Source Files\gui\mission</Filter>
-    </ClInclude>
-    <ClInclude Include="..\..\..\src\gui\mission\TreeViewOptionDialog.hpp">
-      <Filter>Source Files\gui\mission</Filter>
-    </ClInclude>
-    <ClInclude Include="..\..\..\src\gui\subscriber\MdiChildGroundTrackFrame.hpp">
-      <Filter>Source Files\gui\subscriber</Filter>
-    </ClInclude>
-    <ClInclude Include="..\..\..\src\gui\spacecraft\OrbitDesignerDialog.hpp">
-      <Filter>Source Files\gui\spacecraft</Filter>
-    </ClInclude>
-    <ClInclude Include="..\..\..\src\base\subscriber\OrbitPlot.hpp">
-      <Filter>Source Files\base\subscriber</Filter>
-    </ClInclude>
-    <ClInclude Include="..\..\..\src\base\util\SunSync.hpp">
-      <Filter>Source Files\base\util</Filter>
-    </ClInclude>
-    <ClInclude Include="..\..\..\src\base\util\RepeatGroundTrack.hpp">
-      <Filter>Source Files\base\util</Filter>
-    </ClInclude>
-    <ClInclude Include="..\..\..\src\base\util\Frozen.hpp">
-      <Filter>Source Files\base\util</Filter>
-    </ClInclude>
-    <ClInclude Include="..\..\..\src\base\util\RepeatSunSync.hpp">
-      <Filter>Source Files\base\util</Filter>
-    </ClInclude>
-    <ClInclude Include="..\..\..\src\base\util\OrbitDesignerTime.hpp">
-      <Filter>Source Files\base\util</Filter>
-    </ClInclude>
-    <ClInclude Include="..\..\..\src\base\util\CalculationUtilities.hpp">
-      <Filter>Source Files\base\util</Filter>
-    </ClInclude>
-    <ClInclude Include="..\..\..\src\base\forcemodel\harmonic\Harmonic.hpp">
-      <Filter>Source Files\base\forcemodel\harmonic</Filter>
-    </ClInclude>
-    <ClInclude Include="..\..\..\src\base\forcemodel\harmonic\HarmonicGravity.hpp">
-      <Filter>Source Files\base\forcemodel\harmonic</Filter>
-    </ClInclude>
-    <ClInclude Include="..\..\..\src\base\forcemodel\harmonic\HarmonicGravityCof.hpp">
-      <Filter>Source Files\base\forcemodel\harmonic</Filter>
-    </ClInclude>
-    <ClInclude Include="..\..\..\src\base\forcemodel\harmonic\HarmonicGravityGrv.hpp">
-      <Filter>Source Files\base\forcemodel\harmonic</Filter>
-    </ClInclude>
-    <ClInclude Include="..\..\..\src\base\forcemodel\RelativisticCorrection.hpp">
-      <Filter>Source Files\base\forcemodel</Filter>
-    </ClInclude>
-    <ClInclude Include="..\..\..\src\base\subscriber\GroundTrackPlot.hpp">
-      <Filter>Source Files\base\subscriber</Filter>
-    </ClInclude>
-    <ClInclude Include="..\..\..\src\base\solarsys\SpecialCelestialPoint.hpp">
-      <Filter>Source Files\base\solarsys</Filter>
-    </ClInclude>
-    <ClInclude Include="..\..\..\src\gui\subscriber\GroundTrackCanvas.hpp">
-      <Filter>Source Files\gui\subscriber</Filter>
-    </ClInclude>
-    <ClInclude Include="..\..\..\src\base\forcemodel\EventModel.hpp">
-      <Filter>Source Files\base\forcemodel</Filter>
-    </ClInclude>
-    <ClInclude Include="..\..\..\src\gui\spacecraft\OrbitSummaryDialog.hpp">
-      <Filter>Source Files\gui\spacecraft</Filter>
-    </ClInclude>
-    <ClInclude Include="..\..\..\src\gui\output\EventFilePanel.hpp">
-      <Filter>Source Files\gui\output</Filter>
-    </ClInclude>
-    <ClInclude Include="..\..\..\src\gui\command\ManageObjectPanel.hpp">
-      <Filter>Source Files\gui\command</Filter>
-    </ClInclude>
-    <ClInclude Include="..\..\..\src\gui\foundation\ParameterSetupPanel.hpp">
-      <Filter>Source Files\gui\foundation</Filter>
-    </ClInclude>
-    <ClInclude Include="..\..\..\src\gui\foundation\ArraySetupPanel.hpp">
-      <Filter>Source Files\gui\foundation</Filter>
-    </ClInclude>
-    <ClInclude Include="..\..\..\src\base\util\StateConversionUtil.hpp">
-      <Filter>Source Files\base\util</Filter>
-    </ClInclude>
-    <ClInclude Include="..\..\..\src\base\util\GravityFileUtil.hpp">
-      <Filter>Source Files\base\util</Filter>
-    </ClInclude>
-    <ClInclude Include="..\..\..\src\base\parameter\AttitudeString.hpp">
-      <Filter>Source Files\base\parameter</Filter>
-    </ClInclude>
-    <ClInclude Include="..\..\..\src\base\command\SolverSequenceCommand.hpp">
-      <Filter>Source Files\base\command</Filter>
-    </ClInclude>
-    <ClInclude Include="..\..\..\src\base\coordsystem\ICRFAxes.hpp">
-      <Filter>Source Files\base\coordsystem</Filter>
-    </ClInclude>
-    <ClInclude Include="..\..\..\src\base\coordsystem\ICRFFile.hpp">
-      <Filter>Source Files\base\coordsystem</Filter>
-    </ClInclude>
-    <ClInclude Include="..\..\..\src\base\coordsystem\ITRFAxes.hpp">
-      <Filter>Source Files\base\coordsystem</Filter>
-    </ClInclude>
-    <ClInclude Include="..\..\..\src\base\coordsystem\IAUFile.hpp">
-      <Filter>Source Files\base\coordsystem</Filter>
-    </ClInclude>
-    <ClInclude Include="..\..\..\src\base\interface\GmatInterface.hpp">
-      <Filter>Source Files\base\interface</Filter>
-    </ClInclude>
-    <ClInclude Include="..\..\..\src\base\interface\Interface.hpp">
-      <Filter>Source Files\base\interface</Filter>
-    </ClInclude>
-    <ClInclude Include="..\..\..\src\base\interface\InterfaceException.hpp">
-      <Filter>Source Files\base\interface</Filter>
-    </ClInclude>
-    <ClInclude Include="..\..\..\plugins\MatlabInterfacePlugin\src\base\command\CallMatlabFunction.hpp">
-      <Filter>Source Files\base\command</Filter>
-    </ClInclude>
-    <ClInclude Include="..\..\..\src\base\forcemodel\GravityBase.hpp">
-      <Filter>Source Files\base\forcemodel</Filter>
-    </ClInclude>
-    <ClInclude Include="..\..\..\src\base\coordsystem\BodySpinSunAxes.hpp">
-      <Filter>Source Files\base\coordsystem</Filter>
-    </ClInclude>
-    <ClInclude Include="..\..\..\src\base\attitude\SpiceAttitude.hpp">
-      <Filter>Source Files\base\attitude</Filter>
-    </ClInclude>
-    <ClInclude Include="..\..\..\src\base\util\SpiceAttitudeKernelReader.hpp">
-      <Filter>Source Files\base\util</Filter>
-    </ClInclude>
-    <ClInclude Include="..\..\..\src\base\util\SpiceKernelReader.hpp">
-      <Filter>Source Files\base\util</Filter>
-    </ClInclude>
-    <ClInclude Include="..\..\..\src\base\util\SpiceKernelWriter.hpp">
-      <Filter>Source Files\base\util</Filter>
-    </ClInclude>
-    <ClInclude Include="..\..\..\src\base\util\SpiceOrbitKernelReader.hpp">
-      <Filter>Source Files\base\util</Filter>
-    </ClInclude>
-    <ClInclude Include="..\..\..\src\base\util\SpiceOrbitKernelWriter.hpp">
-      <Filter>Source Files\base\util</Filter>
-    </ClInclude>
-    <ClInclude Include="..\..\..\src\base\util\SpiceInterface.hpp">
-      <Filter>Source Files\base\util</Filter>
-    </ClInclude>
-    <ClInclude Include="..\..\..\src\gui\spacecraft\SpicePanel.hpp">
-      <Filter>Source Files\gui\spacecraft</Filter>
-    </ClInclude>
-    <ClInclude Include="..\..\..\src\base\asset\GroundstationInterface.hpp">
-      <Filter>Source Files\base\asset</Filter>
-    </ClInclude>
-    <ClInclude Include="..\..\..\src\base\spacecraft\FormationInterface.hpp">
-      <Filter>Source Files\base\foundation</Filter>
-    </ClInclude>
-    <ClInclude Include="..\BuiltinPluginManager.hpp">
-      <Filter>Source Files\base\executive</Filter>
-    </ClInclude>
-    <ClInclude Include="..\..\..\plugins\GmatFunctionPlugin\src\base\command\CallGmatFunction.hpp">
-      <Filter>Source Files\base\command</Filter>
-    </ClInclude>
-    <ClInclude Include="..\..\..\plugins\GmatFunctionPlugin\src\base\command\Global.hpp">
-      <Filter>Source Files\base\command</Filter>
-    </ClInclude>
-    <ClInclude Include="..\..\..\plugins\EstimationPlugin\src\base\command\RunEstimator.hpp">
-      <Filter>Source Files\base\command</Filter>
-    </ClInclude>
-    <ClInclude Include="..\..\..\plugins\EstimationPlugin\src\base\command\RunSimulator.hpp">
-      <Filter>Source Files\base\command</Filter>
-    </ClInclude>
-    <ClInclude Include="..\..\..\plugins\EstimationPlugin\src\base\factory\EventFactory.hpp">
-      <Filter>Source Files\base\factory</Filter>
-    </ClInclude>
-    <ClInclude Include="..\..\..\src\base\foundation\TriggerManager.hpp">
-      <Filter>Source Files\base\foundation</Filter>
-    </ClInclude>
-    <ClInclude Include="..\..\..\plugins\EstimationPlugin\src\base\measurement\Ionosphere\cira.h">
-      <Filter>Source Files\plugins\EstimationPlugin\measurement\Ionosphere</Filter>
-    </ClInclude>
-    <ClInclude Include="..\..\..\plugins\EstimationPlugin\src\base\measurement\Ionosphere\igrf.h">
-      <Filter>Source Files\plugins\EstimationPlugin\measurement\Ionosphere</Filter>
-    </ClInclude>
-    <ClInclude Include="..\..\..\plugins\EstimationPlugin\src\base\measurement\Ionosphere\Ionosphere.hpp">
-      <Filter>Source Files\plugins\EstimationPlugin\measurement\Ionosphere</Filter>
-    </ClInclude>
-    <ClInclude Include="..\..\..\plugins\EstimationPlugin\src\base\measurement\Ionosphere\iridreg.h">
-      <Filter>Source Files\plugins\EstimationPlugin\measurement\Ionosphere</Filter>
-    </ClInclude>
-    <ClInclude Include="..\..\..\plugins\EstimationPlugin\src\base\measurement\Ionosphere\irifun.h">
-      <Filter>Source Files\plugins\EstimationPlugin\measurement\Ionosphere</Filter>
-    </ClInclude>
-    <ClInclude Include="..\..\..\plugins\EstimationPlugin\src\base\measurement\Ionosphere\irisub.h">
-      <Filter>Source Files\plugins\EstimationPlugin\measurement\Ionosphere</Filter>
-    </ClInclude>
-    <ClInclude Include="..\..\..\plugins\EstimationPlugin\src\base\measurement\Ionosphere\iritec.h">
-      <Filter>Source Files\plugins\EstimationPlugin\measurement\Ionosphere</Filter>
-    </ClInclude>
-    <ClInclude Include="..\..\..\plugins\EstimationPlugin\src\base\measurement\Troposphere\Troposphere.hpp">
-      <Filter>Source Files\plugins\EstimationPlugin\measurement\Troposphere</Filter>
-    </ClInclude>
-    <ClInclude Include="..\..\..\src\gui\rendering\ThreeDSLoader.hpp">
-      <Filter>Source Files\gui\rendering</Filter>
-    </ClInclude>
-    <ClInclude Include="..\..\..\src\base\util\Code500EphemerisFile.hpp">
-      <Filter>Source Files\base\util</Filter>
-    </ClInclude>
-    <ClInclude Include="..\..\..\src\base\coordsystem\LocalAlignedConstrainedAxes.hpp">
-      <Filter>Source Files\base\coordsystem</Filter>
-    </ClInclude>
-    <ClInclude Include="..\..\..\src\base\attitude\NadirPointing.hpp">
-      <Filter>Source Files\base\attitude</Filter>
-    </ClInclude>
-    <ClInclude Include="..\..\..\src\base\attitude\PrecessingSpinner.hpp">
-      <Filter>Source Files\base\attitude</Filter>
-    </ClInclude>
-    <ClInclude Include="..\..\..\src\base\parameter\DelaunayParameters.hpp">
-      <Filter>Source Files\base\parameter</Filter>
-    </ClInclude>
-    <ClInclude Include="..\..\..\src\base\parameter\ModEquinoctialParameters.hpp">
-      <Filter>Source Files\base\parameter</Filter>
-    </ClInclude>
-    <ClInclude Include="..\..\..\src\base\parameter\PlanetodeticParameters.hpp">
-      <Filter>Source Files\base\parameter</Filter>
-    </ClInclude>
-    <ClInclude Include="..\..\..\src\gui\subscriber\GroundTrackPlotPanel.hpp">
-      <Filter>Source Files\gui\subscriber</Filter>
-    </ClInclude>
-    <ClInclude Include="..\..\..\plugins\EstimationPlugin\src\base\trackingsystem\USNTrackingSystem.hpp">
-      <Filter>Source Files\plugins\EstimationPlugin\trackingsystem</Filter>
-    </ClInclude>
-    <ClInclude Include="..\..\..\plugins\EstimationPlugin\src\base\trackingsystem\DSNTrackingSystem.hpp">
-      <Filter>Source Files\plugins\EstimationPlugin\trackingsystem</Filter>
-    </ClInclude>
-    <ClInclude Include="..\..\..\plugins\EstimationPlugin\src\base\trackingsystem\OpticalTrackingSystem.hpp">
-      <Filter>Source Files\plugins\EstimationPlugin\trackingsystem</Filter>
-    </ClInclude>
-    <ClInclude Include="..\..\..\plugins\EstimationPlugin\src\base\trackingsystem\TDRSSTrackingSystem.hpp">
-      <Filter>Source Files\plugins\EstimationPlugin\trackingsystem</Filter>
-    </ClInclude>
-    <ClInclude Include="..\..\..\plugins\EstimationPlugin\src\base\trackingsystem\TrackingSystem.hpp">
-      <Filter>Source Files\plugins\EstimationPlugin\trackingsystem</Filter>
-    </ClInclude>
-    <ClInclude Include="..\..\..\plugins\EstimationPlugin\src\base\trackingsystem\TrackingSystemException.hpp">
-      <Filter>Source Files\plugins\EstimationPlugin\trackingsystem</Filter>
-    </ClInclude>
-    <ClInclude Include="..\..\..\plugins\EventLocatorPlugin\src\base\locator\EclipseLocator.hpp">
-      <Filter>Source Files\plugins\EventLocatorPlugin\locator</Filter>
-    </ClInclude>
-    <ClInclude Include="..\..\..\plugins\EventLocatorPlugin\src\base\locator\ContactLocator.hpp">
-      <Filter>Source Files\plugins\EventLocatorPlugin\locator</Filter>
-    </ClInclude>
-    <ClInclude Include="..\..\..\plugins\EventLocatorPlugin\src\base\factory\EventLocatorFactory.hpp">
-      <Filter>Source Files\plugins\EventLocatorPlugin\factory</Filter>
-    </ClInclude>
-    <ClInclude Include="..\..\..\plugins\EstimationPlugin\src\base\event\LightTimeCorrection.hpp">
-      <Filter>Source Files\plugins\EstimationPlugin\event</Filter>
-    </ClInclude>
-    <ClInclude Include="..\..\..\plugins\EstimationPlugin\src\base\event\Event.hpp">
-      <Filter>Source Files\plugins\EstimationPlugin\event</Filter>
-    </ClInclude>
-    <ClInclude Include="..\..\..\plugins\EstimationPlugin\src\base\event\EventData.hpp">
-      <Filter>Source Files\plugins\EstimationPlugin\event</Filter>
-    </ClInclude>
-    <ClInclude Include="..\..\..\plugins\EstimationPlugin\src\base\event\EventException.hpp">
-      <Filter>Source Files\plugins\EstimationPlugin\event</Filter>
-    </ClInclude>
-    <ClInclude Include="..\..\..\plugins\EstimationPlugin\src\base\event\EventManager.hpp">
-      <Filter>Source Files\plugins\EstimationPlugin\event</Filter>
-    </ClInclude>
-    <ClInclude Include="..\..\..\src\base\event\RootFinder.hpp">
-      <Filter>Source Files\base\event</Filter>
-    </ClInclude>
-    <ClInclude Include="..\..\..\src\base\event\Brent.hpp">
-      <Filter>Source Files\base\event</Filter>
-    </ClInclude>
-    <ClInclude Include="..\..\..\plugins\EstimationPlugin\src\base\event\EstimationRootFinder.hpp">
-      <Filter>Source Files\base\event</Filter>
-    </ClInclude>
-    <ClInclude Include="..\..\..\src\base\event\EventFunction.hpp">
-      <Filter>Source Files\base\event</Filter>
-    </ClInclude>
-    <ClInclude Include="..\..\..\src\base\event\EventLocator.hpp">
-      <Filter>Source Files\base\event</Filter>
-    </ClInclude>
-    <ClInclude Include="..\..\..\src\base\event\LocatedEvent.hpp">
-      <Filter>Source Files\base\event</Filter>
-    </ClInclude>
-    <ClInclude Include="..\..\..\src\base\event\LocatedEventTable.hpp">
-      <Filter>Source Files\base\event</Filter>
-    </ClInclude>
-    <ClInclude Include="..\..\..\plugins\EventLocatorPlugin\src\base\event\Umbra.hpp">
-      <Filter>Source Files\plugins\EventLocatorPlugin\event</Filter>
-    </ClInclude>
-    <ClInclude Include="..\..\..\plugins\EventLocatorPlugin\src\base\event\Antumbra.hpp">
-      <Filter>Source Files\plugins\EventLocatorPlugin\event</Filter>
-    </ClInclude>
-    <ClInclude Include="..\..\..\plugins\EventLocatorPlugin\src\base\event\Contact.hpp">
-      <Filter>Source Files\plugins\EventLocatorPlugin\event</Filter>
-    </ClInclude>
-    <ClInclude Include="..\..\..\plugins\EventLocatorPlugin\src\base\event\Eclipse.hpp">
-      <Filter>Source Files\plugins\EventLocatorPlugin\event</Filter>
-    </ClInclude>
-    <ClInclude Include="..\..\..\plugins\EventLocatorPlugin\src\base\event\Elevation.hpp">
-      <Filter>Source Files\plugins\EventLocatorPlugin\event</Filter>
-    </ClInclude>
-    <ClInclude Include="..\..\..\plugins\EventLocatorPlugin\src\base\event\LineOfSight.hpp">
-      <Filter>Source Files\plugins\EventLocatorPlugin\event</Filter>
-    </ClInclude>
-    <ClInclude Include="..\..\..\plugins\EventLocatorPlugin\src\base\event\Penumbra.hpp">
-      <Filter>Source Files\plugins\EventLocatorPlugin\event</Filter>
-    </ClInclude>
-    <ClInclude Include="..\..\..\plugins\EstimationPlugin\src\base\estimator\Simulator.hpp">
-      <Filter>Source Files\plugins\EstimationPlugin\estimator</Filter>
-    </ClInclude>
-    <ClInclude Include="..\..\..\plugins\EstimationPlugin\src\base\estimator\BatchEstimator.hpp">
-      <Filter>Source Files\plugins\EstimationPlugin\estimator</Filter>
-    </ClInclude>
-    <ClInclude Include="..\..\..\plugins\EstimationPlugin\src\base\estimator\BatchEstimatorInv.hpp">
-      <Filter>Source Files\plugins\EstimationPlugin\estimator</Filter>
-    </ClInclude>
-    <ClInclude Include="..\..\..\plugins\EstimationPlugin\src\base\estimator\BatchEstimatorSVD.hpp">
-      <Filter>Source Files\plugins\EstimationPlugin\estimator</Filter>
-    </ClInclude>
-    <ClInclude Include="..\..\..\plugins\EstimationPlugin\src\base\estimator\EstimationStateManager.hpp">
-      <Filter>Source Files\plugins\EstimationPlugin\estimator</Filter>
-    </ClInclude>
-    <ClInclude Include="..\..\..\plugins\EstimationPlugin\src\base\estimator\Estimator.hpp">
-      <Filter>Source Files\plugins\EstimationPlugin\estimator</Filter>
-    </ClInclude>
-    <ClInclude Include="..\..\..\plugins\EstimationPlugin\src\base\estimator\EstimatorException.hpp">
-      <Filter>Source Files\plugins\EstimationPlugin\estimator</Filter>
-    </ClInclude>
-    <ClInclude Include="..\..\..\plugins\EstimationPlugin\src\base\estimator\ExtendedKalmanInv.hpp">
-      <Filter>Source Files\plugins\EstimationPlugin\estimator</Filter>
-    </ClInclude>
-    <ClInclude Include="..\..\..\plugins\EstimationPlugin\src\base\estimator\SequentialEstimator.hpp">
-      <Filter>Source Files\plugins\EstimationPlugin\estimator</Filter>
-    </ClInclude>
-    <ClInclude Include="..\..\..\plugins\EstimationPlugin\src\base\hardware\Transponder.hpp">
-      <Filter>Source Files\plugins\EstimationPlugin\hardware</Filter>
-    </ClInclude>
-    <ClInclude Include="..\..\..\plugins\EstimationPlugin\src\base\hardware\Antenna.hpp">
-      <Filter>Source Files\plugins\EstimationPlugin\hardware</Filter>
-    </ClInclude>
-    <ClInclude Include="..\..\..\plugins\EstimationPlugin\src\base\hardware\Receiver.hpp">
-      <Filter>Source Files\plugins\EstimationPlugin\hardware</Filter>
-    </ClInclude>
-    <ClInclude Include="..\..\..\plugins\EstimationPlugin\src\base\hardware\RFHardware.hpp">
-      <Filter>Source Files\plugins\EstimationPlugin\hardware</Filter>
-    </ClInclude>
-    <ClInclude Include="..\..\..\plugins\EstimationPlugin\src\base\hardware\Sensor.hpp">
-      <Filter>Source Files\plugins\EstimationPlugin\hardware</Filter>
-    </ClInclude>
-    <ClInclude Include="..\..\..\plugins\EstimationPlugin\src\base\hardware\Signal.hpp">
-      <Filter>Source Files\plugins\EstimationPlugin\hardware</Filter>
-    </ClInclude>
-    <ClInclude Include="..\..\..\plugins\EstimationPlugin\src\base\hardware\Transmitter.hpp">
-      <Filter>Source Files\plugins\EstimationPlugin\hardware</Filter>
-    </ClInclude>
-    <ClInclude Include="..\..\..\plugins\MatlabInterfacePlugin\src\base\factory\CallMatlabFunctionFactory.hpp">
-      <Filter>Source Files\plugins\MatlabInterfacePlugin\factory</Filter>
-    </ClInclude>
-    <ClInclude Include="..\..\..\plugins\MatlabInterfacePlugin\src\base\factory\MatlabFunctionFactory.hpp">
-      <Filter>Source Files\plugins\MatlabInterfacePlugin\factory</Filter>
-    </ClInclude>
-    <ClInclude Include="..\..\..\plugins\MatlabInterfacePlugin\src\base\function\MatlabFunction.hpp">
-      <Filter>Source Files\plugins\MatlabInterfacePlugin\function</Filter>
-    </ClInclude>
-    <ClInclude Include="..\..\..\plugins\MatlabInterfacePlugin\src\base\factory\MatlabInterfaceFactory.hpp">
-      <Filter>Source Files\plugins\MatlabInterfacePlugin\factory</Filter>
-    </ClInclude>
-    <ClInclude Include="..\..\..\plugins\MatlabInterfacePlugin\src\base\interface\MatlabInterface.hpp">
-      <Filter>Source Files\plugins\MatlabInterfacePlugin\interface</Filter>
-    </ClInclude>
-    <ClInclude Include="..\..\..\plugins\GmatFunctionPlugin\src\base\factory\GmatFunctionFactory.hpp">
-      <Filter>Source Files\plugins\GmatFunctionPlugin\factory</Filter>
-    </ClInclude>
-    <ClInclude Include="..\..\..\plugins\GmatFunctionPlugin\src\base\factory\GmatFunctionCommandFactory.hpp">
-      <Filter>Source Files\plugins\GmatFunctionPlugin\factory</Filter>
-    </ClInclude>
-    <ClInclude Include="..\..\..\plugins\GmatFunctionPlugin\src\base\function\GmatFunction.hpp">
-      <Filter>Source Files\plugins\GmatFunctionPlugin\function</Filter>
-    </ClInclude>
-    <ClInclude Include="..\..\..\plugins\StationPlugin\src\base\factory\StationFactory.hpp">
-      <Filter>Source Files\plugins\StationPlugin\factory</Filter>
-    </ClInclude>
-    <ClInclude Include="..\..\..\plugins\StationPlugin\src\base\station\GroundStation.hpp">
-      <Filter>Source Files\plugins\StationPlugin\station</Filter>
-    </ClInclude>
-    <ClInclude Include="..\..\..\plugins\SaveCommandPlugin\src\base\factory\SaveCommandFactory.hpp">
-      <Filter>Source Files\plugins\SaveCommandPlugin\factory</Filter>
-    </ClInclude>
-    <ClInclude Include="..\..\..\plugins\SaveCommandPlugin\src\base\command\Save.hpp">
-      <Filter>Source Files\plugins\SaveCommandPlugin\command</Filter>
-    </ClInclude>
-    <ClInclude Include="..\..\..\plugins\DataInterfacePlugin\src\base\factory\DataInterfaceFactory.hpp">
-      <Filter>Source Files\plugins\DataInterfacePlugin\factory</Filter>
-    </ClInclude>
-    <ClInclude Include="..\..\..\plugins\DataInterfacePlugin\src\base\factory\DataInterfaceCommandFactory.hpp">
-      <Filter>Source Files\plugins\DataInterfacePlugin\factory</Filter>
-    </ClInclude>
-    <ClInclude Include="..\..\..\plugins\DataInterfacePlugin\src\base\datareader\DataReader.hpp">
-      <Filter>Source Files\plugins\DataInterfacePlugin\datareader</Filter>
-    </ClInclude>
-    <ClInclude Include="..\..\..\plugins\DataInterfacePlugin\src\base\datareader\FileReader.hpp">
-      <Filter>Source Files\plugins\DataInterfacePlugin\datareader</Filter>
-    </ClInclude>
-    <ClInclude Include="..\..\..\plugins\DataInterfacePlugin\src\base\datareader\TcopsVHFAscii.hpp">
-      <Filter>Source Files\plugins\DataInterfacePlugin\datareader</Filter>
-    </ClInclude>
-    <ClInclude Include="..\..\..\plugins\DataInterfacePlugin\src\base\datareader\TcopsVHFData.hpp">
-      <Filter>Source Files\plugins\DataInterfacePlugin\datareader</Filter>
-    </ClInclude>
-    <ClInclude Include="..\..\..\plugins\DataInterfacePlugin\src\base\datainterface\DataInterface.hpp">
-      <Filter>Source Files\plugins\DataInterfacePlugin\datainterface</Filter>
-    </ClInclude>
-    <ClInclude Include="..\..\..\plugins\DataInterfacePlugin\src\base\datainterface\FileInterface.hpp">
-      <Filter>Source Files\plugins\DataInterfacePlugin\datainterface</Filter>
-    </ClInclude>
-    <ClInclude Include="..\..\..\plugins\DataInterfacePlugin\src\base\factory\ReaderFactory.hpp">
-      <Filter>Source Files\plugins\DataInterfacePlugin\factory</Filter>
-    </ClInclude>
-    <ClInclude Include="..\..\..\plugins\DataInterfacePlugin\src\base\command\Set.hpp">
-      <Filter>Source Files\plugins\DataInterfacePlugin\command</Filter>
-    </ClInclude>
-    <ClInclude Include="..\..\..\plugins\EphemPropagatorPlugin\src\base\factory\EphemPropFactory.hpp">
-      <Filter>Source Files\plugins\EphemPropagatorPlugin\factory</Filter>
-    </ClInclude>
-    <ClInclude Include="..\..\..\plugins\EstimationPlugin\src\base\factory\EstimationCommandFactory.hpp">
-      <Filter>Source Files\plugins\EstimationPlugin\factory</Filter>
-    </ClInclude>
-    <ClInclude Include="..\..\..\plugins\EstimationPlugin\src\base\factory\EstimatorHardwareFactory.hpp">
-      <Filter>Source Files\plugins\EstimationPlugin\factory</Filter>
-    </ClInclude>
-    <ClInclude Include="..\..\..\plugins\EstimationPlugin\src\base\factory\MeasurementFactory.hpp">
-      <Filter>Source Files\plugins\EstimationPlugin\factory</Filter>
-    </ClInclude>
-    <ClInclude Include="..\..\..\plugins\EstimationPlugin\src\base\factory\MeasurementModelFactory.hpp">
-      <Filter>Source Files\plugins\EstimationPlugin\factory</Filter>
-    </ClInclude>
-    <ClInclude Include="..\..\..\plugins\EstimationPlugin\src\base\factory\TrackingSystemFactory.hpp">
-      <Filter>Source Files\plugins\EstimationPlugin\factory</Filter>
-    </ClInclude>
-    <ClInclude Include="..\..\..\plugins\EstimationPlugin\src\base\factory\TrackingDataFactory.hpp">
-      <Filter>Source Files\plugins\EstimationPlugin\factory</Filter>
-    </ClInclude>
-    <ClInclude Include="..\..\..\plugins\EstimationPlugin\src\base\measurement\AveragedDoppler.hpp">
-      <Filter>Source Files\plugins\EstimationPlugin\measurement</Filter>
-    </ClInclude>
-    <ClInclude Include="..\..\..\plugins\EstimationPlugin\src\base\measurement\CoreMeasurement.hpp">
-      <Filter>Source Files\plugins\EstimationPlugin\measurement</Filter>
-    </ClInclude>
-    <ClInclude Include="..\..\..\plugins\EstimationPlugin\src\base\measurement\DSNTwoWayDoppler.hpp">
-      <Filter>Source Files\plugins\EstimationPlugin\measurement</Filter>
-    </ClInclude>
-    <ClInclude Include="..\..\..\plugins\EstimationPlugin\src\base\measurement\DSNTwoWayRange.hpp">
-      <Filter>Source Files\plugins\EstimationPlugin\measurement</Filter>
-    </ClInclude>
-    <ClInclude Include="..\..\..\plugins\EstimationPlugin\src\base\measurement\EstimationDefs.hpp">
-      <Filter>Source Files\plugins\EstimationPlugin\measurement</Filter>
-    </ClInclude>
-    <ClInclude Include="..\..\..\plugins\EstimationPlugin\src\base\measurement\MeasurementData.hpp">
-      <Filter>Source Files\plugins\EstimationPlugin\measurement</Filter>
-    </ClInclude>
-    <ClInclude Include="..\..\..\plugins\EstimationPlugin\src\base\measurement\MeasurementException.hpp">
-      <Filter>Source Files\plugins\EstimationPlugin\measurement</Filter>
-    </ClInclude>
-    <ClInclude Include="..\..\..\plugins\EstimationPlugin\src\base\measurement\MeasurementManager.hpp">
-      <Filter>Source Files\plugins\EstimationPlugin\measurement</Filter>
-    </ClInclude>
-    <ClInclude Include="..\..\..\plugins\EstimationPlugin\src\base\measurement\MeasurementModel.hpp">
-      <Filter>Source Files\plugins\EstimationPlugin\measurement</Filter>
-    </ClInclude>
-    <ClInclude Include="..\..\..\plugins\EstimationPlugin\src\base\measurement\MediaCorrection.hpp">
-      <Filter>Source Files\plugins\EstimationPlugin\measurement</Filter>
-    </ClInclude>
-    <ClInclude Include="..\..\..\plugins\EstimationPlugin\src\base\measurement\OpticalAngles.hpp">
-      <Filter>Source Files\plugins\EstimationPlugin\measurement</Filter>
-    </ClInclude>
-    <ClInclude Include="..\..\..\plugins\EstimationPlugin\src\base\measurement\OpticalAzEl.hpp">
-      <Filter>Source Files\plugins\EstimationPlugin\measurement</Filter>
-    </ClInclude>
-    <ClInclude Include="..\..\..\plugins\EstimationPlugin\src\base\measurement\PhysicalMeasurement.hpp">
-      <Filter>Source Files\plugins\EstimationPlugin\measurement</Filter>
-    </ClInclude>
-    <ClInclude Include="..\..\..\plugins\EstimationPlugin\src\base\measurement\SnTwoWayRange.hpp">
-      <Filter>Source Files\plugins\EstimationPlugin\measurement</Filter>
-    </ClInclude>
-    <ClInclude Include="..\..\..\plugins\EstimationPlugin\src\base\measurement\TDRSSTwoWayRange.hpp">
-      <Filter>Source Files\plugins\EstimationPlugin\measurement</Filter>
-    </ClInclude>
-    <ClInclude Include="..\..\..\plugins\EstimationPlugin\src\base\measurement\TrackingData.hpp">
-      <Filter>Source Files\plugins\EstimationPlugin\measurement</Filter>
-    </ClInclude>
-    <ClInclude Include="..\..\..\plugins\EstimationPlugin\src\base\measurement\TwoWayRange.hpp">
-      <Filter>Source Files\plugins\EstimationPlugin\measurement</Filter>
-    </ClInclude>
-    <ClInclude Include="..\..\..\plugins\EstimationPlugin\src\base\measurement\USNTwoWayRange.hpp">
-      <Filter>Source Files\plugins\EstimationPlugin\measurement</Filter>
-    </ClInclude>
-    <ClInclude Include="..\..\..\plugins\EstimationPlugin\src\base\measurementfile\B3_obtype.hpp">
-      <Filter>Source Files\plugins\EstimationPlugin\measurementfile</Filter>
-    </ClInclude>
-    <ClInclude Include="..\..\..\plugins\EstimationPlugin\src\base\measurementfile\DataFile.hpp">
-      <Filter>Source Files\plugins\EstimationPlugin\measurementfile</Filter>
-    </ClInclude>
-    <ClInclude Include="..\..\..\plugins\EstimationPlugin\src\base\measurementfile\DataFileAdapter.hpp">
-      <Filter>Source Files\plugins\EstimationPlugin\measurementfile</Filter>
-    </ClInclude>
-    <ClInclude Include="..\..\..\plugins\EstimationPlugin\src\base\measurementfile\GmatObType.hpp">
-      <Filter>Source Files\plugins\EstimationPlugin\measurementfile</Filter>
-    </ClInclude>
-    <ClInclude Include="..\..\..\plugins\EstimationPlugin\src\base\measurementfile\ObservationData.hpp">
-      <Filter>Source Files\plugins\EstimationPlugin\measurementfile</Filter>
-    </ClInclude>
-    <ClInclude Include="..\..\..\plugins\EstimationPlugin\src\base\measurementfile\ObType.hpp">
-      <Filter>Source Files\plugins\EstimationPlugin\measurementfile</Filter>
-    </ClInclude>
-    <ClInclude Include="..\..\..\plugins\EstimationPlugin\src\base\factory\ObTypeFactory.hpp">
-      <Filter>Source Files\plugins\EstimationPlugin\factory</Filter>
-    </ClInclude>
-    <ClInclude Include="..\..\..\plugins\EstimationPlugin\src\base\factory\DataFileFactory.hpp">
-      <Filter>Source Files\plugins\EstimationPlugin\factory</Filter>
-    </ClInclude>
-    <ClInclude Include="..\..\..\plugins\EstimationPlugin\src\base\factory\EstimatorFactory.hpp">
-      <Filter>Source Files\plugins\EstimationPlugin\factory</Filter>
-    </ClInclude>
-    <ClInclude Include="..\..\..\plugins\FminconOptimizerPlugin\src\base\factory\FminconOptimizerFactory.hpp">
-      <Filter>Source Files\plugins\FminconOptimizerPlugin\factory</Filter>
-    </ClInclude>
-    <ClInclude Include="..\..\..\plugins\FminconOptimizerPlugin\src\base\solver\FminconOptimizer.hpp">
-      <Filter>Source Files\plugins\FminconOptimizerPlugin\solver</Filter>
-    </ClInclude>
-    <ClInclude Include="..\..\..\plugins\FormationPlugin\src\base\factory\FormationFactory.hpp">
-      <Filter>Source Files\plugins\FormationPlugin\factory</Filter>
-    </ClInclude>
-    <ClInclude Include="..\..\..\plugins\FormationPlugin\src\base\formation\Formation.hpp">
-      <Filter>Source Files\plugins\FormationPlugin\formation</Filter>
-    </ClInclude>
-    <ClInclude Include="..\..\..\plugins\EphemPropagatorPlugin\src\base\propagator\EphemerisPropagator.hpp">
-      <Filter>Source Files\plugins\EphemPropagatorPlugin\propagator</Filter>
-    </ClInclude>
-    <ClInclude Include="..\..\..\plugins\EphemPropagatorPlugin\src\base\propagator\SPKPropagator.hpp">
-      <Filter>Source Files\plugins\EphemPropagatorPlugin\propagator</Filter>
-    </ClInclude>
-    <ClInclude Include="..\..\..\src\base\util\ColorDatabase.hpp">
-      <Filter>Source Files\base\util</Filter>
-    </ClInclude>
-    <ClInclude Include="..\..\..\src\gui\foundation\GmatColorPanel.hpp">
-      <Filter>Source Files\gui\foundation</Filter>
-    </ClInclude>
-    <ClInclude Include="..\..\..\src\base\util\AttitudeConversionUtility.hpp">
-      <Filter>Source Files\base\util</Filter>
-    </ClInclude>
-    <ClInclude Include="..\..\..\src\base\attitude\CCSDSAttitude.hpp">
-      <Filter>Source Files\base\attitude</Filter>
-    </ClInclude>
-    <ClInclude Include="..\..\..\src\base\util\CCSDSAEMEulerAngleSegment.hpp">
-      <Filter>Source Files\base\util</Filter>
-    </ClInclude>
-    <ClInclude Include="..\..\..\src\base\util\CCSDSAEMQuaternionSegment.hpp">
-      <Filter>Source Files\base\util</Filter>
-    </ClInclude>
-    <ClInclude Include="..\..\..\src\base\util\CCSDSAEMReader.hpp">
-      <Filter>Source Files\base\util</Filter>
-    </ClInclude>
-    <ClInclude Include="..\..\..\src\base\util\CCSDSAEMSegment.hpp">
-      <Filter>Source Files\base\util</Filter>
-    </ClInclude>
-    <ClInclude Include="..\..\..\src\base\util\CCSDSEMReader.hpp">
-      <Filter>Source Files\base\util</Filter>
-    </ClInclude>
-    <ClInclude Include="..\..\..\src\base\util\CCSDSEMSegment.hpp">
-      <Filter>Source Files\base\util</Filter>
-    </ClInclude>
-    <ClInclude Include="..\..\..\src\base\parameter\BrouwerMeanLongParameters.hpp">
-      <Filter>Source Files\base\parameter</Filter>
-    </ClInclude>
-    <ClInclude Include="..\..\..\src\base\parameter\BrouwerMeanShortParameters.hpp">
-      <Filter>Source Files\base\parameter</Filter>
-    </ClInclude>
-    <ClInclude Include="..\..\..\src\base\parameter\IncomingAsymptoteParameters.hpp">
-      <Filter>Source Files\base\parameter</Filter>
-    </ClInclude>
-    <ClInclude Include="..\..\..\src\base\parameter\OutgoingAsymptoteParameters.hpp">
-      <Filter>Source Files\base\parameter</Filter>
-    </ClInclude>
-    <ClInclude Include="..\..\..\src\base\parameter\AlternateEquinoctialParameters.hpp">
-      <Filter>Source Files\base\parameter</Filter>
-    </ClInclude>
-    <ClInclude Include="..\..\..\src\base\util\SPADFileReader.hpp">
-      <Filter>Source Files\base\util</Filter>
-    </ClInclude>
-    <ClInclude Include="..\..\..\src\base\parameter\AttitudeRvector.hpp">
-      <Filter>Source Files\base\parameter</Filter>
-    </ClInclude>
-    <ClInclude Include="..\..\..\src\base\parameter\RvectorVar.hpp">
-      <Filter>Source Files\base\parameter</Filter>
-    </ClInclude>
-<<<<<<< HEAD
-    <ClInclude Include="..\..\..\src\base\solarsys\ShadowState.hpp">
-      <Filter>Source Files\base\solarsys</Filter>
-    </ClInclude>
-    <ClInclude Include="..\..\..\src\base\hardware\NuclearPowerSystem.hpp">
-      <Filter>Source Files\base\hardware</Filter>
-    </ClInclude>
-    <ClInclude Include="..\..\..\src\base\hardware\PowerSystem.hpp">
-      <Filter>Source Files\base\hardware</Filter>
-    </ClInclude>
-    <ClInclude Include="..\..\..\src\base\hardware\SolarPowerSystem.hpp">
-      <Filter>Source Files\base\hardware</Filter>
-    </ClInclude>
-    <ClInclude Include="..\..\..\src\gui\hardware\PowerSystemConfigPanel.hpp">
-      <Filter>Source Files\gui\hardware</Filter>
-    </ClInclude>
-    <ClInclude Include="..\..\..\src\gui\spacecraft\PowerSystemPanel.hpp">
-      <Filter>Source Files\gui\spacecraft</Filter>
-    </ClInclude>
-=======
->>>>>>> b8c6a420
-    <ClInclude Include="..\..\..\..\GmatDevInternalPlugins\code\Vf13OptimizerPlugin\src\base\factory\VF13Factory.hpp">
-      <Filter>Source Files\plugins\Vf13OptimizerPlugin\factory</Filter>
-    </ClInclude>
-    <ClInclude Include="..\..\..\..\GmatDevInternalPlugins\code\Vf13OptimizerPlugin\src\base\solver\VF13.h">
-      <Filter>Source Files\plugins\Vf13OptimizerPlugin\solver</Filter>
-    </ClInclude>
-    <ClInclude Include="..\..\..\..\GmatDevInternalPlugins\code\Vf13OptimizerPlugin\src\base\solver\VF13ad.hpp">
-      <Filter>Source Files\plugins\Vf13OptimizerPlugin\solver</Filter>
-    </ClInclude>
-    <ClInclude Include="..\..\..\..\GmatDevInternalPlugins\code\Vf13OptimizerPlugin\src\base\solver\VF13DEP.h">
-      <Filter>Source Files\plugins\Vf13OptimizerPlugin\solver</Filter>
-    </ClInclude>
-    <ClInclude Include="..\..\..\src\base\hardware\NuclearPowerSystem.hpp">
-      <Filter>Source Files\base\hardware</Filter>
-    </ClInclude>
-    <ClInclude Include="..\..\..\src\base\hardware\PowerSystem.hpp">
-      <Filter>Source Files\base\hardware</Filter>
-    </ClInclude>
-    <ClInclude Include="..\..\..\src\base\hardware\SolarPowerSystem.hpp">
-      <Filter>Source Files\base\hardware</Filter>
-    </ClInclude>
-    <ClInclude Include="..\..\..\src\gui\hardware\PowerSystemConfigPanel.hpp">
-      <Filter>Source Files\gui\hardware</Filter>
-    </ClInclude>
-    <ClInclude Include="..\..\..\src\gui\spacecraft\PowerSystemPanel.hpp">
-      <Filter>Source Files\gui\spacecraft</Filter>
-    </ClInclude>
-    <ClInclude Include="..\..\..\src\base\solarsys\ShadowState.hpp">
-      <Filter>Source Files\base\solarsys</Filter>
-    </ClInclude>
-  </ItemGroup>
+﻿<?xml version="1.0" encoding="utf-8"?>
+<Project ToolsVersion="4.0" xmlns="http://schemas.microsoft.com/developer/msbuild/2003">
+  <ItemGroup>
+    <Filter Include="Source Files">
+      <UniqueIdentifier>{4FC737F1-C7A5-4376-A066-2A32D752A2FF}</UniqueIdentifier>
+      <Extensions>cpp;c;cc;cxx;def;odl;idl;hpj;bat;asm;asmx</Extensions>
+    </Filter>
+    <Filter Include="Source Files\base">
+      <UniqueIdentifier>{e1d5266d-938a-400b-ba49-b210c370af91}</UniqueIdentifier>
+    </Filter>
+    <Filter Include="Source Files\base\attitude">
+      <UniqueIdentifier>{ab44e420-240b-42c8-bcdd-b3ee4e0d2347}</UniqueIdentifier>
+    </Filter>
+    <Filter Include="Source Files\base\burn">
+      <UniqueIdentifier>{bcedd107-f400-4313-bdd5-9bd6b44a5225}</UniqueIdentifier>
+    </Filter>
+    <Filter Include="Source Files\base\command">
+      <UniqueIdentifier>{f87d774c-c228-4c81-a754-3c2408006ccd}</UniqueIdentifier>
+    </Filter>
+    <Filter Include="Source Files\base\configs">
+      <UniqueIdentifier>{945dc20a-6ad3-4756-a9a7-4fa6e1ca5066}</UniqueIdentifier>
+    </Filter>
+    <Filter Include="Source Files\base\coordsystem">
+      <UniqueIdentifier>{05f37c89-bc72-447e-8f2f-d209dc00f1e1}</UniqueIdentifier>
+    </Filter>
+    <Filter Include="Source Files\base\executive">
+      <UniqueIdentifier>{f7235e2c-38b3-4d87-8939-7d6d5fc632df}</UniqueIdentifier>
+    </Filter>
+    <Filter Include="Source Files\base\factory">
+      <UniqueIdentifier>{8fa946ec-098e-4c85-b7db-8502a79685e2}</UniqueIdentifier>
+    </Filter>
+    <Filter Include="Source Files\base\forcemodel">
+      <UniqueIdentifier>{d20a44a4-6c61-4457-8b7c-bb034af76fdb}</UniqueIdentifier>
+    </Filter>
+    <Filter Include="Source Files\base\foundation">
+      <UniqueIdentifier>{d0677bfa-bb03-4357-ac4d-f5c8da817565}</UniqueIdentifier>
+    </Filter>
+    <Filter Include="Source Files\base\function">
+      <UniqueIdentifier>{fb9ecada-a132-4027-b610-a587ccba39d6}</UniqueIdentifier>
+    </Filter>
+    <Filter Include="Source Files\base\interpolator">
+      <UniqueIdentifier>{b5c8af45-c00b-4f6a-bc20-8b25212cf91e}</UniqueIdentifier>
+    </Filter>
+    <Filter Include="Source Files\base\interpreter">
+      <UniqueIdentifier>{3620fbf6-136c-438e-ae4b-bf3cf2e400b2}</UniqueIdentifier>
+    </Filter>
+    <Filter Include="Source Files\base\math">
+      <UniqueIdentifier>{efcda555-3222-4ab9-b31f-3d532c7eead3}</UniqueIdentifier>
+    </Filter>
+    <Filter Include="Source Files\base\solarsys">
+      <UniqueIdentifier>{3901bb99-67a0-48cd-978a-90f230d6a594}</UniqueIdentifier>
+    </Filter>
+    <Filter Include="Source Files\base\solver">
+      <UniqueIdentifier>{28e29b3c-1227-4b99-b946-fce930057b42}</UniqueIdentifier>
+    </Filter>
+    <Filter Include="Source Files\base\propagator">
+      <UniqueIdentifier>{289ed3ca-998b-4fa5-8a21-752a4e5a0623}</UniqueIdentifier>
+    </Filter>
+    <Filter Include="Source Files\base\parameter">
+      <UniqueIdentifier>{b3ec8e38-4761-442e-8def-08a046bef552}</UniqueIdentifier>
+    </Filter>
+    <Filter Include="Source Files\base\plugin">
+      <UniqueIdentifier>{7c953f73-ff03-410e-b233-acb420c879f7}</UniqueIdentifier>
+    </Filter>
+    <Filter Include="Source Files\base\spacecraft">
+      <UniqueIdentifier>{921deb9c-1abf-4c75-a9b3-6ae490f75694}</UniqueIdentifier>
+    </Filter>
+    <Filter Include="Source Files\base\stopcond">
+      <UniqueIdentifier>{60375dbb-4cdd-4512-a28e-7eccdf85c32b}</UniqueIdentifier>
+    </Filter>
+    <Filter Include="Source Files\base\subscriber">
+      <UniqueIdentifier>{82f3344b-77c7-477c-96a4-5270e785c698}</UniqueIdentifier>
+    </Filter>
+    <Filter Include="Source Files\base\util">
+      <UniqueIdentifier>{2af3ec5f-923b-4ced-85bc-1931fb1c6775}</UniqueIdentifier>
+    </Filter>
+    <Filter Include="Source Files\base\asset">
+      <UniqueIdentifier>{08db4a58-5167-47cc-a422-a1903d13b73e}</UniqueIdentifier>
+    </Filter>
+    <Filter Include="Source Files\base\hardware">
+      <UniqueIdentifier>{36622244-22f8-4fe0-b97f-401c590728a6}</UniqueIdentifier>
+    </Filter>
+    <Filter Include="Source Files\gui">
+      <UniqueIdentifier>{6ec57d6d-87c7-4dd9-9c5a-124ea4e4215b}</UniqueIdentifier>
+    </Filter>
+    <Filter Include="Source Files\gui\app">
+      <UniqueIdentifier>{3f35f3e7-b828-488f-97f9-cd8cd1b160d6}</UniqueIdentifier>
+    </Filter>
+    <Filter Include="Source Files\gui\burn">
+      <UniqueIdentifier>{dd60731d-8635-447e-b29a-b399e6eda126}</UniqueIdentifier>
+    </Filter>
+    <Filter Include="Source Files\gui\command">
+      <UniqueIdentifier>{6d7f81c9-2568-4019-9060-333ceda33b34}</UniqueIdentifier>
+    </Filter>
+    <Filter Include="Source Files\gui\controllogic">
+      <UniqueIdentifier>{dc891de1-662e-493c-ba6c-997d6f31c6e9}</UniqueIdentifier>
+    </Filter>
+    <Filter Include="Source Files\gui\coordsystem">
+      <UniqueIdentifier>{ee935215-11f2-4dc5-bcb1-6987906aa837}</UniqueIdentifier>
+    </Filter>
+    <Filter Include="Source Files\gui\forcemodel">
+      <UniqueIdentifier>{56c2e605-08dc-4bf0-9924-7661b57fd9e8}</UniqueIdentifier>
+    </Filter>
+    <Filter Include="Source Files\gui\foundation">
+      <UniqueIdentifier>{cd483c13-4629-4cb6-9033-a84fe456b560}</UniqueIdentifier>
+    </Filter>
+    <Filter Include="Source Files\gui\function">
+      <UniqueIdentifier>{98b7fec2-930c-496b-b8e9-414809d3af87}</UniqueIdentifier>
+    </Filter>
+    <Filter Include="Source Files\gui\hardware">
+      <UniqueIdentifier>{395a57c6-4922-4b61-a9b5-3fe0de5500e9}</UniqueIdentifier>
+    </Filter>
+    <Filter Include="Source Files\gui\mission">
+      <UniqueIdentifier>{2103c198-e8bb-4119-bedc-8b93b2989eb3}</UniqueIdentifier>
+    </Filter>
+    <Filter Include="Source Files\gui\output">
+      <UniqueIdentifier>{d2e5f68f-c712-446f-aabc-8ddeef3742e2}</UniqueIdentifier>
+    </Filter>
+    <Filter Include="Source Files\gui\subscriber">
+      <UniqueIdentifier>{e212285f-069f-4a4a-96a8-a9c3de1cff7a}</UniqueIdentifier>
+    </Filter>
+    <Filter Include="Source Files\gui\propagator">
+      <UniqueIdentifier>{2996afc5-dbde-4099-a5a8-53c64f41e05a}</UniqueIdentifier>
+    </Filter>
+    <Filter Include="Source Files\gui\solarsys">
+      <UniqueIdentifier>{179ac8ee-e9e3-47f6-a444-98bf46c4872e}</UniqueIdentifier>
+    </Filter>
+    <Filter Include="Source Files\gui\solver">
+      <UniqueIdentifier>{624503da-366e-4988-94a0-f64f8a3892a7}</UniqueIdentifier>
+    </Filter>
+    <Filter Include="Source Files\gui\spacecraft">
+      <UniqueIdentifier>{8bb1179d-5b5b-4d75-8f8d-fe9eda3454cc}</UniqueIdentifier>
+    </Filter>
+    <Filter Include="Source Files\gui\view">
+      <UniqueIdentifier>{4b3462bd-c8db-4f64-b74c-257dbceebb06}</UniqueIdentifier>
+    </Filter>
+    <Filter Include="Source Files\gui\asset">
+      <UniqueIdentifier>{dd111139-f847-4397-a919-38dd233e8202}</UniqueIdentifier>
+    </Filter>
+    <Filter Include="Source Files\gui\rendering">
+      <UniqueIdentifier>{3939f5f6-bddf-4968-b4b3-d19871a1091b}</UniqueIdentifier>
+    </Filter>
+    <Filter Include="Header Files">
+      <UniqueIdentifier>{93995380-89BD-4b04-88EB-625FBE52EBFB}</UniqueIdentifier>
+      <Extensions>h;hpp;hxx;hm;inl;inc;xsd</Extensions>
+    </Filter>
+    <Filter Include="Resource Files">
+      <UniqueIdentifier>{67DA6AB6-F800-4c08-8B7A-83BB121AAD01}</UniqueIdentifier>
+      <Extensions>rc;ico;cur;bmp;dlg;rc2;rct;bin;rgs;gif;jpg;jpeg;jpe;resx;tiff;tif;png;wav</Extensions>
+    </Filter>
+    <Filter Include="Source Files\base\event">
+      <UniqueIdentifier>{05f0a602-e1cf-4d6b-9699-a67b27598445}</UniqueIdentifier>
+    </Filter>
+    <Filter Include="Source Files\base\forcemodel\harmonic">
+      <UniqueIdentifier>{a60f93e4-c4ec-4f65-be1f-6137abbfd775}</UniqueIdentifier>
+    </Filter>
+    <Filter Include="Source Files\base\interface">
+      <UniqueIdentifier>{7bf28b16-f8a5-442d-a881-92a06bef6da6}</UniqueIdentifier>
+    </Filter>
+    <Filter Include="Source Files\base\interface\MatlabInterfacePlugin">
+      <UniqueIdentifier>{64adc466-8be3-4c51-a4ef-ed05dfa18d4a}</UniqueIdentifier>
+    </Filter>
+    <Filter Include="Source Files\plugins">
+      <UniqueIdentifier>{1ec42862-415b-4249-8460-98bb8c6bf1fd}</UniqueIdentifier>
+    </Filter>
+    <Filter Include="Source Files\plugins\EphemPropagatorPlugin">
+      <UniqueIdentifier>{b047b499-70f5-4bae-8df3-4775ebaf3125}</UniqueIdentifier>
+    </Filter>
+    <Filter Include="Source Files\plugins\EstimationPlugin">
+      <UniqueIdentifier>{1d44d2f2-7927-41b1-a9d6-d1a5abe44c9a}</UniqueIdentifier>
+    </Filter>
+    <Filter Include="Source Files\plugins\Vf13OptimizerPlugin">
+      <UniqueIdentifier>{094a21d9-b5cb-4800-b53f-ebf0d58efed0}</UniqueIdentifier>
+    </Filter>
+    <Filter Include="Source Files\plugins\EventLocatorPlugin">
+      <UniqueIdentifier>{a284cb33-d95d-4b26-9eb4-442ae5a3a87e}</UniqueIdentifier>
+    </Filter>
+    <Filter Include="Source Files\plugins\FminconOptimizerPlugin">
+      <UniqueIdentifier>{92b288f2-3447-4212-b85a-0365a3345536}</UniqueIdentifier>
+    </Filter>
+    <Filter Include="Source Files\plugins\FormationPlugin">
+      <UniqueIdentifier>{87875282-d3fd-42f0-b293-8a2c8baaa771}</UniqueIdentifier>
+    </Filter>
+    <Filter Include="Source Files\plugins\GmatFunctionPlugin">
+      <UniqueIdentifier>{f19e3bf7-4594-4d23-a05a-a7cd7395d106}</UniqueIdentifier>
+    </Filter>
+    <Filter Include="Source Files\plugins\MatlabInterfacePlugin">
+      <UniqueIdentifier>{db29d4a7-e6ab-49b9-be16-7a138821d466}</UniqueIdentifier>
+    </Filter>
+    <Filter Include="Source Files\plugins\DataInterfacePlugin">
+      <UniqueIdentifier>{3debe3c4-2f69-4b52-99de-f1b71f7c3532}</UniqueIdentifier>
+    </Filter>
+    <Filter Include="Source Files\plugins\SaveCommandPlugin">
+      <UniqueIdentifier>{c40893cd-72a6-40de-b09b-98345073deeb}</UniqueIdentifier>
+    </Filter>
+    <Filter Include="Source Files\plugins\StationPlugin">
+      <UniqueIdentifier>{88ef9350-3e0e-4c5a-abd7-a3870ea5575b}</UniqueIdentifier>
+    </Filter>
+    <Filter Include="Source Files\plugins\EstimationPlugin\trackingsystem">
+      <UniqueIdentifier>{4e48b456-a9a2-428b-903c-8886c245347e}</UniqueIdentifier>
+    </Filter>
+    <Filter Include="Source Files\plugins\EventLocatorPlugin\locator">
+      <UniqueIdentifier>{f9bbf792-86ed-4801-8a97-1f38b55c7bc8}</UniqueIdentifier>
+    </Filter>
+    <Filter Include="Source Files\plugins\EventLocatorPlugin\factory">
+      <UniqueIdentifier>{25268a95-ea0d-4fc7-a75d-6b05e130e7a8}</UniqueIdentifier>
+    </Filter>
+    <Filter Include="Source Files\plugins\EventLocatorPlugin\event">
+      <UniqueIdentifier>{2fc6886f-dc15-471c-a40a-a67dadcc59fb}</UniqueIdentifier>
+    </Filter>
+    <Filter Include="Source Files\plugins\EstimationPlugin\event">
+      <UniqueIdentifier>{25937c93-da8d-4f47-b2b1-9933ee4d8e12}</UniqueIdentifier>
+    </Filter>
+    <Filter Include="Source Files\plugins\EstimationPlugin\estimator">
+      <UniqueIdentifier>{95196fad-4aa8-451f-bd3a-40e406ad179f}</UniqueIdentifier>
+    </Filter>
+    <Filter Include="Source Files\plugins\EstimationPlugin\hardware">
+      <UniqueIdentifier>{cbdc0dc0-ac63-4889-a0e2-f6f59c90fda7}</UniqueIdentifier>
+    </Filter>
+    <Filter Include="Source Files\plugins\MatlabInterfacePlugin\factory">
+      <UniqueIdentifier>{fa76b32d-2073-4981-acb5-858b5f30c00d}</UniqueIdentifier>
+    </Filter>
+    <Filter Include="Source Files\plugins\MatlabInterfacePlugin\function">
+      <UniqueIdentifier>{592f5842-db2f-4a62-b08f-20793b3fe954}</UniqueIdentifier>
+    </Filter>
+    <Filter Include="Source Files\plugins\MatlabInterfacePlugin\interface">
+      <UniqueIdentifier>{af031327-e0ba-4670-988b-415930a6e3f0}</UniqueIdentifier>
+    </Filter>
+    <Filter Include="Source Files\plugins\GmatFunctionPlugin\factory">
+      <UniqueIdentifier>{1e187bb1-5fc6-404c-8598-16a33e35059d}</UniqueIdentifier>
+    </Filter>
+    <Filter Include="Source Files\plugins\GmatFunctionPlugin\function">
+      <UniqueIdentifier>{b7fd501a-3532-430c-a9fd-242798cf351b}</UniqueIdentifier>
+    </Filter>
+    <Filter Include="Source Files\plugins\Vf13OptimizerPlugin\factory">
+      <UniqueIdentifier>{7fa71910-2973-4df6-a829-fc033cd3f29d}</UniqueIdentifier>
+    </Filter>
+    <Filter Include="Source Files\plugins\Vf13OptimizerPlugin\solver">
+      <UniqueIdentifier>{940fd6e5-5687-40de-bfff-8159be1495ac}</UniqueIdentifier>
+    </Filter>
+    <Filter Include="Source Files\plugins\StationPlugin\factory">
+      <UniqueIdentifier>{26e18eea-6dc7-4393-8f0d-24858a8717bd}</UniqueIdentifier>
+    </Filter>
+    <Filter Include="Source Files\plugins\StationPlugin\station">
+      <UniqueIdentifier>{1631be11-0d22-41b5-a5eb-0971d351dfde}</UniqueIdentifier>
+    </Filter>
+    <Filter Include="Source Files\plugins\SaveCommandPlugin\factory">
+      <UniqueIdentifier>{6cbba0fc-6bec-4ace-8d6f-6511fadde37b}</UniqueIdentifier>
+    </Filter>
+    <Filter Include="Source Files\plugins\SaveCommandPlugin\command">
+      <UniqueIdentifier>{f7fdc46d-3f17-40b5-a172-aa82eec416fa}</UniqueIdentifier>
+    </Filter>
+    <Filter Include="Source Files\plugins\DataInterfacePlugin\factory">
+      <UniqueIdentifier>{3c09b75e-1050-46a9-921d-9b5c791e7eba}</UniqueIdentifier>
+    </Filter>
+    <Filter Include="Source Files\plugins\DataInterfacePlugin\command">
+      <UniqueIdentifier>{d3c14ea9-acb7-4b2c-ad9d-70bbdad2c6e6}</UniqueIdentifier>
+    </Filter>
+    <Filter Include="Source Files\plugins\DataInterfacePlugin\datareader">
+      <UniqueIdentifier>{e841c994-c06e-4eb4-9be3-5b39cf57a1e6}</UniqueIdentifier>
+    </Filter>
+    <Filter Include="Source Files\plugins\DataInterfacePlugin\datainterface">
+      <UniqueIdentifier>{7dae7bb4-c156-451c-9c20-c797b9a58327}</UniqueIdentifier>
+    </Filter>
+    <Filter Include="Source Files\plugins\EphemPropagatorPlugin\factory">
+      <UniqueIdentifier>{566d51c9-6895-40f2-9e19-f2d036220634}</UniqueIdentifier>
+    </Filter>
+    <Filter Include="Source Files\plugins\EstimationPlugin\factory">
+      <UniqueIdentifier>{e15d1390-05ec-4f0f-a47d-f10b066dbadc}</UniqueIdentifier>
+    </Filter>
+    <Filter Include="Source Files\plugins\EstimationPlugin\measurement">
+      <UniqueIdentifier>{5113d3b6-4864-4f99-9619-3f0438e91aab}</UniqueIdentifier>
+    </Filter>
+    <Filter Include="Source Files\plugins\EstimationPlugin\measurement\Ionosphere">
+      <UniqueIdentifier>{310d099e-f409-40d9-b86f-a74845fa3569}</UniqueIdentifier>
+    </Filter>
+    <Filter Include="Source Files\plugins\EstimationPlugin\measurement\Troposphere">
+      <UniqueIdentifier>{d473cebe-6785-4130-b8b8-4673b8f32a01}</UniqueIdentifier>
+    </Filter>
+    <Filter Include="Source Files\plugins\EstimationPlugin\measurementfile">
+      <UniqueIdentifier>{eeadec12-649a-4820-a528-d27c6ac51d3f}</UniqueIdentifier>
+    </Filter>
+    <Filter Include="Source Files\plugins\FminconOptimizerPlugin\factory">
+      <UniqueIdentifier>{b93729cd-946b-46d8-9a1b-e56e60a8d65b}</UniqueIdentifier>
+    </Filter>
+    <Filter Include="Source Files\plugins\FminconOptimizerPlugin\solver">
+      <UniqueIdentifier>{ac8a750e-d365-4dfd-b775-e07c8aab2098}</UniqueIdentifier>
+    </Filter>
+    <Filter Include="Source Files\plugins\FormationPlugin\factory">
+      <UniqueIdentifier>{05d0c03b-1bcb-432e-87d3-312b7ffc1921}</UniqueIdentifier>
+    </Filter>
+    <Filter Include="Source Files\plugins\FormationPlugin\formation">
+      <UniqueIdentifier>{99db07d9-f9c1-4d51-ad1e-0a95cab9f07e}</UniqueIdentifier>
+    </Filter>
+    <Filter Include="Source Files\plugins\EphemPropagatorPlugin\propagator">
+      <UniqueIdentifier>{2c731ecc-0090-4eb0-b235-188ddcd42c1a}</UniqueIdentifier>
+    </Filter>
+  </ItemGroup>
+  <ItemGroup>
+    <ClCompile Include="..\..\..\src\base\attitude\Attitude.cpp">
+      <Filter>Source Files\base\attitude</Filter>
+    </ClCompile>
+    <ClCompile Include="..\..\..\src\base\attitude\AttitudeException.cpp">
+      <Filter>Source Files\base\attitude</Filter>
+    </ClCompile>
+    <ClCompile Include="..\..\..\src\base\attitude\CSFixed.cpp">
+      <Filter>Source Files\base\attitude</Filter>
+    </ClCompile>
+    <ClCompile Include="..\..\..\src\base\attitude\Kinematic.cpp">
+      <Filter>Source Files\base\attitude</Filter>
+    </ClCompile>
+    <ClCompile Include="..\..\..\src\base\attitude\Spinner.cpp">
+      <Filter>Source Files\base\attitude</Filter>
+    </ClCompile>
+    <ClCompile Include="..\..\..\src\base\burn\Burn.cpp">
+      <Filter>Source Files\base\burn</Filter>
+    </ClCompile>
+    <ClCompile Include="..\..\..\src\base\burn\BurnException.cpp">
+      <Filter>Source Files\base\burn</Filter>
+    </ClCompile>
+    <ClCompile Include="..\..\..\src\base\burn\FiniteBurn.cpp">
+      <Filter>Source Files\base\burn</Filter>
+    </ClCompile>
+    <ClCompile Include="..\..\..\src\base\burn\ImpulsiveBurn.cpp">
+      <Filter>Source Files\base\burn</Filter>
+    </ClCompile>
+    <ClCompile Include="..\..\..\src\base\burn\InertialManeuverFrame.cpp">
+      <Filter>Source Files\base\burn</Filter>
+    </ClCompile>
+    <ClCompile Include="..\..\..\src\base\burn\ManeuverFrame.cpp">
+      <Filter>Source Files\base\burn</Filter>
+    </ClCompile>
+    <ClCompile Include="..\..\..\src\base\burn\ManeuverFrameManager.cpp">
+      <Filter>Source Files\base\burn</Filter>
+    </ClCompile>
+    <ClCompile Include="..\..\..\src\base\burn\VnbManeuverFrame.cpp">
+      <Filter>Source Files\base\burn</Filter>
+    </ClCompile>
+    <ClCompile Include="..\..\..\src\base\command\Achieve.cpp">
+      <Filter>Source Files\base\command</Filter>
+    </ClCompile>
+    <ClCompile Include="..\..\..\src\base\command\Assignment.cpp">
+      <Filter>Source Files\base\command</Filter>
+    </ClCompile>
+    <ClCompile Include="..\..\..\src\base\command\BeginFiniteBurn.cpp">
+      <Filter>Source Files\base\command</Filter>
+    </ClCompile>
+    <ClCompile Include="..\..\..\src\base\command\BeginFunction.cpp">
+      <Filter>Source Files\base\command</Filter>
+    </ClCompile>
+    <ClCompile Include="..\..\..\src\base\command\BeginMissionSequence.cpp">
+      <Filter>Source Files\base\command</Filter>
+    </ClCompile>
+    <ClCompile Include="..\..\..\src\base\command\BeginScript.cpp">
+      <Filter>Source Files\base\command</Filter>
+    </ClCompile>
+    <ClCompile Include="..\..\..\src\base\command\BranchCommand.cpp">
+      <Filter>Source Files\base\command</Filter>
+    </ClCompile>
+    <ClCompile Include="..\..\..\src\base\command\CallFunction.cpp">
+      <Filter>Source Files\base\command</Filter>
+    </ClCompile>
+    <ClCompile Include="..\..\..\src\base\command\ClearPlot.cpp">
+      <Filter>Source Files\base\command</Filter>
+    </ClCompile>
+    <ClCompile Include="..\..\..\src\base\command\CommandException.cpp">
+      <Filter>Source Files\base\command</Filter>
+    </ClCompile>
+    <ClCompile Include="..\..\..\src\base\command\CommandUtil.cpp">
+      <Filter>Source Files\base\command</Filter>
+    </ClCompile>
+    <ClCompile Include="..\..\..\src\base\command\ConditionalBranch.cpp">
+      <Filter>Source Files\base\command</Filter>
+    </ClCompile>
+    <ClCompile Include="..\..\..\src\base\command\Create.cpp">
+      <Filter>Source Files\base\command</Filter>
+    </ClCompile>
+    <ClCompile Include="..\..\..\src\base\command\Else.cpp">
+      <Filter>Source Files\base\command</Filter>
+    </ClCompile>
+    <ClCompile Include="..\..\..\src\base\command\ElseIf.cpp">
+      <Filter>Source Files\base\command</Filter>
+    </ClCompile>
+    <ClCompile Include="..\..\..\src\base\command\EndFiniteBurn.cpp">
+      <Filter>Source Files\base\command</Filter>
+    </ClCompile>
+    <ClCompile Include="..\..\..\src\base\command\EndFor.cpp">
+      <Filter>Source Files\base\command</Filter>
+    </ClCompile>
+    <ClCompile Include="..\..\..\src\base\command\EndFunction.cpp">
+      <Filter>Source Files\base\command</Filter>
+    </ClCompile>
+    <ClCompile Include="..\..\..\src\base\command\EndIf.cpp">
+      <Filter>Source Files\base\command</Filter>
+    </ClCompile>
+    <ClCompile Include="..\..\..\src\base\command\EndOptimize.cpp">
+      <Filter>Source Files\base\command</Filter>
+    </ClCompile>
+    <ClCompile Include="..\..\..\src\base\command\EndScript.cpp">
+      <Filter>Source Files\base\command</Filter>
+    </ClCompile>
+    <ClCompile Include="..\..\..\src\base\command\EndTarget.cpp">
+      <Filter>Source Files\base\command</Filter>
+    </ClCompile>
+    <ClCompile Include="..\..\..\src\base\command\EndWhile.cpp">
+      <Filter>Source Files\base\command</Filter>
+    </ClCompile>
+    <ClCompile Include="..\..\..\src\base\command\For.cpp">
+      <Filter>Source Files\base\command</Filter>
+    </ClCompile>
+    <ClCompile Include="..\..\..\src\base\command\GmatCommand.cpp">
+      <Filter>Source Files\base\command</Filter>
+    </ClCompile>
+    <ClCompile Include="..\..\..\src\base\command\If.cpp">
+      <Filter>Source Files\base\command</Filter>
+    </ClCompile>
+    <ClCompile Include="..\..\..\src\base\command\ManageObject.cpp">
+      <Filter>Source Files\base\command</Filter>
+    </ClCompile>
+    <ClCompile Include="..\..\..\src\base\command\Maneuver.cpp">
+      <Filter>Source Files\base\command</Filter>
+    </ClCompile>
+    <ClCompile Include="..\..\..\src\base\command\MarkPoint.cpp">
+      <Filter>Source Files\base\command</Filter>
+    </ClCompile>
+    <ClCompile Include="..\..\..\src\base\command\Minimize.cpp">
+      <Filter>Source Files\base\command</Filter>
+    </ClCompile>
+    <ClCompile Include="..\..\..\src\base\command\NonlinearConstraint.cpp">
+      <Filter>Source Files\base\command</Filter>
+    </ClCompile>
+    <ClCompile Include="..\..\..\src\base\command\NoOp.cpp">
+      <Filter>Source Files\base\command</Filter>
+    </ClCompile>
+    <ClCompile Include="..\..\..\src\base\command\Optimize.cpp">
+      <Filter>Source Files\base\command</Filter>
+    </ClCompile>
+    <ClCompile Include="..\..\..\src\base\command\PenDown.cpp">
+      <Filter>Source Files\base\command</Filter>
+    </ClCompile>
+    <ClCompile Include="..\..\..\src\base\command\PenUp.cpp">
+      <Filter>Source Files\base\command</Filter>
+    </ClCompile>
+    <ClCompile Include="..\..\..\src\base\command\Propagate.cpp">
+      <Filter>Source Files\base\command</Filter>
+    </ClCompile>
+    <ClCompile Include="..\..\..\src\base\command\PropagationEnabledCommand.cpp">
+      <Filter>Source Files\base\command</Filter>
+    </ClCompile>
+    <ClCompile Include="..\..\..\src\base\command\Report.cpp">
+      <Filter>Source Files\base\command</Filter>
+    </ClCompile>
+    <ClCompile Include="..\..\..\src\base\command\RunSolver.cpp">
+      <Filter>Source Files\base\command</Filter>
+    </ClCompile>
+    <ClCompile Include="..\..\..\src\base\command\SaveMission.cpp">
+      <Filter>Source Files\base\command</Filter>
+    </ClCompile>
+    <ClCompile Include="..\..\..\src\base\command\SolverBranchCommand.cpp">
+      <Filter>Source Files\base\command</Filter>
+    </ClCompile>
+    <ClCompile Include="..\..\..\src\base\command\Stop.cpp">
+      <Filter>Source Files\base\command</Filter>
+    </ClCompile>
+    <ClCompile Include="..\..\..\src\base\command\Target.cpp">
+      <Filter>Source Files\base\command</Filter>
+    </ClCompile>
+    <ClCompile Include="..\..\..\src\base\command\Toggle.cpp">
+      <Filter>Source Files\base\command</Filter>
+    </ClCompile>
+    <ClCompile Include="..\..\..\src\base\command\Vary.cpp">
+      <Filter>Source Files\base\command</Filter>
+    </ClCompile>
+    <ClCompile Include="..\..\..\src\base\command\While.cpp">
+      <Filter>Source Files\base\command</Filter>
+    </ClCompile>
+    <ClCompile Include="..\..\..\src\base\configs\ConfigManager.cpp">
+      <Filter>Source Files\base\configs</Filter>
+    </ClCompile>
+    <ClCompile Include="..\..\..\src\base\configs\ConfigManagerException.cpp">
+      <Filter>Source Files\base\configs</Filter>
+    </ClCompile>
+    <ClCompile Include="..\..\..\src\base\coordsystem\AxisSystem.cpp">
+      <Filter>Source Files\base\coordsystem</Filter>
+    </ClCompile>
+    <ClCompile Include="..\..\..\src\base\coordsystem\BodyFixedAxes.cpp">
+      <Filter>Source Files\base\coordsystem</Filter>
+    </ClCompile>
+    <ClCompile Include="..\..\..\src\base\coordsystem\BodyInertialAxes.cpp">
+      <Filter>Source Files\base\coordsystem</Filter>
+    </ClCompile>
+    <ClCompile Include="..\..\..\src\base\coordsystem\CoordinateBase.cpp">
+      <Filter>Source Files\base\coordsystem</Filter>
+    </ClCompile>
+    <ClCompile Include="..\..\..\src\base\coordsystem\CoordinateConverter.cpp">
+      <Filter>Source Files\base\coordsystem</Filter>
+    </ClCompile>
+    <ClCompile Include="..\..\..\src\base\coordsystem\CoordinateSystem.cpp">
+      <Filter>Source Files\base\coordsystem</Filter>
+    </ClCompile>
+    <ClCompile Include="..\..\..\src\base\coordsystem\CoordinateSystemException.cpp">
+      <Filter>Source Files\base\coordsystem</Filter>
+    </ClCompile>
+    <ClCompile Include="..\..\..\src\base\coordsystem\DynamicAxes.cpp">
+      <Filter>Source Files\base\coordsystem</Filter>
+    </ClCompile>
+    <ClCompile Include="..\..\..\src\base\coordsystem\EquatorAxes.cpp">
+      <Filter>Source Files\base\coordsystem</Filter>
+    </ClCompile>
+    <ClCompile Include="..\..\..\src\base\coordsystem\GeocentricSolarEclipticAxes.cpp">
+      <Filter>Source Files\base\coordsystem</Filter>
+    </ClCompile>
+    <ClCompile Include="..\..\..\src\base\coordsystem\GeocentricSolarMagneticAxes.cpp">
+      <Filter>Source Files\base\coordsystem</Filter>
+    </ClCompile>
+    <ClCompile Include="..\..\..\src\base\coordsystem\InertialAxes.cpp">
+      <Filter>Source Files\base\coordsystem</Filter>
+    </ClCompile>
+    <ClCompile Include="..\..\..\src\base\coordsystem\ItrfCoefficientsFile.cpp">
+      <Filter>Source Files\base\coordsystem</Filter>
+    </ClCompile>
+    <ClCompile Include="..\..\..\src\base\coordsystem\MeanOfDateAxes.cpp">
+      <Filter>Source Files\base\coordsystem</Filter>
+    </ClCompile>
+    <ClCompile Include="..\..\..\src\base\coordsystem\MJ2000EcAxes.cpp">
+      <Filter>Source Files\base\coordsystem</Filter>
+    </ClCompile>
+    <ClCompile Include="..\..\..\src\base\coordsystem\MJ2000EqAxes.cpp">
+      <Filter>Source Files\base\coordsystem</Filter>
+    </ClCompile>
+    <ClCompile Include="..\..\..\src\base\coordsystem\MODEcAxes.cpp">
+      <Filter>Source Files\base\coordsystem</Filter>
+    </ClCompile>
+    <ClCompile Include="..\..\..\src\base\coordsystem\MODEqAxes.cpp">
+      <Filter>Source Files\base\coordsystem</Filter>
+    </ClCompile>
+    <ClCompile Include="..\..\..\src\base\coordsystem\MOEEcAxes.cpp">
+      <Filter>Source Files\base\coordsystem</Filter>
+    </ClCompile>
+    <ClCompile Include="..\..\..\src\base\coordsystem\MOEEqAxes.cpp">
+      <Filter>Source Files\base\coordsystem</Filter>
+    </ClCompile>
+    <ClCompile Include="..\..\..\src\base\coordsystem\ObjectReferencedAxes.cpp">
+      <Filter>Source Files\base\coordsystem</Filter>
+    </ClCompile>
+    <ClCompile Include="..\..\..\src\base\coordsystem\TODEcAxes.cpp">
+      <Filter>Source Files\base\coordsystem</Filter>
+    </ClCompile>
+    <ClCompile Include="..\..\..\src\base\coordsystem\TODEqAxes.cpp">
+      <Filter>Source Files\base\coordsystem</Filter>
+    </ClCompile>
+    <ClCompile Include="..\..\..\src\base\coordsystem\TOEEcAxes.cpp">
+      <Filter>Source Files\base\coordsystem</Filter>
+    </ClCompile>
+    <ClCompile Include="..\..\..\src\base\coordsystem\TOEEqAxes.cpp">
+      <Filter>Source Files\base\coordsystem</Filter>
+    </ClCompile>
+    <ClCompile Include="..\..\..\src\base\coordsystem\TopocentricAxes.cpp">
+      <Filter>Source Files\base\coordsystem</Filter>
+    </ClCompile>
+    <ClCompile Include="..\..\..\src\base\coordsystem\TrueOfDateAxes.cpp">
+      <Filter>Source Files\base\coordsystem</Filter>
+    </ClCompile>
+    <ClCompile Include="..\..\..\src\base\executive\Moderator.cpp">
+      <Filter>Source Files\base\executive</Filter>
+    </ClCompile>
+    <ClCompile Include="..\..\..\src\base\executive\PlotInterface.cpp">
+      <Filter>Source Files\base\executive</Filter>
+    </ClCompile>
+    <ClCompile Include="..\..\..\src\base\executive\PlotReceiver.cpp">
+      <Filter>Source Files\base\executive</Filter>
+    </ClCompile>
+    <ClCompile Include="..\..\..\src\base\executive\Publisher.cpp">
+      <Filter>Source Files\base\executive</Filter>
+    </ClCompile>
+    <ClCompile Include="..\..\..\src\base\executive\PublisherException.cpp">
+      <Filter>Source Files\base\executive</Filter>
+    </ClCompile>
+    <ClCompile Include="..\..\..\src\base\executive\Sandbox.cpp">
+      <Filter>Source Files\base\executive</Filter>
+    </ClCompile>
+    <ClCompile Include="..\..\..\src\base\executive\SandboxException.cpp">
+      <Filter>Source Files\base\executive</Filter>
+    </ClCompile>
+    <ClCompile Include="..\..\..\src\base\factory\AtmosphereFactory.cpp">
+      <Filter>Source Files\base\factory</Filter>
+    </ClCompile>
+    <ClCompile Include="..\..\..\src\base\factory\AttitudeFactory.cpp">
+      <Filter>Source Files\base\factory</Filter>
+    </ClCompile>
+    <ClCompile Include="..\..\..\src\base\factory\AxisSystemFactory.cpp">
+      <Filter>Source Files\base\factory</Filter>
+    </ClCompile>
+    <ClCompile Include="..\..\..\src\base\factory\BurnFactory.cpp">
+      <Filter>Source Files\base\factory</Filter>
+    </ClCompile>
+    <ClCompile Include="..\..\..\src\base\factory\CalculatedPointFactory.cpp">
+      <Filter>Source Files\base\factory</Filter>
+    </ClCompile>
+    <ClCompile Include="..\..\..\src\base\factory\CelestialBodyFactory.cpp">
+      <Filter>Source Files\base\factory</Filter>
+    </ClCompile>
+    <ClCompile Include="..\..\..\src\base\factory\CommandFactory.cpp">
+      <Filter>Source Files\base\factory</Filter>
+    </ClCompile>
+    <ClCompile Include="..\..\..\src\base\factory\CoordinateSystemFactory.cpp">
+      <Filter>Source Files\base\factory</Filter>
+    </ClCompile>
+    <ClCompile Include="..\..\..\src\base\factory\Factory.cpp">
+      <Filter>Source Files\base\factory</Filter>
+    </ClCompile>
+    <ClCompile Include="..\..\..\src\base\factory\FactoryException.cpp">
+      <Filter>Source Files\base\factory</Filter>
+    </ClCompile>
+    <ClCompile Include="..\..\..\src\base\factory\FactoryManager.cpp">
+      <Filter>Source Files\base\factory</Filter>
+    </ClCompile>
+    <ClCompile Include="..\..\..\src\base\factory\HardwareFactory.cpp">
+      <Filter>Source Files\base\factory</Filter>
+    </ClCompile>
+    <ClCompile Include="..\..\..\src\base\factory\MathFactory.cpp">
+      <Filter>Source Files\base\factory</Filter>
+    </ClCompile>
+    <ClCompile Include="..\..\..\src\base\factory\ODEModelFactory.cpp">
+      <Filter>Source Files\base\factory</Filter>
+    </ClCompile>
+    <ClCompile Include="..\..\..\src\base\factory\ParameterFactory.cpp">
+      <Filter>Source Files\base\factory</Filter>
+    </ClCompile>
+    <ClCompile Include="..\..\..\src\base\factory\PhysicalModelFactory.cpp">
+      <Filter>Source Files\base\factory</Filter>
+    </ClCompile>
+    <ClCompile Include="..\..\..\src\base\factory\PropagatorFactory.cpp">
+      <Filter>Source Files\base\factory</Filter>
+    </ClCompile>
+    <ClCompile Include="..\..\..\src\base\factory\PropSetupFactory.cpp">
+      <Filter>Source Files\base\factory</Filter>
+    </ClCompile>
+    <ClCompile Include="..\..\..\src\base\factory\SolarSystemFactory.cpp">
+      <Filter>Source Files\base\factory</Filter>
+    </ClCompile>
+    <ClCompile Include="..\..\..\src\base\factory\SolverFactory.cpp">
+      <Filter>Source Files\base\factory</Filter>
+    </ClCompile>
+    <ClCompile Include="..\..\..\src\base\factory\SpacecraftFactory.cpp">
+      <Filter>Source Files\base\factory</Filter>
+    </ClCompile>
+    <ClCompile Include="..\..\..\src\base\factory\StopConditionFactory.cpp">
+      <Filter>Source Files\base\factory</Filter>
+    </ClCompile>
+    <ClCompile Include="..\..\..\src\base\factory\SubscriberFactory.cpp">
+      <Filter>Source Files\base\factory</Filter>
+    </ClCompile>
+    <ClCompile Include="..\..\..\src\base\forcemodel\DragForce.cpp">
+      <Filter>Source Files\base\forcemodel</Filter>
+    </ClCompile>
+    <ClCompile Include="..\..\..\src\base\forcemodel\FiniteThrust.cpp">
+      <Filter>Source Files\base\forcemodel</Filter>
+    </ClCompile>
+    <ClCompile Include="..\..\..\src\base\forcemodel\GravityField.cpp">
+      <Filter>Source Files\base\forcemodel</Filter>
+    </ClCompile>
+    <ClCompile Include="..\..\..\src\base\forcemodel\HarmonicField.cpp">
+      <Filter>Source Files\base\forcemodel</Filter>
+    </ClCompile>
+    <ClCompile Include="..\..\..\src\base\forcemodel\ODEModel.cpp">
+      <Filter>Source Files\base\forcemodel</Filter>
+    </ClCompile>
+    <ClCompile Include="..\..\..\src\base\forcemodel\ODEModelException.cpp">
+      <Filter>Source Files\base\forcemodel</Filter>
+    </ClCompile>
+    <ClCompile Include="..\..\..\src\base\forcemodel\PhysicalModel.cpp">
+      <Filter>Source Files\base\forcemodel</Filter>
+    </ClCompile>
+    <ClCompile Include="..\..\..\src\base\forcemodel\PointMassForce.cpp">
+      <Filter>Source Files\base\forcemodel</Filter>
+    </ClCompile>
+    <ClCompile Include="..\..\..\src\base\forcemodel\SolarRadiationPressure.cpp">
+      <Filter>Source Files\base\forcemodel</Filter>
+    </ClCompile>
+    <ClCompile Include="..\..\..\src\base\foundation\Covariance.cpp">
+      <Filter>Source Files\base\foundation</Filter>
+    </ClCompile>
+    <ClCompile Include="..\..\..\src\base\foundation\ElementWrapper.cpp">
+      <Filter>Source Files\base\foundation</Filter>
+    </ClCompile>
+    <ClCompile Include="..\..\..\src\base\foundation\GmatBase.cpp">
+      <Filter>Source Files\base\foundation</Filter>
+    </ClCompile>
+    <ClCompile Include="..\..\..\src\base\foundation\GmatBaseException.cpp">
+      <Filter>Source Files\base\foundation</Filter>
+    </ClCompile>
+    <ClCompile Include="..\..\..\src\base\foundation\GmatState.cpp">
+      <Filter>Source Files\base\foundation</Filter>
+    </ClCompile>
+    <ClCompile Include="..\..\..\src\base\foundation\ObjectInitializer.cpp">
+      <Filter>Source Files\base\foundation</Filter>
+    </ClCompile>
+    <ClCompile Include="..\..\..\src\base\foundation\SpacePoint.cpp">
+      <Filter>Source Files\base\foundation</Filter>
+    </ClCompile>
+    <ClCompile Include="..\..\..\src\base\foundation\StateManager.cpp">
+      <Filter>Source Files\base\foundation</Filter>
+    </ClCompile>
+    <ClCompile Include="..\..\..\src\base\function\Function.cpp">
+      <Filter>Source Files\base\function</Filter>
+    </ClCompile>
+    <ClCompile Include="..\..\..\src\base\function\FunctionException.cpp">
+      <Filter>Source Files\base\function</Filter>
+    </ClCompile>
+    <ClCompile Include="..\..\..\src\base\function\FunctionManager.cpp">
+      <Filter>Source Files\base\function</Filter>
+    </ClCompile>
+    <ClCompile Include="..\..\..\src\base\interpolator\CubicSplineInterpolator.cpp">
+      <Filter>Source Files\base\interpolator</Filter>
+    </ClCompile>
+    <ClCompile Include="..\..\..\src\base\interpolator\Interpolator.cpp">
+      <Filter>Source Files\base\interpolator</Filter>
+    </ClCompile>
+    <ClCompile Include="..\..\..\src\base\interpolator\InterpolatorException.cpp">
+      <Filter>Source Files\base\interpolator</Filter>
+    </ClCompile>
+    <ClCompile Include="..\..\..\src\base\interpolator\LagrangeInterpolator.cpp">
+      <Filter>Source Files\base\interpolator</Filter>
+    </ClCompile>
+    <ClCompile Include="..\..\..\src\base\interpolator\LinearInterpolator.cpp">
+      <Filter>Source Files\base\interpolator</Filter>
+    </ClCompile>
+    <ClCompile Include="..\..\..\src\base\interpolator\NotAKnotInterpolator.cpp">
+      <Filter>Source Files\base\interpolator</Filter>
+    </ClCompile>
+    <ClCompile Include="..\..\..\src\base\interpreter\Interpreter.cpp">
+      <Filter>Source Files\base\interpreter</Filter>
+    </ClCompile>
+    <ClCompile Include="..\..\..\src\base\interpreter\InterpreterException.cpp">
+      <Filter>Source Files\base\interpreter</Filter>
+    </ClCompile>
+    <ClCompile Include="..\..\..\src\base\interpreter\MathParser.cpp">
+      <Filter>Source Files\base\interpreter</Filter>
+    </ClCompile>
+    <ClCompile Include="..\..\..\src\base\interpreter\MathTree.cpp">
+      <Filter>Source Files\base\interpreter</Filter>
+    </ClCompile>
+    <ClCompile Include="..\..\..\src\base\interpreter\ScriptInterpreter.cpp">
+      <Filter>Source Files\base\interpreter</Filter>
+    </ClCompile>
+    <ClCompile Include="..\..\..\src\base\interpreter\ScriptReadWriter.cpp">
+      <Filter>Source Files\base\interpreter</Filter>
+    </ClCompile>
+    <ClCompile Include="..\..\..\src\base\interpreter\Validator.cpp">
+      <Filter>Source Files\base\interpreter</Filter>
+    </ClCompile>
+    <ClCompile Include="..\..\..\src\base\math\Abs.cpp">
+      <Filter>Source Files\base\math</Filter>
+    </ClCompile>
+    <ClCompile Include="..\..\..\src\base\math\Acos.cpp">
+      <Filter>Source Files\base\math</Filter>
+    </ClCompile>
+    <ClCompile Include="..\..\..\src\base\math\Acosh.cpp">
+      <Filter>Source Files\base\math</Filter>
+    </ClCompile>
+    <ClCompile Include="..\..\..\src\base\math\Add.cpp">
+      <Filter>Source Files\base\math</Filter>
+    </ClCompile>
+    <ClCompile Include="..\..\..\src\base\math\Asin.cpp">
+      <Filter>Source Files\base\math</Filter>
+    </ClCompile>
+    <ClCompile Include="..\..\..\src\base\math\Asinh.cpp">
+      <Filter>Source Files\base\math</Filter>
+    </ClCompile>
+    <ClCompile Include="..\..\..\src\base\math\Atan.cpp">
+      <Filter>Source Files\base\math</Filter>
+    </ClCompile>
+    <ClCompile Include="..\..\..\src\base\math\Atan2.cpp">
+      <Filter>Source Files\base\math</Filter>
+    </ClCompile>
+    <ClCompile Include="..\..\..\src\base\math\Cos.cpp">
+      <Filter>Source Files\base\math</Filter>
+    </ClCompile>
+    <ClCompile Include="..\..\..\src\base\math\Cosh.cpp">
+      <Filter>Source Files\base\math</Filter>
+    </ClCompile>
+    <ClCompile Include="..\..\..\src\base\math\DegToRad.cpp">
+      <Filter>Source Files\base\math</Filter>
+    </ClCompile>
+    <ClCompile Include="..\..\..\src\base\math\Determinant.cpp">
+      <Filter>Source Files\base\math</Filter>
+    </ClCompile>
+    <ClCompile Include="..\..\..\src\base\math\Divide.cpp">
+      <Filter>Source Files\base\math</Filter>
+    </ClCompile>
+    <ClCompile Include="..\..\..\src\base\math\Exp.cpp">
+      <Filter>Source Files\base\math</Filter>
+    </ClCompile>
+    <ClCompile Include="..\..\..\src\base\math\FunctionRunner.cpp">
+      <Filter>Source Files\base\math</Filter>
+    </ClCompile>
+    <ClCompile Include="..\..\..\src\base\math\Inverse.cpp">
+      <Filter>Source Files\base\math</Filter>
+    </ClCompile>
+    <ClCompile Include="..\..\..\src\base\math\Log.cpp">
+      <Filter>Source Files\base\math</Filter>
+    </ClCompile>
+    <ClCompile Include="..\..\..\src\base\math\Log10.cpp">
+      <Filter>Source Files\base\math</Filter>
+    </ClCompile>
+    <ClCompile Include="..\..\..\src\base\math\MathElement.cpp">
+      <Filter>Source Files\base\math</Filter>
+    </ClCompile>
+    <ClCompile Include="..\..\..\src\base\math\MathException.cpp">
+      <Filter>Source Files\base\math</Filter>
+    </ClCompile>
+    <ClCompile Include="..\..\..\src\base\math\MathFunction.cpp">
+      <Filter>Source Files\base\math</Filter>
+    </ClCompile>
+    <ClCompile Include="..\..\..\src\base\math\MathNode.cpp">
+      <Filter>Source Files\base\math</Filter>
+    </ClCompile>
+    <ClCompile Include="..\..\..\src\base\math\Multiply.cpp">
+      <Filter>Source Files\base\math</Filter>
+    </ClCompile>
+    <ClCompile Include="..\..\..\src\base\math\Negate.cpp">
+      <Filter>Source Files\base\math</Filter>
+    </ClCompile>
+    <ClCompile Include="..\..\..\src\base\math\Norm.cpp">
+      <Filter>Source Files\base\math</Filter>
+    </ClCompile>
+    <ClCompile Include="..\..\..\src\base\math\Power.cpp">
+      <Filter>Source Files\base\math</Filter>
+    </ClCompile>
+    <ClCompile Include="..\..\..\src\base\math\RadToDeg.cpp">
+      <Filter>Source Files\base\math</Filter>
+    </ClCompile>
+    <ClCompile Include="..\..\..\src\base\math\Sin.cpp">
+      <Filter>Source Files\base\math</Filter>
+    </ClCompile>
+    <ClCompile Include="..\..\..\src\base\math\Sinh.cpp">
+      <Filter>Source Files\base\math</Filter>
+    </ClCompile>
+    <ClCompile Include="..\..\..\src\base\math\Sqrt.cpp">
+      <Filter>Source Files\base\math</Filter>
+    </ClCompile>
+    <ClCompile Include="..\..\..\src\base\math\Subtract.cpp">
+      <Filter>Source Files\base\math</Filter>
+    </ClCompile>
+    <ClCompile Include="..\..\..\src\base\math\Tan.cpp">
+      <Filter>Source Files\base\math</Filter>
+    </ClCompile>
+    <ClCompile Include="..\..\..\src\base\math\Tanh.cpp">
+      <Filter>Source Files\base\math</Filter>
+    </ClCompile>
+    <ClCompile Include="..\..\..\src\base\math\Transpose.cpp">
+      <Filter>Source Files\base\math</Filter>
+    </ClCompile>
+    <ClCompile Include="..\..\..\src\base\solarsys\Asteroid.cpp">
+      <Filter>Source Files\base\solarsys</Filter>
+    </ClCompile>
+    <ClCompile Include="..\..\..\src\base\solarsys\AtmosphereModel.cpp">
+      <Filter>Source Files\base\solarsys</Filter>
+    </ClCompile>
+    <ClCompile Include="..\..\..\src\base\solarsys\Barycenter.cpp">
+      <Filter>Source Files\base\solarsys</Filter>
+    </ClCompile>
+    <ClCompile Include="..\..\..\src\base\solarsys\CalculatedPoint.cpp">
+      <Filter>Source Files\base\solarsys</Filter>
+    </ClCompile>
+    <ClCompile Include="..\..\..\src\base\solarsys\CelestialBody.cpp">
+      <Filter>Source Files\base\solarsys</Filter>
+    </ClCompile>
+    <ClCompile Include="..\..\..\src\base\solarsys\Comet.cpp">
+      <Filter>Source Files\base\solarsys</Filter>
+    </ClCompile>
+    <ClCompile Include="..\..\..\src\base\solarsys\DeFile.cpp">
+      <Filter>Source Files\base\solarsys</Filter>
+    </ClCompile>
+    <ClCompile Include="..\..\..\src\base\solarsys\ExponentialAtmosphere.cpp">
+      <Filter>Source Files\base\solarsys</Filter>
+    </ClCompile>
+    <ClCompile Include="..\..\..\src\base\solarsys\JacchiaRobertsAtmosphere.cpp">
+      <Filter>Source Files\base\solarsys</Filter>
+    </ClCompile>
+    <ClCompile Include="..\..\..\src\base\solarsys\LibrationPoint.cpp">
+      <Filter>Source Files\base\solarsys</Filter>
+    </ClCompile>
+    <ClCompile Include="..\..\..\src\base\solarsys\Moon.cpp">
+      <Filter>Source Files\base\solarsys</Filter>
+    </ClCompile>
+    <ClCompile Include="..\..\..\src\base\solarsys\Msise90Atmosphere.cpp">
+      <Filter>Source Files\base\solarsys</Filter>
+    </ClCompile>
+    <ClCompile Include="..\..\..\src\base\solarsys\Planet.cpp">
+      <Filter>Source Files\base\solarsys</Filter>
+    </ClCompile>
+    <ClCompile Include="..\..\..\src\base\solarsys\PlanetaryEphem.cpp">
+      <Filter>Source Files\base\solarsys</Filter>
+    </ClCompile>
+    <ClCompile Include="..\..\..\src\base\solarsys\PlanetaryEphemException.cpp">
+      <Filter>Source Files\base\solarsys</Filter>
+    </ClCompile>
+    <ClCompile Include="..\..\..\src\base\solarsys\SimpleExponentialAtmosphere.cpp">
+      <Filter>Source Files\base\solarsys</Filter>
+    </ClCompile>
+    <ClCompile Include="..\..\..\src\base\solarsys\SlpFile.cpp">
+      <Filter>Source Files\base\solarsys</Filter>
+    </ClCompile>
+    <ClCompile Include="..\..\..\src\base\solarsys\SolarFluxFileReader.cpp">
+      <Filter>Source Files\base\solarsys</Filter>
+    </ClCompile>
+    <ClCompile Include="..\..\..\src\base\solarsys\SolarSystem.cpp">
+      <Filter>Source Files\base\solarsys</Filter>
+    </ClCompile>
+    <ClCompile Include="..\..\..\src\base\solarsys\SolarSystemException.cpp">
+      <Filter>Source Files\base\solarsys</Filter>
+    </ClCompile>
+    <ClCompile Include="..\..\..\src\base\solarsys\Star.cpp">
+      <Filter>Source Files\base\solarsys</Filter>
+    </ClCompile>
+    <ClCompile Include="..\..\..\src\base\solver\DerivativeModel.cpp">
+      <Filter>Source Files\base\solver</Filter>
+    </ClCompile>
+    <ClCompile Include="..\..\..\src\base\solver\DifferentialCorrector.cpp">
+      <Filter>Source Files\base\solver</Filter>
+    </ClCompile>
+    <ClCompile Include="..\..\..\src\base\solver\ExternalOptimizer.cpp">
+      <Filter>Source Files\base\solver</Filter>
+    </ClCompile>
+    <ClCompile Include="..\..\..\src\base\solver\Gradient.cpp">
+      <Filter>Source Files\base\solver</Filter>
+    </ClCompile>
+    <ClCompile Include="..\..\..\src\base\solver\InternalOptimizer.cpp">
+      <Filter>Source Files\base\solver</Filter>
+    </ClCompile>
+    <ClCompile Include="..\..\..\src\base\solver\Jacobian.cpp">
+      <Filter>Source Files\base\solver</Filter>
+    </ClCompile>
+    <ClCompile Include="..\..\..\src\base\solver\LineSearch.cpp">
+      <Filter>Source Files\base\solver</Filter>
+    </ClCompile>
+    <ClCompile Include="..\..\..\src\base\solver\Optimizer.cpp">
+      <Filter>Source Files\base\solver</Filter>
+    </ClCompile>
+    <ClCompile Include="..\..\..\src\base\solver\Solver.cpp">
+      <Filter>Source Files\base\solver</Filter>
+    </ClCompile>
+    <ClCompile Include="..\..\..\src\base\solver\SteepestDescent.cpp">
+      <Filter>Source Files\base\solver</Filter>
+    </ClCompile>
+    <ClCompile Include="..\..\..\src\base\propagator\AdamsBashforthMoulton.cpp">
+      <Filter>Source Files\base\propagator</Filter>
+    </ClCompile>
+    <ClCompile Include="..\..\..\src\base\propagator\DormandElMikkawyPrince68.cpp">
+      <Filter>Source Files\base\propagator</Filter>
+    </ClCompile>
+    <ClCompile Include="..\..\..\src\base\propagator\Integrator.cpp">
+      <Filter>Source Files\base\propagator</Filter>
+    </ClCompile>
+    <ClCompile Include="..\..\..\src\base\propagator\PredictorCorrector.cpp">
+      <Filter>Source Files\base\propagator</Filter>
+    </ClCompile>
+    <ClCompile Include="..\..\..\src\base\propagator\PrinceDormand45.cpp">
+      <Filter>Source Files\base\propagator</Filter>
+    </ClCompile>
+    <ClCompile Include="..\..\..\src\base\propagator\PrinceDormand78.cpp">
+      <Filter>Source Files\base\propagator</Filter>
+    </ClCompile>
+    <ClCompile Include="..\..\..\src\base\propagator\PropagationStateManager.cpp">
+      <Filter>Source Files\base\propagator</Filter>
+    </ClCompile>
+    <ClCompile Include="..\..\..\src\base\propagator\Propagator.cpp">
+      <Filter>Source Files\base\propagator</Filter>
+    </ClCompile>
+    <ClCompile Include="..\..\..\src\base\propagator\PropSetup.cpp">
+      <Filter>Source Files\base\propagator</Filter>
+    </ClCompile>
+    <ClCompile Include="..\..\..\src\base\propagator\RungeKutta.cpp">
+      <Filter>Source Files\base\propagator</Filter>
+    </ClCompile>
+    <ClCompile Include="..\..\..\src\base\propagator\RungeKutta89.cpp">
+      <Filter>Source Files\base\propagator</Filter>
+    </ClCompile>
+    <ClCompile Include="..\..\..\src\base\propagator\RungeKuttaFehlberg56.cpp">
+      <Filter>Source Files\base\propagator</Filter>
+    </ClCompile>
+    <ClCompile Include="..\..\..\src\base\propagator\RungeKuttaNystrom.cpp">
+      <Filter>Source Files\base\propagator</Filter>
+    </ClCompile>
+    <ClCompile Include="..\..\..\src\base\parameter\AngularParameters.cpp">
+      <Filter>Source Files\base\parameter</Filter>
+    </ClCompile>
+    <ClCompile Include="..\..\..\src\base\parameter\Array.cpp">
+      <Filter>Source Files\base\parameter</Filter>
+    </ClCompile>
+    <ClCompile Include="..\..\..\src\base\parameter\ArrayElementWrapper.cpp">
+      <Filter>Source Files\base\parameter</Filter>
+    </ClCompile>
+    <ClCompile Include="..\..\..\src\base\parameter\ArrayWrapper.cpp">
+      <Filter>Source Files\base\parameter</Filter>
+    </ClCompile>
+    <ClCompile Include="..\..\..\src\base\parameter\AttitudeData.cpp">
+      <Filter>Source Files\base\parameter</Filter>
+    </ClCompile>
+    <ClCompile Include="..\..\..\src\base\parameter\AttitudeParameters.cpp">
+      <Filter>Source Files\base\parameter</Filter>
+    </ClCompile>
+    <ClCompile Include="..\..\..\src\base\parameter\AttitudeReal.cpp">
+      <Filter>Source Files\base\parameter</Filter>
+    </ClCompile>
+    <ClCompile Include="..\..\..\src\base\parameter\BallisticMassParameters.cpp">
+      <Filter>Source Files\base\parameter</Filter>
+    </ClCompile>
+    <ClCompile Include="..\..\..\src\base\parameter\BallisticMassReal.cpp">
+      <Filter>Source Files\base\parameter</Filter>
+    </ClCompile>
+    <ClCompile Include="..\..\..\src\base\parameter\BooleanWrapper.cpp">
+      <Filter>Source Files\base\parameter</Filter>
+    </ClCompile>
+    <ClCompile Include="..\..\..\src\base\parameter\BplaneData.cpp">
+      <Filter>Source Files\base\parameter</Filter>
+    </ClCompile>
+    <ClCompile Include="..\..\..\src\base\parameter\BplaneParameters.cpp">
+      <Filter>Source Files\base\parameter</Filter>
+    </ClCompile>
+    <ClCompile Include="..\..\..\src\base\parameter\BplaneReal.cpp">
+      <Filter>Source Files\base\parameter</Filter>
+    </ClCompile>
+    <ClCompile Include="..\..\..\src\base\parameter\BurnData.cpp">
+      <Filter>Source Files\base\parameter</Filter>
+    </ClCompile>
+    <ClCompile Include="..\..\..\src\base\parameter\BurnParameters.cpp">
+      <Filter>Source Files\base\parameter</Filter>
+    </ClCompile>
+    <ClCompile Include="..\..\..\src\base\parameter\BurnReal.cpp">
+      <Filter>Source Files\base\parameter</Filter>
+    </ClCompile>
+    <ClCompile Include="..\..\..\src\base\parameter\CartesianParameters.cpp">
+      <Filter>Source Files\base\parameter</Filter>
+    </ClCompile>
+    <ClCompile Include="..\..\..\src\base\parameter\EnvData.cpp">
+      <Filter>Source Files\base\parameter</Filter>
+    </ClCompile>
+    <ClCompile Include="..\..\..\src\base\parameter\EnvParameters.cpp">
+      <Filter>Source Files\base\parameter</Filter>
+    </ClCompile>
+    <ClCompile Include="..\..\..\src\base\parameter\EnvReal.cpp">
+      <Filter>Source Files\base\parameter</Filter>
+    </ClCompile>
+    <ClCompile Include="..\..\..\src\base\parameter\EquinoctialParameters.cpp">
+      <Filter>Source Files\base\parameter</Filter>
+    </ClCompile>
+    <ClCompile Include="..\..\..\src\base\parameter\ExpressionParser.cpp">
+      <Filter>Source Files\base\parameter</Filter>
+    </ClCompile>
+    <ClCompile Include="..\..\..\src\base\parameter\HardwareParameters.cpp">
+      <Filter>Source Files\base\parameter</Filter>
+    </ClCompile>
+    <ClCompile Include="..\..\..\src\base\parameter\HardwareReal.cpp">
+      <Filter>Source Files\base\parameter</Filter>
+    </ClCompile>
+    <ClCompile Include="..\..\..\src\base\parameter\KeplerianParameters.cpp">
+      <Filter>Source Files\base\parameter</Filter>
+    </ClCompile>
+    <ClCompile Include="..\..\..\src\base\parameter\NumberWrapper.cpp">
+      <Filter>Source Files\base\parameter</Filter>
+    </ClCompile>
+    <ClCompile Include="..\..\..\src\base\parameter\ObjectPropertyWrapper.cpp">
+      <Filter>Source Files\base\parameter</Filter>
+    </ClCompile>
+    <ClCompile Include="..\..\..\src\base\parameter\ObjectWrapper.cpp">
+      <Filter>Source Files\base\parameter</Filter>
+    </ClCompile>
+    <ClCompile Include="..\..\..\src\base\parameter\OnOffWrapper.cpp">
+      <Filter>Source Files\base\parameter</Filter>
+    </ClCompile>
+    <ClCompile Include="..\..\..\src\base\parameter\OrbitalParameters.cpp">
+      <Filter>Source Files\base\parameter</Filter>
+    </ClCompile>
+    <ClCompile Include="..\..\..\src\base\parameter\OrbitData.cpp">
+      <Filter>Source Files\base\parameter</Filter>
+    </ClCompile>
+    <ClCompile Include="..\..\..\src\base\parameter\OrbitReal.cpp">
+      <Filter>Source Files\base\parameter</Filter>
+    </ClCompile>
+    <ClCompile Include="..\..\..\src\base\parameter\OrbitRmat33.cpp">
+      <Filter>Source Files\base\parameter</Filter>
+    </ClCompile>
+    <ClCompile Include="..\..\..\src\base\parameter\OrbitRmat66.cpp">
+      <Filter>Source Files\base\parameter</Filter>
+    </ClCompile>
+    <ClCompile Include="..\..\..\src\base\parameter\OrbitRvec6.cpp">
+      <Filter>Source Files\base\parameter</Filter>
+    </ClCompile>
+    <ClCompile Include="..\..\..\src\base\parameter\OrbitStmParameters.cpp">
+      <Filter>Source Files\base\parameter</Filter>
+    </ClCompile>
+    <ClCompile Include="..\..\..\src\base\parameter\Parameter.cpp">
+      <Filter>Source Files\base\parameter</Filter>
+    </ClCompile>
+    <ClCompile Include="..\..\..\src\base\parameter\ParameterDatabase.cpp">
+      <Filter>Source Files\base\parameter</Filter>
+    </ClCompile>
+    <ClCompile Include="..\..\..\src\base\parameter\ParameterInfo.cpp">
+      <Filter>Source Files\base\parameter</Filter>
+    </ClCompile>
+    <ClCompile Include="..\..\..\src\base\parameter\ParameterWrapper.cpp">
+      <Filter>Source Files\base\parameter</Filter>
+    </ClCompile>
+    <ClCompile Include="..\..\..\src\base\parameter\PlanetData.cpp">
+      <Filter>Source Files\base\parameter</Filter>
+    </ClCompile>
+    <ClCompile Include="..\..\..\src\base\parameter\PlanetParameters.cpp">
+      <Filter>Source Files\base\parameter</Filter>
+    </ClCompile>
+    <ClCompile Include="..\..\..\src\base\parameter\PlanetReal.cpp">
+      <Filter>Source Files\base\parameter</Filter>
+    </ClCompile>
+    <ClCompile Include="..\..\..\src\base\parameter\RealVar.cpp">
+      <Filter>Source Files\base\parameter</Filter>
+    </ClCompile>
+    <ClCompile Include="..\..\..\src\base\parameter\RefData.cpp">
+      <Filter>Source Files\base\parameter</Filter>
+    </ClCompile>
+    <ClCompile Include="..\..\..\src\base\parameter\Rmat33Var.cpp">
+      <Filter>Source Files\base\parameter</Filter>
+    </ClCompile>
+    <ClCompile Include="..\..\..\src\base\parameter\Rmat66Var.cpp">
+      <Filter>Source Files\base\parameter</Filter>
+    </ClCompile>
+    <ClCompile Include="..\..\..\src\base\parameter\Rvec6Var.cpp">
+      <Filter>Source Files\base\parameter</Filter>
+    </ClCompile>
+    <ClCompile Include="..\..\..\src\base\parameter\SpacecraftData.cpp">
+      <Filter>Source Files\base\parameter</Filter>
+    </ClCompile>
+    <ClCompile Include="..\..\..\src\base\parameter\SphericalParameters.cpp">
+      <Filter>Source Files\base\parameter</Filter>
+    </ClCompile>
+    <ClCompile Include="..\..\..\src\base\parameter\StringObjectWrapper.cpp">
+      <Filter>Source Files\base\parameter</Filter>
+    </ClCompile>
+    <ClCompile Include="..\..\..\src\base\parameter\StringVar.cpp">
+      <Filter>Source Files\base\parameter</Filter>
+    </ClCompile>
+    <ClCompile Include="..\..\..\src\base\parameter\StringWrapper.cpp">
+      <Filter>Source Files\base\parameter</Filter>
+    </ClCompile>
+    <ClCompile Include="..\..\..\src\base\parameter\TimeData.cpp">
+      <Filter>Source Files\base\parameter</Filter>
+    </ClCompile>
+    <ClCompile Include="..\..\..\src\base\parameter\TimeParameters.cpp">
+      <Filter>Source Files\base\parameter</Filter>
+    </ClCompile>
+    <ClCompile Include="..\..\..\src\base\parameter\TimeReal.cpp">
+      <Filter>Source Files\base\parameter</Filter>
+    </ClCompile>
+    <ClCompile Include="..\..\..\src\base\parameter\TimeString.cpp">
+      <Filter>Source Files\base\parameter</Filter>
+    </ClCompile>
+    <ClCompile Include="..\..\..\src\base\parameter\Variable.cpp">
+      <Filter>Source Files\base\parameter</Filter>
+    </ClCompile>
+    <ClCompile Include="..\..\..\src\base\parameter\VariableWrapper.cpp">
+      <Filter>Source Files\base\parameter</Filter>
+    </ClCompile>
+    <ClCompile Include="..\..\..\src\base\plugin\DynamicLibrary.cpp">
+      <Filter>Source Files\base\plugin</Filter>
+    </ClCompile>
+    <ClCompile Include="..\..\..\src\base\spacecraft\Spacecraft.cpp">
+      <Filter>Source Files\base\spacecraft</Filter>
+    </ClCompile>
+    <ClCompile Include="..\..\..\src\base\spacecraft\SpaceObject.cpp">
+      <Filter>Source Files\base\spacecraft</Filter>
+    </ClCompile>
+    <ClCompile Include="..\..\..\src\base\spacecraft\TextTrajectoryFile.cpp">
+      <Filter>Source Files\base\spacecraft</Filter>
+    </ClCompile>
+    <ClCompile Include="..\..\..\src\base\stopcond\StopCondition.cpp">
+      <Filter>Source Files\base\stopcond</Filter>
+    </ClCompile>
+    <ClCompile Include="..\..\..\src\base\subscriber\EphemerisFile.cpp">
+      <Filter>Source Files\base\subscriber</Filter>
+    </ClCompile>
+    <ClCompile Include="..\..\..\src\base\subscriber\MessageWindow.cpp">
+      <Filter>Source Files\base\subscriber</Filter>
+    </ClCompile>
+    <ClCompile Include="..\..\..\src\base\subscriber\OrbitView.cpp">
+      <Filter>Source Files\base\subscriber</Filter>
+    </ClCompile>
+    <ClCompile Include="..\..\..\src\base\subscriber\OwnedPlot.cpp">
+      <Filter>Source Files\base\subscriber</Filter>
+    </ClCompile>
+    <ClCompile Include="..\..\..\src\base\subscriber\ReportFile.cpp">
+      <Filter>Source Files\base\subscriber</Filter>
+    </ClCompile>
+    <ClCompile Include="..\..\..\src\base\subscriber\Subscriber.cpp">
+      <Filter>Source Files\base\subscriber</Filter>
+    </ClCompile>
+    <ClCompile Include="..\..\..\src\base\subscriber\TextEphemFile.cpp">
+      <Filter>Source Files\base\subscriber</Filter>
+    </ClCompile>
+    <ClCompile Include="..\..\..\src\base\subscriber\XyPlot.cpp">
+      <Filter>Source Files\base\subscriber</Filter>
+    </ClCompile>
+    <ClCompile Include="..\..\..\src\base\util\A1Date.cpp">
+      <Filter>Source Files\base\util</Filter>
+    </ClCompile>
+    <ClCompile Include="..\..\..\src\base\util\A1Mjd.cpp">
+      <Filter>Source Files\base\util</Filter>
+    </ClCompile>
+    <ClCompile Include="..\..\..\src\base\util\AngleUtil.cpp">
+      <Filter>Source Files\base\util</Filter>
+    </ClCompile>
+    <ClCompile Include="..\..\..\src\base\util\AttitudeUtil.cpp">
+      <Filter>Source Files\base\util</Filter>
+    </ClCompile>
+    <ClCompile Include="..\..\..\src\base\util\BaseException.cpp">
+      <Filter>Source Files\base\util</Filter>
+    </ClCompile>
+    <ClCompile Include="..\..\..\src\base\util\BodyFixedStateConverter.cpp">
+      <Filter>Source Files\base\util</Filter>
+    </ClCompile>
+    <ClCompile Include="..\..\..\src\base\util\Date.cpp">
+      <Filter>Source Files\base\util</Filter>
+    </ClCompile>
+    <ClCompile Include="..\..\..\src\base\util\DateUtil.cpp">
+      <Filter>Source Files\base\util</Filter>
+    </ClCompile>
+    <ClCompile Include="..\..\..\src\base\util\ElapsedTime.cpp">
+      <Filter>Source Files\base\util</Filter>
+    </ClCompile>
+    <ClCompile Include="..\..\..\src\base\util\EopFile.cpp">
+      <Filter>Source Files\base\util</Filter>
+    </ClCompile>
+    <ClCompile Include="..\..\..\src\base\util\FileManager.cpp">
+      <Filter>Source Files\base\util</Filter>
+    </ClCompile>
+    <ClCompile Include="..\..\..\src\base\util\FileUtil.cpp">
+      <Filter>Source Files\base\util</Filter>
+    </ClCompile>
+    <ClCompile Include="..\..\..\src\base\util\GmatGlobal.cpp">
+      <Filter>Source Files\base\util</Filter>
+    </ClCompile>
+    <ClCompile Include="..\..\..\src\base\util\GregorianDate.cpp">
+      <Filter>Source Files\base\util</Filter>
+    </ClCompile>
+    <ClCompile Include="..\..\..\src\base\util\LatLonHgt.cpp">
+      <Filter>Source Files\base\util</Filter>
+    </ClCompile>
+    <ClCompile Include="..\..\..\src\base\util\LeapSecsFileReader.cpp">
+      <Filter>Source Files\base\util</Filter>
+    </ClCompile>
+    <ClCompile Include="..\..\..\src\base\util\Linear.cpp">
+      <Filter>Source Files\base\util</Filter>
+    </ClCompile>
+    <ClCompile Include="..\..\..\src\base\util\MemoryTracker.cpp">
+      <Filter>Source Files\base\util</Filter>
+    </ClCompile>
+    <ClCompile Include="..\..\..\src\base\util\MessageInterface.cpp">
+      <Filter>Source Files\base\util</Filter>
+    </ClCompile>
+    <ClCompile Include="..\..\..\src\base\util\MessageReceiver.cpp">
+      <Filter>Source Files\base\util</Filter>
+    </ClCompile>
+    <ClCompile Include="..\..\..\src\base\util\RealUtilities.cpp">
+      <Filter>Source Files\base\util</Filter>
+    </ClCompile>
+    <ClCompile Include="..\..\..\src\base\util\RgbColor.cpp">
+      <Filter>Source Files\base\util</Filter>
+    </ClCompile>
+    <ClCompile Include="..\..\..\src\base\util\Rmatrix.cpp">
+      <Filter>Source Files\base\util</Filter>
+    </ClCompile>
+    <ClCompile Include="..\..\..\src\base\util\Rmatrix33.cpp">
+      <Filter>Source Files\base\util</Filter>
+    </ClCompile>
+    <ClCompile Include="..\..\..\src\base\util\Rmatrix66.cpp">
+      <Filter>Source Files\base\util</Filter>
+    </ClCompile>
+    <ClCompile Include="..\..\..\src\base\util\Rvector.cpp">
+      <Filter>Source Files\base\util</Filter>
+    </ClCompile>
+    <ClCompile Include="..\..\..\src\base\util\Rvector3.cpp">
+      <Filter>Source Files\base\util</Filter>
+    </ClCompile>
+    <ClCompile Include="..\..\..\src\base\util\Rvector6.cpp">
+      <Filter>Source Files\base\util</Filter>
+    </ClCompile>
+    <ClCompile Include="..\..\..\src\base\util\StringTokenizer.cpp">
+      <Filter>Source Files\base\util</Filter>
+    </ClCompile>
+    <ClCompile Include="..\..\..\src\base\util\StringUtil.cpp">
+      <Filter>Source Files\base\util</Filter>
+    </ClCompile>
+    <ClCompile Include="..\..\..\src\base\util\TextParser.cpp">
+      <Filter>Source Files\base\util</Filter>
+    </ClCompile>
+    <ClCompile Include="..\..\..\src\base\util\TimeSystemConverter.cpp">
+      <Filter>Source Files\base\util</Filter>
+    </ClCompile>
+    <ClCompile Include="..\..\..\src\base\util\TimeTypes.cpp">
+      <Filter>Source Files\base\util</Filter>
+    </ClCompile>
+    <ClCompile Include="..\..\..\src\base\util\UtcDate.cpp">
+      <Filter>Source Files\base\util</Filter>
+    </ClCompile>
+    <ClCompile Include="..\..\..\src\base\asset\AssetException.cpp">
+      <Filter>Source Files\base\asset</Filter>
+    </ClCompile>
+    <ClCompile Include="..\..\..\src\base\asset\BodyFixedPoint.cpp">
+      <Filter>Source Files\base\asset</Filter>
+    </ClCompile>
+    <ClCompile Include="..\..\..\src\base\hardware\FuelTank.cpp">
+      <Filter>Source Files\base\hardware</Filter>
+    </ClCompile>
+    <ClCompile Include="..\..\..\src\base\hardware\Hardware.cpp">
+      <Filter>Source Files\base\hardware</Filter>
+    </ClCompile>
+    <ClCompile Include="..\..\..\src\base\hardware\HardwareException.cpp">
+      <Filter>Source Files\base\hardware</Filter>
+    </ClCompile>
+    <ClCompile Include="..\..\..\src\base\hardware\Thruster.cpp">
+      <Filter>Source Files\base\hardware</Filter>
+    </ClCompile>
+    <ClCompile Include="..\..\..\src\gui\app\AboutDialog.cpp">
+      <Filter>Source Files\gui\app</Filter>
+    </ClCompile>
+    <ClCompile Include="..\..\..\src\gui\app\CompareFilesDialog.cpp">
+      <Filter>Source Files\gui\app</Filter>
+    </ClCompile>
+    <ClCompile Include="..\..\..\src\gui\app\CompareTextDialog.cpp">
+      <Filter>Source Files\gui\app</Filter>
+    </ClCompile>
+    <ClCompile Include="..\..\..\src\gui\app\GmatApp.cpp">
+      <Filter>Source Files\gui\app</Filter>
+    </ClCompile>
+    <ClCompile Include="..\..\..\src\gui\app\GmatAppData.cpp">
+      <Filter>Source Files\gui\app</Filter>
+    </ClCompile>
+    <ClCompile Include="..\..\..\src\gui\app\GmatConnection.cpp">
+      <Filter>Source Files\gui\app</Filter>
+    </ClCompile>
+    <ClCompile Include="..\..\..\src\gui\app\GmatMainFrame.cpp">
+      <Filter>Source Files\gui\app</Filter>
+    </ClCompile>
+    <ClCompile Include="..\..\..\src\gui\app\GmatMenuBar.cpp">
+      <Filter>Source Files\gui\app</Filter>
+    </ClCompile>
+    <ClCompile Include="..\..\..\src\gui\app\GmatNotebook.cpp">
+      <Filter>Source Files\gui\app</Filter>
+    </ClCompile>
+    <ClCompile Include="..\..\..\src\gui\app\GmatServer.cpp">
+      <Filter>Source Files\gui\app</Filter>
+    </ClCompile>
+    <ClCompile Include="..\..\..\src\gui\app\GmatToolBar.cpp">
+      <Filter>Source Files\gui\app</Filter>
+    </ClCompile>
+    <ClCompile Include="..\..\..\src\gui\app\GmatTreeItemData.cpp">
+      <Filter>Source Files\gui\app</Filter>
+    </ClCompile>
+    <ClCompile Include="..\..\..\src\gui\app\GuiInterpreter.cpp">
+      <Filter>Source Files\gui\app</Filter>
+    </ClCompile>
+    <ClCompile Include="..\..\..\src\gui\app\GuiMessageReceiver.cpp">
+      <Filter>Source Files\gui\app</Filter>
+    </ClCompile>
+    <ClCompile Include="..\..\..\src\gui\app\GuiPlotReceiver.cpp">
+      <Filter>Source Files\gui\app</Filter>
+    </ClCompile>
+    <ClCompile Include="..\..\..\src\gui\app\InteractiveMatlabDialog.cpp">
+      <Filter>Source Files\gui\app</Filter>
+    </ClCompile>
+    <ClCompile Include="..\..\..\src\gui\app\MissionTreeItemData.cpp">
+      <Filter>Source Files\gui\app</Filter>
+    </ClCompile>
+    <ClCompile Include="..\..\..\src\gui\app\ResourceTree.cpp">
+      <Filter>Source Files\gui\app</Filter>
+    </ClCompile>
+    <ClCompile Include="..\..\..\src\gui\app\RunScriptFolderDialog.cpp">
+      <Filter>Source Files\gui\app</Filter>
+    </ClCompile>
+    <ClCompile Include="..\..\..\src\gui\app\ScriptPanel.cpp">
+      <Filter>Source Files\gui\app</Filter>
+    </ClCompile>
+    <ClCompile Include="..\..\..\src\gui\app\SetPathDialog.cpp">
+      <Filter>Source Files\gui\app</Filter>
+    </ClCompile>
+    <ClCompile Include="..\..\..\src\gui\app\TextEphemFileDialog.cpp">
+      <Filter>Source Files\gui\app</Filter>
+    </ClCompile>
+    <ClCompile Include="..\..\..\src\gui\app\WelcomePanel.cpp">
+      <Filter>Source Files\gui\app</Filter>
+    </ClCompile>
+    <ClCompile Include="..\..\..\src\gui\burn\FiniteBurnSetupPanel.cpp">
+      <Filter>Source Files\gui\burn</Filter>
+    </ClCompile>
+    <ClCompile Include="..\..\..\src\gui\burn\ImpulsiveBurnSetupPanel.cpp">
+      <Filter>Source Files\gui\burn</Filter>
+    </ClCompile>
+    <ClCompile Include="..\..\..\src\gui\command\AchievePanel.cpp">
+      <Filter>Source Files\gui\command</Filter>
+    </ClCompile>
+    <ClCompile Include="..\..\..\src\gui\command\AssignmentPanel.cpp">
+      <Filter>Source Files\gui\command</Filter>
+    </ClCompile>
+    <ClCompile Include="..\..\..\src\gui\command\BeginFiniteBurnPanel.cpp">
+      <Filter>Source Files\gui\command</Filter>
+    </ClCompile>
+    <ClCompile Include="..\..\..\src\gui\command\CallFunctionPanel.cpp">
+      <Filter>Source Files\gui\command</Filter>
+    </ClCompile>
+    <ClCompile Include="..\..\..\src\gui\command\EndFiniteBurnPanel.cpp">
+      <Filter>Source Files\gui\command</Filter>
+    </ClCompile>
+    <ClCompile Include="..\..\..\src\gui\command\GmatCommandPanel.cpp">
+      <Filter>Source Files\gui\command</Filter>
+    </ClCompile>
+    <ClCompile Include="..\..\..\src\gui\command\ManeuverPanel.cpp">
+      <Filter>Source Files\gui\command</Filter>
+    </ClCompile>
+    <ClCompile Include="..\..\..\src\gui\command\MinimizePanel.cpp">
+      <Filter>Source Files\gui\command</Filter>
+    </ClCompile>
+    <ClCompile Include="..\..\..\src\gui\command\NonlinearConstraintPanel.cpp">
+      <Filter>Source Files\gui\command</Filter>
+    </ClCompile>
+    <ClCompile Include="..\..\..\src\gui\command\OptimizePanel.cpp">
+      <Filter>Source Files\gui\command</Filter>
+    </ClCompile>
+    <ClCompile Include="..\..\..\src\gui\command\PropagatePanel.cpp">
+      <Filter>Source Files\gui\command</Filter>
+    </ClCompile>
+    <ClCompile Include="..\..\..\src\gui\command\ReportPanel.cpp">
+      <Filter>Source Files\gui\command</Filter>
+    </ClCompile>
+    <ClCompile Include="..\..\..\src\gui\command\ScriptEventPanel.cpp">
+      <Filter>Source Files\gui\command</Filter>
+    </ClCompile>
+    <ClCompile Include="..\..\..\src\gui\command\TargetPanel.cpp">
+      <Filter>Source Files\gui\command</Filter>
+    </ClCompile>
+    <ClCompile Include="..\..\..\src\gui\command\TogglePanel.cpp">
+      <Filter>Source Files\gui\command</Filter>
+    </ClCompile>
+    <ClCompile Include="..\..\..\src\gui\command\VaryPanel.cpp">
+      <Filter>Source Files\gui\command</Filter>
+    </ClCompile>
+    <ClCompile Include="..\..\..\src\gui\controllogic\ConditionPanel.cpp">
+      <Filter>Source Files\gui\controllogic</Filter>
+    </ClCompile>
+    <ClCompile Include="..\..\..\src\gui\controllogic\ForPanel.cpp">
+      <Filter>Source Files\gui\controllogic</Filter>
+    </ClCompile>
+    <ClCompile Include="..\..\..\src\gui\coordsystem\CoordPanel.cpp">
+      <Filter>Source Files\gui\coordsystem</Filter>
+    </ClCompile>
+    <ClCompile Include="..\..\..\src\gui\coordsystem\CoordSysCreateDialog.cpp">
+      <Filter>Source Files\gui\coordsystem</Filter>
+    </ClCompile>
+    <ClCompile Include="..\..\..\src\gui\coordsystem\CoordSystemConfigPanel.cpp">
+      <Filter>Source Files\gui\coordsystem</Filter>
+    </ClCompile>
+    <ClCompile Include="..\..\..\src\gui\forcemodel\DragInputsDialog.cpp">
+      <Filter>Source Files\gui\forcemodel</Filter>
+    </ClCompile>
+    <ClCompile Include="..\..\..\src\gui\foundation\ArraySetupDialog.cpp">
+      <Filter>Source Files\gui\foundation</Filter>
+    </ClCompile>
+    <ClCompile Include="..\..\..\src\gui\foundation\GmatBaseSetupPanel.cpp">
+      <Filter>Source Files\gui\foundation</Filter>
+    </ClCompile>
+    <ClCompile Include="..\..\..\src\gui\foundation\GmatDialog.cpp">
+      <Filter>Source Files\gui\foundation</Filter>
+    </ClCompile>
+    <ClCompile Include="..\..\..\src\gui\foundation\GmatMdiChildFrame.cpp">
+      <Filter>Source Files\gui\foundation</Filter>
+    </ClCompile>
+    <ClCompile Include="..\..\..\src\gui\foundation\GmatPanel.cpp">
+      <Filter>Source Files\gui\foundation</Filter>
+    </ClCompile>
+    <ClCompile Include="..\..\..\src\gui\foundation\GmatSavePanel.cpp">
+      <Filter>Source Files\gui\foundation</Filter>
+    </ClCompile>
+    <ClCompile Include="..\..\..\src\gui\foundation\GmatStaticBoxSizer.cpp">
+      <Filter>Source Files\gui\foundation</Filter>
+    </ClCompile>
+    <ClCompile Include="..\..\..\src\gui\foundation\GuiItemManager.cpp">
+      <Filter>Source Files\gui\foundation</Filter>
+    </ClCompile>
+    <ClCompile Include="..\..\..\src\gui\foundation\MultiPathSetupPanel.cpp">
+      <Filter>Source Files\gui\foundation</Filter>
+    </ClCompile>
+    <ClCompile Include="..\..\..\src\gui\foundation\ParameterCreateDialog.cpp">
+      <Filter>Source Files\gui\foundation</Filter>
+    </ClCompile>
+    <ClCompile Include="..\..\..\src\gui\foundation\ParameterSelectDialog.cpp">
+      <Filter>Source Files\gui\foundation</Filter>
+    </ClCompile>
+    <ClCompile Include="..\..\..\src\gui\foundation\ShowScriptDialog.cpp">
+      <Filter>Source Files\gui\foundation</Filter>
+    </ClCompile>
+    <ClCompile Include="..\..\..\src\gui\foundation\ShowSummaryDialog.cpp">
+      <Filter>Source Files\gui\foundation</Filter>
+    </ClCompile>
+    <ClCompile Include="..\..\..\src\gui\foundation\SinglePathSetupPanel.cpp">
+      <Filter>Source Files\gui\foundation</Filter>
+    </ClCompile>
+    <ClCompile Include="..\..\..\src\gui\foundation\UserInputValidator.cpp">
+      <Filter>Source Files\gui\foundation</Filter>
+    </ClCompile>
+    <ClCompile Include="..\..\..\src\gui\function\FunctionSetupPanel.cpp">
+      <Filter>Source Files\gui\function</Filter>
+    </ClCompile>
+    <ClCompile Include="..\..\..\src\gui\function\MatlabFunctionSetupPanel.cpp">
+      <Filter>Source Files\gui\function</Filter>
+    </ClCompile>
+    <ClCompile Include="..\..\..\src\gui\hardware\BurnThrusterPanel.cpp">
+      <Filter>Source Files\gui\hardware</Filter>
+    </ClCompile>
+    <ClCompile Include="..\..\..\src\gui\hardware\ThrusterCoefficientDialog.cpp">
+      <Filter>Source Files\gui\hardware</Filter>
+    </ClCompile>
+    <ClCompile Include="..\..\..\src\gui\hardware\ThrusterConfigPanel.cpp">
+      <Filter>Source Files\gui\hardware</Filter>
+    </ClCompile>
+    <ClCompile Include="..\..\..\src\gui\mission\DecoratedTree.cpp">
+      <Filter>Source Files\gui\mission</Filter>
+    </ClCompile>
+    <ClCompile Include="..\..\..\src\gui\mission\MissionTree.cpp">
+      <Filter>Source Files\gui\mission</Filter>
+    </ClCompile>
+    <ClCompile Include="..\..\..\src\gui\output\CompareReportPanel.cpp">
+      <Filter>Source Files\gui\output</Filter>
+    </ClCompile>
+    <ClCompile Include="..\..\..\src\gui\output\OutputTree.cpp">
+      <Filter>Source Files\gui\output</Filter>
+    </ClCompile>
+    <ClCompile Include="..\..\..\src\gui\output\ReportFilePanel.cpp">
+      <Filter>Source Files\gui\output</Filter>
+    </ClCompile>
+    <ClCompile Include="..\..\..\src\gui\subscriber\EphemerisFilePanel.cpp">
+      <Filter>Source Files\gui\subscriber</Filter>
+    </ClCompile>
+    <ClCompile Include="..\..\..\src\gui\subscriber\MdiChild3DViewFrame.cpp">
+      <Filter>Source Files\gui\subscriber</Filter>
+    </ClCompile>
+    <ClCompile Include="..\..\..\src\gui\subscriber\MdiChildTsFrame.cpp">
+      <Filter>Source Files\gui\subscriber</Filter>
+    </ClCompile>
+    <ClCompile Include="..\..\..\src\gui\subscriber\MdiChildViewFrame.cpp">
+      <Filter>Source Files\gui\subscriber</Filter>
+    </ClCompile>
+    <ClCompile Include="..\..\..\src\gui\subscriber\MdiGlPlotData.cpp">
+      <Filter>Source Files\gui\subscriber</Filter>
+    </ClCompile>
+    <ClCompile Include="..\..\..\src\gui\subscriber\MdiTsPlotData.cpp">
+      <Filter>Source Files\gui\subscriber</Filter>
+    </ClCompile>
+    <ClCompile Include="..\..\..\src\gui\subscriber\OrbitViewCanvas.cpp">
+      <Filter>Source Files\gui\subscriber</Filter>
+    </ClCompile>
+    <ClCompile Include="..\..\..\src\gui\subscriber\OrbitViewPanel.cpp">
+      <Filter>Source Files\gui\subscriber</Filter>
+    </ClCompile>
+    <ClCompile Include="..\..\..\src\gui\subscriber\ReportFileSetupPanel.cpp">
+      <Filter>Source Files\gui\subscriber</Filter>
+    </ClCompile>
+    <ClCompile Include="..\..\..\src\gui\subscriber\SubscriberSetupPanel.cpp">
+      <Filter>Source Files\gui\subscriber</Filter>
+    </ClCompile>
+    <ClCompile Include="..\..\..\src\gui\subscriber\TsPlotCanvas.cpp">
+      <Filter>Source Files\gui\subscriber</Filter>
+    </ClCompile>
+    <ClCompile Include="..\..\..\src\gui\subscriber\TsPlotCurve.cpp">
+      <Filter>Source Files\gui\subscriber</Filter>
+    </ClCompile>
+    <ClCompile Include="..\..\..\src\gui\subscriber\TsPlotOptionsDialog.cpp">
+      <Filter>Source Files\gui\subscriber</Filter>
+    </ClCompile>
+    <ClCompile Include="..\..\..\src\gui\subscriber\TsPlotXYCanvas.cpp">
+      <Filter>Source Files\gui\subscriber</Filter>
+    </ClCompile>
+    <ClCompile Include="..\..\..\src\gui\subscriber\ViewCanvas.cpp">
+      <Filter>Source Files\gui\subscriber</Filter>
+    </ClCompile>
+    <ClCompile Include="..\..\..\src\gui\subscriber\XyPlotSetupPanel.cpp">
+      <Filter>Source Files\gui\subscriber</Filter>
+    </ClCompile>
+    <ClCompile Include="..\..\..\src\gui\propagator\PropagationConfigPanel.cpp">
+      <Filter>Source Files\gui\propagator</Filter>
+    </ClCompile>
+    <ClCompile Include="..\..\..\src\gui\propagator\PropagatorSelectDialog.cpp">
+      <Filter>Source Files\gui\propagator</Filter>
+    </ClCompile>
+    <ClCompile Include="..\..\..\src\gui\solarsys\BarycenterPanel.cpp">
+      <Filter>Source Files\gui\solarsys</Filter>
+    </ClCompile>
+    <ClCompile Include="..\..\..\src\gui\solarsys\CelesBodySelectDialog.cpp">
+      <Filter>Source Files\gui\solarsys</Filter>
+    </ClCompile>
+    <ClCompile Include="..\..\..\src\gui\solarsys\CelestialBodyOrbitPanel.cpp">
+      <Filter>Source Files\gui\solarsys</Filter>
+    </ClCompile>
+    <ClCompile Include="..\..\..\src\gui\solarsys\CelestialBodyOrientationPanel.cpp">
+      <Filter>Source Files\gui\solarsys</Filter>
+    </ClCompile>
+    <ClCompile Include="..\..\..\src\gui\solarsys\CelestialBodyPanel.cpp">
+      <Filter>Source Files\gui\solarsys</Filter>
+    </ClCompile>
+    <ClCompile Include="..\..\..\src\gui\solarsys\CelestialBodyPropertiesPanel.cpp">
+      <Filter>Source Files\gui\solarsys</Filter>
+    </ClCompile>
+    <ClCompile Include="..\..\..\src\gui\solarsys\LibrationPointPanel.cpp">
+      <Filter>Source Files\gui\solarsys</Filter>
+    </ClCompile>
+    <ClCompile Include="..\..\..\src\gui\solarsys\UniversePanel.cpp">
+      <Filter>Source Files\gui\solarsys</Filter>
+    </ClCompile>
+    <ClCompile Include="..\..\..\src\gui\solver\DCSetupPanel.cpp">
+      <Filter>Source Files\gui\solver</Filter>
+    </ClCompile>
+    <ClCompile Include="..\..\..\src\gui\solver\SolverCreatePanel.cpp">
+      <Filter>Source Files\gui\solver</Filter>
+    </ClCompile>
+    <ClCompile Include="..\..\..\src\gui\solver\SolverGoalsPanel.cpp">
+      <Filter>Source Files\gui\solver</Filter>
+    </ClCompile>
+    <ClCompile Include="..\..\..\src\gui\solver\SolverSetupPanel.cpp">
+      <Filter>Source Files\gui\solver</Filter>
+    </ClCompile>
+    <ClCompile Include="..\..\..\src\gui\solver\SolverVariablesPanel.cpp">
+      <Filter>Source Files\gui\solver</Filter>
+    </ClCompile>
+    <ClCompile Include="..\..\..\src\gui\solver\SQPSetupPanel.cpp">
+      <Filter>Source Files\gui\solver</Filter>
+    </ClCompile>
+    <ClCompile Include="..\..\..\src\gui\spacecraft\AttitudePanel.cpp">
+      <Filter>Source Files\gui\spacecraft</Filter>
+    </ClCompile>
+    <ClCompile Include="..\..\..\src\gui\spacecraft\BallisticsMassPanel.cpp">
+      <Filter>Source Files\gui\spacecraft</Filter>
+    </ClCompile>
+    <ClCompile Include="..\..\..\src\gui\spacecraft\FormationSetupPanel.cpp">
+      <Filter>Source Files\gui\spacecraft</Filter>
+    </ClCompile>
+    <ClCompile Include="..\..\..\src\gui\spacecraft\OrbitPanel.cpp">
+      <Filter>Source Files\gui\spacecraft</Filter>
+    </ClCompile>
+    <ClCompile Include="..\..\..\src\gui\spacecraft\SpacecraftPanel.cpp">
+      <Filter>Source Files\gui\spacecraft</Filter>
+    </ClCompile>
+    <ClCompile Include="..\..\..\src\gui\spacecraft\SpaceObjectSelectDialog.cpp">
+      <Filter>Source Files\gui\spacecraft</Filter>
+    </ClCompile>
+    <ClCompile Include="..\..\..\src\gui\spacecraft\TankPanel.cpp">
+      <Filter>Source Files\gui\spacecraft</Filter>
+    </ClCompile>
+    <ClCompile Include="..\..\..\src\gui\spacecraft\ThrusterPanel.cpp">
+      <Filter>Source Files\gui\spacecraft</Filter>
+    </ClCompile>
+    <ClCompile Include="..\..\..\src\gui\spacecraft\VisualModelCanvas.cpp">
+      <Filter>Source Files\gui\spacecraft</Filter>
+    </ClCompile>
+    <ClCompile Include="..\..\..\src\gui\spacecraft\VisualModelPanel.cpp">
+      <Filter>Source Files\gui\spacecraft</Filter>
+    </ClCompile>
+    <ClCompile Include="..\..\..\src\gui\view\ViewTextDialog.cpp">
+      <Filter>Source Files\gui\view</Filter>
+    </ClCompile>
+    <ClCompile Include="..\..\..\src\gui\view\ViewTextFrame.cpp">
+      <Filter>Source Files\gui\view</Filter>
+    </ClCompile>
+    <ClCompile Include="..\..\..\src\gui\asset\GroundStationPanel.cpp">
+      <Filter>Source Files\gui\asset</Filter>
+    </ClCompile>
+    <ClCompile Include="..\..\..\src\gui\rendering\Camera.cpp">
+      <Filter>Source Files\gui\rendering</Filter>
+    </ClCompile>
+    <ClCompile Include="..\..\..\src\gui\rendering\GLStars.cpp">
+      <Filter>Source Files\gui\rendering</Filter>
+    </ClCompile>
+    <ClCompile Include="..\..\..\src\gui\rendering\GmatOpenGLSupport.cpp">
+      <Filter>Source Files\gui\rendering</Filter>
+    </ClCompile>
+    <ClCompile Include="..\..\..\src\gui\rendering\Light.cpp">
+      <Filter>Source Files\gui\rendering</Filter>
+    </ClCompile>
+    <ClCompile Include="..\..\..\src\gui\rendering\ModelManager.cpp">
+      <Filter>Source Files\gui\rendering</Filter>
+    </ClCompile>
+    <ClCompile Include="..\..\..\src\gui\rendering\ModelObject.cpp">
+      <Filter>Source Files\gui\rendering</Filter>
+    </ClCompile>
+    <ClCompile Include="..\..\..\src\gui\rendering\Rendering.cpp">
+      <Filter>Source Files\gui\rendering</Filter>
+    </ClCompile>
+    <ClCompile Include="..\..\..\src\base\command\PlotCommand.cpp">
+      <Filter>Source Files\base\command</Filter>
+    </ClCompile>
+    <ClCompile Include="..\..\..\src\gui\mission\MissionTreeToolBar.cpp">
+      <Filter>Source Files\gui\mission</Filter>
+    </ClCompile>
+    <ClCompile Include="..\..\..\src\gui\mission\UndockedMissionPanel.cpp">
+      <Filter>Source Files\gui\mission</Filter>
+    </ClCompile>
+    <ClCompile Include="..\..\..\src\gui\mission\TreeViewOptionDialog.cpp">
+      <Filter>Source Files\gui\mission</Filter>
+    </ClCompile>
+    <ClCompile Include="..\..\..\src\gui\subscriber\MdiChildGroundTrackFrame.cpp">
+      <Filter>Source Files\gui\subscriber</Filter>
+    </ClCompile>
+    <ClCompile Include="..\..\..\src\gui\spacecraft\OrbitDesignerDialog.cpp">
+      <Filter>Source Files\gui\spacecraft</Filter>
+    </ClCompile>
+    <ClCompile Include="..\..\..\src\base\subscriber\OrbitPlot.cpp">
+      <Filter>Source Files\base\subscriber</Filter>
+    </ClCompile>
+    <ClCompile Include="..\..\..\src\base\util\SunSync.cpp">
+      <Filter>Source Files\base\util</Filter>
+    </ClCompile>
+    <ClCompile Include="..\..\..\src\base\util\RepeatGroundTrack.cpp">
+      <Filter>Source Files\base\util</Filter>
+    </ClCompile>
+    <ClCompile Include="..\..\..\src\base\util\Frozen.cpp">
+      <Filter>Source Files\base\util</Filter>
+    </ClCompile>
+    <ClCompile Include="..\..\..\src\base\util\RepeatSunSync.cpp">
+      <Filter>Source Files\base\util</Filter>
+    </ClCompile>
+    <ClCompile Include="..\..\..\src\base\util\OrbitDesignerTime.cpp">
+      <Filter>Source Files\base\util</Filter>
+    </ClCompile>
+    <ClCompile Include="..\..\..\src\base\util\CalculationUtilities.cpp">
+      <Filter>Source Files\base\util</Filter>
+    </ClCompile>
+    <ClCompile Include="..\..\..\src\base\forcemodel\harmonic\Harmonic.cpp">
+      <Filter>Source Files\base\forcemodel\harmonic</Filter>
+    </ClCompile>
+    <ClCompile Include="..\..\..\src\base\forcemodel\harmonic\HarmonicGravity.cpp">
+      <Filter>Source Files\base\forcemodel\harmonic</Filter>
+    </ClCompile>
+    <ClCompile Include="..\..\..\src\base\forcemodel\harmonic\HarmonicGravityCof.cpp">
+      <Filter>Source Files\base\forcemodel\harmonic</Filter>
+    </ClCompile>
+    <ClCompile Include="..\..\..\src\base\forcemodel\harmonic\HarmonicGravityGrv.cpp">
+      <Filter>Source Files\base\forcemodel\harmonic</Filter>
+    </ClCompile>
+    <ClCompile Include="..\..\..\src\base\forcemodel\RelativisticCorrection.cpp">
+      <Filter>Source Files\base\forcemodel</Filter>
+    </ClCompile>
+    <ClCompile Include="..\..\..\src\base\subscriber\GroundTrackPlot.cpp">
+      <Filter>Source Files\base\subscriber</Filter>
+    </ClCompile>
+    <ClCompile Include="..\..\..\src\base\solarsys\SpecialCelestialPoint.cpp">
+      <Filter>Source Files\base\solarsys</Filter>
+    </ClCompile>
+    <ClCompile Include="..\..\..\src\gui\subscriber\GroundTrackCanvas.cpp">
+      <Filter>Source Files\gui\subscriber</Filter>
+    </ClCompile>
+    <ClCompile Include="..\..\..\src\base\forcemodel\EventModel.cpp">
+      <Filter>Source Files\base\forcemodel</Filter>
+    </ClCompile>
+    <ClCompile Include="..\..\..\src\gui\spacecraft\OrbitSummaryDialog.cpp">
+      <Filter>Source Files\gui\spacecraft</Filter>
+    </ClCompile>
+    <ClCompile Include="..\..\..\src\gui\output\EventFilePanel.cpp">
+      <Filter>Source Files\gui\output</Filter>
+    </ClCompile>
+    <ClCompile Include="..\..\..\src\gui\command\ManageObjectPanel.cpp">
+      <Filter>Source Files\gui\command</Filter>
+    </ClCompile>
+    <ClCompile Include="..\..\..\src\gui\foundation\ParameterSetupPanel.cpp">
+      <Filter>Source Files\gui\foundation</Filter>
+    </ClCompile>
+    <ClCompile Include="..\..\..\src\gui\foundation\ArraySetupPanel.cpp">
+      <Filter>Source Files\gui\foundation</Filter>
+    </ClCompile>
+    <ClCompile Include="..\..\..\src\base\util\StateConversionUtil.cpp">
+      <Filter>Source Files\base\util</Filter>
+    </ClCompile>
+    <ClCompile Include="..\..\..\src\base\util\GravityFileUtil.cpp">
+      <Filter>Source Files\base\util</Filter>
+    </ClCompile>
+    <ClCompile Include="..\..\..\src\base\parameter\AttitudeString.cpp">
+      <Filter>Source Files\base\parameter</Filter>
+    </ClCompile>
+    <ClCompile Include="..\..\..\src\base\command\SolverSequenceCommand.cpp">
+      <Filter>Source Files\base\command</Filter>
+    </ClCompile>
+    <ClCompile Include="..\..\..\src\base\coordsystem\ICRFAxes.cpp">
+      <Filter>Source Files\base\coordsystem</Filter>
+    </ClCompile>
+    <ClCompile Include="..\..\..\src\base\coordsystem\ICRFFile.cpp">
+      <Filter>Source Files\base\coordsystem</Filter>
+    </ClCompile>
+    <ClCompile Include="..\..\..\src\base\coordsystem\ITRFAxes.cpp">
+      <Filter>Source Files\base\coordsystem</Filter>
+    </ClCompile>
+    <ClCompile Include="..\..\..\src\base\coordsystem\IAUFile.cpp">
+      <Filter>Source Files\base\coordsystem</Filter>
+    </ClCompile>
+    <ClCompile Include="..\..\..\src\base\interface\GmatInterface.cpp">
+      <Filter>Source Files\base\interface</Filter>
+    </ClCompile>
+    <ClCompile Include="..\..\..\src\base\interface\Interface.cpp">
+      <Filter>Source Files\base\interface</Filter>
+    </ClCompile>
+    <ClCompile Include="..\..\..\src\base\interface\InterfaceException.cpp">
+      <Filter>Source Files\base\interface</Filter>
+    </ClCompile>
+    <ClCompile Include="..\..\..\plugins\MatlabInterfacePlugin\src\base\command\CallMatlabFunction.cpp">
+      <Filter>Source Files\base\command</Filter>
+    </ClCompile>
+    <ClCompile Include="..\..\..\src\base\forcemodel\GravityBase.cpp">
+      <Filter>Source Files\base\forcemodel</Filter>
+    </ClCompile>
+    <ClCompile Include="..\..\..\src\base\coordsystem\BodySpinSunAxes.cpp">
+      <Filter>Source Files\base\coordsystem</Filter>
+    </ClCompile>
+    <ClCompile Include="..\..\..\src\base\attitude\SpiceAttitude.cpp">
+      <Filter>Source Files\base\attitude</Filter>
+    </ClCompile>
+    <ClCompile Include="..\..\..\src\base\util\SpiceAttitudeKernelReader.cpp">
+      <Filter>Source Files\base\util</Filter>
+    </ClCompile>
+    <ClCompile Include="..\..\..\src\base\util\SpiceKernelReader.cpp">
+      <Filter>Source Files\base\util</Filter>
+    </ClCompile>
+    <ClCompile Include="..\..\..\src\base\util\SpiceKernelWriter.cpp">
+      <Filter>Source Files\base\util</Filter>
+    </ClCompile>
+    <ClCompile Include="..\..\..\src\base\util\SpiceOrbitKernelReader.cpp">
+      <Filter>Source Files\base\util</Filter>
+    </ClCompile>
+    <ClCompile Include="..\..\..\src\base\util\SpiceOrbitKernelWriter.cpp">
+      <Filter>Source Files\base\util</Filter>
+    </ClCompile>
+    <ClCompile Include="..\..\..\src\base\util\SpiceInterface.cpp">
+      <Filter>Source Files\base\util</Filter>
+    </ClCompile>
+    <ClCompile Include="..\..\..\src\gui\spacecraft\SpicePanel.cpp">
+      <Filter>Source Files\gui\spacecraft</Filter>
+    </ClCompile>
+    <ClCompile Include="..\..\..\src\base\solarsys\msise90_sub.c">
+      <Filter>Source Files\base\solarsys</Filter>
+    </ClCompile>
+    <ClCompile Include="..\..\..\src\base\asset\GroundstationInterface.cpp">
+      <Filter>Source Files\base\asset</Filter>
+    </ClCompile>
+    <ClCompile Include="..\..\..\src\base\spacecraft\FormationInterface.cpp">
+      <Filter>Source Files\base\foundation</Filter>
+    </ClCompile>
+    <ClCompile Include="..\BuiltinPluginManager.cpp">
+      <Filter>Source Files\base\executive</Filter>
+    </ClCompile>
+    <ClCompile Include="..\..\..\plugins\GmatFunctionPlugin\src\base\command\CallGmatFunction.cpp">
+      <Filter>Source Files\base\command</Filter>
+    </ClCompile>
+    <ClCompile Include="..\..\..\plugins\GmatFunctionPlugin\src\base\command\Global.cpp">
+      <Filter>Source Files\base\command</Filter>
+    </ClCompile>
+    <ClCompile Include="..\..\..\plugins\EstimationPlugin\src\base\command\RunEstimator.cpp">
+      <Filter>Source Files\base\command</Filter>
+    </ClCompile>
+    <ClCompile Include="..\..\..\plugins\EstimationPlugin\src\base\command\RunSimulator.cpp">
+      <Filter>Source Files\base\command</Filter>
+    </ClCompile>
+    <ClCompile Include="..\..\..\plugins\EstimationPlugin\src\base\factory\EventFactory.cpp">
+      <Filter>Source Files\base\factory</Filter>
+    </ClCompile>
+    <ClCompile Include="..\..\..\src\base\foundation\TriggerManager.cpp">
+      <Filter>Source Files\base\foundation</Filter>
+    </ClCompile>
+    <ClCompile Include="..\..\..\plugins\EstimationPlugin\src\base\measurement\Ionosphere\cira.c">
+      <Filter>Source Files\plugins\EstimationPlugin\measurement\Ionosphere</Filter>
+    </ClCompile>
+    <ClCompile Include="..\..\..\plugins\EstimationPlugin\src\base\measurement\Ionosphere\igrf.c">
+      <Filter>Source Files\plugins\EstimationPlugin\measurement\Ionosphere</Filter>
+    </ClCompile>
+    <ClCompile Include="..\..\..\plugins\EstimationPlugin\src\base\measurement\Ionosphere\iridreg.c">
+      <Filter>Source Files\plugins\EstimationPlugin\measurement\Ionosphere</Filter>
+    </ClCompile>
+    <ClCompile Include="..\..\..\plugins\EstimationPlugin\src\base\measurement\Ionosphere\irifun.c">
+      <Filter>Source Files\plugins\EstimationPlugin\measurement\Ionosphere</Filter>
+    </ClCompile>
+    <ClCompile Include="..\..\..\plugins\EstimationPlugin\src\base\measurement\Ionosphere\irisub.c">
+      <Filter>Source Files\plugins\EstimationPlugin\measurement\Ionosphere</Filter>
+    </ClCompile>
+    <ClCompile Include="..\..\..\plugins\EstimationPlugin\src\base\measurement\Ionosphere\iritec.c">
+      <Filter>Source Files\plugins\EstimationPlugin\measurement\Ionosphere</Filter>
+    </ClCompile>
+    <ClCompile Include="..\..\..\plugins\EstimationPlugin\src\base\measurement\Ionosphere\Ionosphere.cpp">
+      <Filter>Source Files\plugins\EstimationPlugin\measurement\Ionosphere</Filter>
+    </ClCompile>
+    <ClCompile Include="..\..\..\plugins\EstimationPlugin\src\base\measurement\Troposphere\Troposphere.cpp">
+      <Filter>Source Files\plugins\EstimationPlugin\measurement\Troposphere</Filter>
+    </ClCompile>
+    <ClCompile Include="..\..\..\src\gui\rendering\ThreeDSLoader.cpp">
+      <Filter>Source Files\gui\rendering</Filter>
+    </ClCompile>
+    <ClCompile Include="..\..\..\src\base\util\Code500EphemerisFile.cpp">
+      <Filter>Source Files\base\util</Filter>
+    </ClCompile>
+    <ClCompile Include="..\..\..\src\base\coordsystem\LocalAlignedConstrainedAxes.cpp">
+      <Filter>Source Files\base\coordsystem</Filter>
+    </ClCompile>
+    <ClCompile Include="..\..\..\src\base\attitude\NadirPointing.cpp">
+      <Filter>Source Files\base\attitude</Filter>
+    </ClCompile>
+    <ClCompile Include="..\..\..\src\base\attitude\PrecessingSpinner.cpp">
+      <Filter>Source Files\base\attitude</Filter>
+    </ClCompile>
+    <ClCompile Include="..\..\..\src\base\parameter\DelaunayParameters.cpp">
+      <Filter>Source Files\base\parameter</Filter>
+    </ClCompile>
+    <ClCompile Include="..\..\..\src\base\parameter\ModEquinoctialParameters.cpp">
+      <Filter>Source Files\base\parameter</Filter>
+    </ClCompile>
+    <ClCompile Include="..\..\..\src\base\parameter\PlanetodeticParameters.cpp">
+      <Filter>Source Files\base\parameter</Filter>
+    </ClCompile>
+    <ClCompile Include="..\..\..\src\gui\subscriber\GroundTrackPlotPanel.cpp">
+      <Filter>Source Files\gui\subscriber</Filter>
+    </ClCompile>
+    <ClCompile Include="..\..\..\plugins\EstimationPlugin\src\base\trackingsystem\DSNTrackingSystem.cpp">
+      <Filter>Source Files\plugins\EstimationPlugin\trackingsystem</Filter>
+    </ClCompile>
+    <ClCompile Include="..\..\..\plugins\EstimationPlugin\src\base\trackingsystem\OpticalTrackingSystem.cpp">
+      <Filter>Source Files\plugins\EstimationPlugin\trackingsystem</Filter>
+    </ClCompile>
+    <ClCompile Include="..\..\..\plugins\EstimationPlugin\src\base\trackingsystem\TDRSSTrackingSystem.cpp">
+      <Filter>Source Files\plugins\EstimationPlugin\trackingsystem</Filter>
+    </ClCompile>
+    <ClCompile Include="..\..\..\plugins\EstimationPlugin\src\base\trackingsystem\TrackingSystem.cpp">
+      <Filter>Source Files\plugins\EstimationPlugin\trackingsystem</Filter>
+    </ClCompile>
+    <ClCompile Include="..\..\..\plugins\EstimationPlugin\src\base\trackingsystem\USNTrackingSystem.cpp">
+      <Filter>Source Files\plugins\EstimationPlugin\trackingsystem</Filter>
+    </ClCompile>
+    <ClCompile Include="..\..\..\plugins\EventLocatorPlugin\src\base\locator\ContactLocator.cpp">
+      <Filter>Source Files\plugins\EventLocatorPlugin\locator</Filter>
+    </ClCompile>
+    <ClCompile Include="..\..\..\plugins\EventLocatorPlugin\src\base\locator\EclipseLocator.cpp">
+      <Filter>Source Files\plugins\EventLocatorPlugin\locator</Filter>
+    </ClCompile>
+    <ClCompile Include="..\..\..\plugins\EventLocatorPlugin\src\base\factory\EventLocatorFactory.cpp">
+      <Filter>Source Files\plugins\EventLocatorPlugin\factory</Filter>
+    </ClCompile>
+    <ClCompile Include="..\..\..\plugins\EstimationPlugin\src\base\event\Event.cpp">
+      <Filter>Source Files\plugins\EstimationPlugin\event</Filter>
+    </ClCompile>
+    <ClCompile Include="..\..\..\plugins\EstimationPlugin\src\base\event\EventData.cpp">
+      <Filter>Source Files\plugins\EstimationPlugin\event</Filter>
+    </ClCompile>
+    <ClCompile Include="..\..\..\plugins\EstimationPlugin\src\base\event\EventException.cpp">
+      <Filter>Source Files\plugins\EstimationPlugin\event</Filter>
+    </ClCompile>
+    <ClCompile Include="..\..\..\plugins\EstimationPlugin\src\base\event\EventManager.cpp">
+      <Filter>Source Files\plugins\EstimationPlugin\event</Filter>
+    </ClCompile>
+    <ClCompile Include="..\..\..\plugins\EstimationPlugin\src\base\event\LightTimeCorrection.cpp">
+      <Filter>Source Files\plugins\EstimationPlugin\event</Filter>
+    </ClCompile>
+    <ClCompile Include="..\..\..\src\base\event\Brent.cpp">
+      <Filter>Source Files\base\event</Filter>
+    </ClCompile>
+    <ClCompile Include="..\..\..\plugins\EstimationPlugin\src\base\event\EstimationRootFinder.cpp">
+      <Filter>Source Files\base\event</Filter>
+    </ClCompile>
+    <ClCompile Include="..\..\..\src\base\event\EventFunction.cpp">
+      <Filter>Source Files\base\event</Filter>
+    </ClCompile>
+    <ClCompile Include="..\..\..\src\base\event\EventLocator.cpp">
+      <Filter>Source Files\base\event</Filter>
+    </ClCompile>
+    <ClCompile Include="..\..\..\src\base\event\LocatedEvent.cpp">
+      <Filter>Source Files\base\event</Filter>
+    </ClCompile>
+    <ClCompile Include="..\..\..\src\base\event\LocatedEventTable.cpp">
+      <Filter>Source Files\base\event</Filter>
+    </ClCompile>
+    <ClCompile Include="..\..\..\src\base\event\RootFinder.cpp">
+      <Filter>Source Files\base\event</Filter>
+    </ClCompile>
+    <ClCompile Include="..\..\..\plugins\EventLocatorPlugin\src\base\event\Antumbra.cpp">
+      <Filter>Source Files\plugins\EventLocatorPlugin\event</Filter>
+    </ClCompile>
+    <ClCompile Include="..\..\..\plugins\EventLocatorPlugin\src\base\event\Contact.cpp">
+      <Filter>Source Files\plugins\EventLocatorPlugin\event</Filter>
+    </ClCompile>
+    <ClCompile Include="..\..\..\plugins\EventLocatorPlugin\src\base\event\Eclipse.cpp">
+      <Filter>Source Files\plugins\EventLocatorPlugin\event</Filter>
+    </ClCompile>
+    <ClCompile Include="..\..\..\plugins\EventLocatorPlugin\src\base\event\Elevation.cpp">
+      <Filter>Source Files\plugins\EventLocatorPlugin\event</Filter>
+    </ClCompile>
+    <ClCompile Include="..\..\..\plugins\EventLocatorPlugin\src\base\event\LineOfSight.cpp">
+      <Filter>Source Files\plugins\EventLocatorPlugin\event</Filter>
+    </ClCompile>
+    <ClCompile Include="..\..\..\plugins\EventLocatorPlugin\src\base\event\Penumbra.cpp">
+      <Filter>Source Files\plugins\EventLocatorPlugin\event</Filter>
+    </ClCompile>
+    <ClCompile Include="..\..\..\plugins\EventLocatorPlugin\src\base\event\Umbra.cpp">
+      <Filter>Source Files\plugins\EventLocatorPlugin\event</Filter>
+    </ClCompile>
+    <ClCompile Include="..\..\..\plugins\EstimationPlugin\src\base\estimator\BatchEstimator.cpp">
+      <Filter>Source Files\plugins\EstimationPlugin\estimator</Filter>
+    </ClCompile>
+    <ClCompile Include="..\..\..\plugins\EstimationPlugin\src\base\estimator\BatchEstimatorInv.cpp">
+      <Filter>Source Files\plugins\EstimationPlugin\estimator</Filter>
+    </ClCompile>
+    <ClCompile Include="..\..\..\plugins\EstimationPlugin\src\base\estimator\BatchEstimatorSVD.cpp">
+      <Filter>Source Files\plugins\EstimationPlugin\estimator</Filter>
+    </ClCompile>
+    <ClCompile Include="..\..\..\plugins\EstimationPlugin\src\base\estimator\EstimationStateManager.cpp">
+      <Filter>Source Files\plugins\EstimationPlugin\estimator</Filter>
+    </ClCompile>
+    <ClCompile Include="..\..\..\plugins\EstimationPlugin\src\base\estimator\Estimator.cpp">
+      <Filter>Source Files\plugins\EstimationPlugin\estimator</Filter>
+    </ClCompile>
+    <ClCompile Include="..\..\..\plugins\EstimationPlugin\src\base\estimator\EstimatorException.cpp">
+      <Filter>Source Files\plugins\EstimationPlugin\estimator</Filter>
+    </ClCompile>
+    <ClCompile Include="..\..\..\plugins\EstimationPlugin\src\base\estimator\ExtendedKalmanInv.cpp">
+      <Filter>Source Files\plugins\EstimationPlugin\estimator</Filter>
+    </ClCompile>
+    <ClCompile Include="..\..\..\plugins\EstimationPlugin\src\base\estimator\SequentialEstimator.cpp">
+      <Filter>Source Files\plugins\EstimationPlugin\estimator</Filter>
+    </ClCompile>
+    <ClCompile Include="..\..\..\plugins\EstimationPlugin\src\base\estimator\Simulator.cpp">
+      <Filter>Source Files\plugins\EstimationPlugin\estimator</Filter>
+    </ClCompile>
+    <ClCompile Include="..\..\..\plugins\EstimationPlugin\src\base\hardware\Antenna.cpp">
+      <Filter>Source Files\plugins\EstimationPlugin\hardware</Filter>
+    </ClCompile>
+    <ClCompile Include="..\..\..\plugins\EstimationPlugin\src\base\hardware\Receiver.cpp">
+      <Filter>Source Files\plugins\EstimationPlugin\hardware</Filter>
+    </ClCompile>
+    <ClCompile Include="..\..\..\plugins\EstimationPlugin\src\base\hardware\RFHardware.cpp">
+      <Filter>Source Files\plugins\EstimationPlugin\hardware</Filter>
+    </ClCompile>
+    <ClCompile Include="..\..\..\plugins\EstimationPlugin\src\base\hardware\Sensor.cpp">
+      <Filter>Source Files\plugins\EstimationPlugin\hardware</Filter>
+    </ClCompile>
+    <ClCompile Include="..\..\..\plugins\EstimationPlugin\src\base\hardware\Signal.cpp">
+      <Filter>Source Files\plugins\EstimationPlugin\hardware</Filter>
+    </ClCompile>
+    <ClCompile Include="..\..\..\plugins\EstimationPlugin\src\base\hardware\Transmitter.cpp">
+      <Filter>Source Files\plugins\EstimationPlugin\hardware</Filter>
+    </ClCompile>
+    <ClCompile Include="..\..\..\plugins\EstimationPlugin\src\base\hardware\Transponder.cpp">
+      <Filter>Source Files\plugins\EstimationPlugin\hardware</Filter>
+    </ClCompile>
+    <ClCompile Include="..\..\..\plugins\MatlabInterfacePlugin\src\base\factory\CallMatlabFunctionFactory.cpp">
+      <Filter>Source Files\plugins\MatlabInterfacePlugin\factory</Filter>
+    </ClCompile>
+    <ClCompile Include="..\..\..\plugins\MatlabInterfacePlugin\src\base\factory\MatlabFunctionFactory.cpp">
+      <Filter>Source Files\plugins\MatlabInterfacePlugin\factory</Filter>
+    </ClCompile>
+    <ClCompile Include="..\..\..\plugins\MatlabInterfacePlugin\src\base\function\MatlabFunction.cpp">
+      <Filter>Source Files\plugins\MatlabInterfacePlugin\function</Filter>
+    </ClCompile>
+    <ClCompile Include="..\..\..\plugins\MatlabInterfacePlugin\src\base\factory\MatlabInterfaceFactory.cpp">
+      <Filter>Source Files\plugins\MatlabInterfacePlugin\factory</Filter>
+    </ClCompile>
+    <ClCompile Include="..\..\..\plugins\MatlabInterfacePlugin\src\base\interface\MatlabInterface.cpp">
+      <Filter>Source Files\plugins\MatlabInterfacePlugin\interface</Filter>
+    </ClCompile>
+    <ClCompile Include="..\..\..\plugins\GmatFunctionPlugin\src\base\factory\GmatFunctionCommandFactory.cpp">
+      <Filter>Source Files\plugins\GmatFunctionPlugin\factory</Filter>
+    </ClCompile>
+    <ClCompile Include="..\..\..\plugins\GmatFunctionPlugin\src\base\factory\GmatFunctionFactory.cpp">
+      <Filter>Source Files\plugins\GmatFunctionPlugin\factory</Filter>
+    </ClCompile>
+    <ClCompile Include="..\..\..\plugins\GmatFunctionPlugin\src\base\function\GmatFunction.cpp">
+      <Filter>Source Files\plugins\GmatFunctionPlugin\function</Filter>
+    </ClCompile>
+    <ClCompile Include="..\..\..\plugins\StationPlugin\src\base\factory\StationFactory.cpp">
+      <Filter>Source Files\plugins\StationPlugin\factory</Filter>
+    </ClCompile>
+    <ClCompile Include="..\..\..\plugins\StationPlugin\src\base\station\GroundStation.cpp">
+      <Filter>Source Files\plugins\StationPlugin\station</Filter>
+    </ClCompile>
+    <ClCompile Include="..\..\..\plugins\SaveCommandPlugin\src\base\factory\SaveCommandFactory.cpp">
+      <Filter>Source Files\plugins\SaveCommandPlugin\factory</Filter>
+    </ClCompile>
+    <ClCompile Include="..\..\..\plugins\SaveCommandPlugin\src\base\command\Save.cpp">
+      <Filter>Source Files\plugins\SaveCommandPlugin\command</Filter>
+    </ClCompile>
+    <ClCompile Include="..\..\..\plugins\DataInterfacePlugin\src\base\factory\DataInterfaceCommandFactory.cpp">
+      <Filter>Source Files\plugins\DataInterfacePlugin\factory</Filter>
+    </ClCompile>
+    <ClCompile Include="..\..\..\plugins\DataInterfacePlugin\src\base\factory\DataInterfaceFactory.cpp">
+      <Filter>Source Files\plugins\DataInterfacePlugin\factory</Filter>
+    </ClCompile>
+    <ClCompile Include="..\..\..\plugins\DataInterfacePlugin\src\base\datareader\DataReader.cpp">
+      <Filter>Source Files\plugins\DataInterfacePlugin\datareader</Filter>
+    </ClCompile>
+    <ClCompile Include="..\..\..\plugins\DataInterfacePlugin\src\base\datareader\FileReader.cpp">
+      <Filter>Source Files\plugins\DataInterfacePlugin\datareader</Filter>
+    </ClCompile>
+    <ClCompile Include="..\..\..\plugins\DataInterfacePlugin\src\base\datareader\TcopsVHFAscii.cpp">
+      <Filter>Source Files\plugins\DataInterfacePlugin\datareader</Filter>
+    </ClCompile>
+    <ClCompile Include="..\..\..\plugins\DataInterfacePlugin\src\base\datareader\TcopsVHFData.cpp">
+      <Filter>Source Files\plugins\DataInterfacePlugin\datareader</Filter>
+    </ClCompile>
+    <ClCompile Include="..\..\..\plugins\DataInterfacePlugin\src\base\datainterface\DataInterface.cpp">
+      <Filter>Source Files\plugins\DataInterfacePlugin\datainterface</Filter>
+    </ClCompile>
+    <ClCompile Include="..\..\..\plugins\DataInterfacePlugin\src\base\datainterface\FileInterface.cpp">
+      <Filter>Source Files\plugins\DataInterfacePlugin\datainterface</Filter>
+    </ClCompile>
+    <ClCompile Include="..\..\..\plugins\DataInterfacePlugin\src\base\factory\ReaderFactory.cpp">
+      <Filter>Source Files\plugins\DataInterfacePlugin\factory</Filter>
+    </ClCompile>
+    <ClCompile Include="..\..\..\plugins\DataInterfacePlugin\src\base\command\Set.cpp">
+      <Filter>Source Files\plugins\DataInterfacePlugin\command</Filter>
+    </ClCompile>
+    <ClCompile Include="..\..\..\plugins\EphemPropagatorPlugin\src\base\factory\EphemPropFactory.cpp">
+      <Filter>Source Files\plugins\EphemPropagatorPlugin\factory</Filter>
+    </ClCompile>
+    <ClCompile Include="..\..\..\plugins\EstimationPlugin\src\base\factory\EstimationCommandFactory.cpp">
+      <Filter>Source Files\plugins\EstimationPlugin\factory</Filter>
+    </ClCompile>
+    <ClCompile Include="..\..\..\plugins\EstimationPlugin\src\base\factory\EstimatorHardwareFactory.cpp">
+      <Filter>Source Files\plugins\EstimationPlugin\factory</Filter>
+    </ClCompile>
+    <ClCompile Include="..\..\..\plugins\EstimationPlugin\src\base\factory\MeasurementFactory.cpp">
+      <Filter>Source Files\plugins\EstimationPlugin\factory</Filter>
+    </ClCompile>
+    <ClCompile Include="..\..\..\plugins\EstimationPlugin\src\base\factory\MeasurementModelFactory.cpp">
+      <Filter>Source Files\plugins\EstimationPlugin\factory</Filter>
+    </ClCompile>
+    <ClCompile Include="..\..\..\plugins\EstimationPlugin\src\base\factory\TrackingSystemFactory.cpp">
+      <Filter>Source Files\plugins\EstimationPlugin\factory</Filter>
+    </ClCompile>
+    <ClCompile Include="..\..\..\plugins\EstimationPlugin\src\base\factory\TrackingDataFactory.cpp">
+      <Filter>Source Files\plugins\EstimationPlugin\factory</Filter>
+    </ClCompile>
+    <ClCompile Include="..\..\..\plugins\EstimationPlugin\src\base\measurement\AveragedDoppler.cpp">
+      <Filter>Source Files\plugins\EstimationPlugin\measurement</Filter>
+    </ClCompile>
+    <ClCompile Include="..\..\..\plugins\EstimationPlugin\src\base\measurement\CoreMeasurement.cpp">
+      <Filter>Source Files\plugins\EstimationPlugin\measurement</Filter>
+    </ClCompile>
+    <ClCompile Include="..\..\..\plugins\EstimationPlugin\src\base\measurement\DSNTwoWayDoppler.cpp">
+      <Filter>Source Files\plugins\EstimationPlugin\measurement</Filter>
+    </ClCompile>
+    <ClCompile Include="..\..\..\plugins\EstimationPlugin\src\base\measurement\DSNTwoWayRange.cpp">
+      <Filter>Source Files\plugins\EstimationPlugin\measurement</Filter>
+    </ClCompile>
+    <ClCompile Include="..\..\..\plugins\EstimationPlugin\src\base\measurement\MeasurementData.cpp">
+      <Filter>Source Files\plugins\EstimationPlugin\measurement</Filter>
+    </ClCompile>
+    <ClCompile Include="..\..\..\plugins\EstimationPlugin\src\base\measurement\MeasurementManager.cpp">
+      <Filter>Source Files\plugins\EstimationPlugin\measurement</Filter>
+    </ClCompile>
+    <ClCompile Include="..\..\..\plugins\EstimationPlugin\src\base\measurement\MeasurementModel.cpp">
+      <Filter>Source Files\plugins\EstimationPlugin\measurement</Filter>
+    </ClCompile>
+    <ClCompile Include="..\..\..\plugins\EstimationPlugin\src\base\measurement\MediaCorrection.cpp">
+      <Filter>Source Files\plugins\EstimationPlugin\measurement</Filter>
+    </ClCompile>
+    <ClCompile Include="..\..\..\plugins\EstimationPlugin\src\base\measurement\OpticalAngles.cpp">
+      <Filter>Source Files\plugins\EstimationPlugin\measurement</Filter>
+    </ClCompile>
+    <ClCompile Include="..\..\..\plugins\EstimationPlugin\src\base\measurement\OpticalAzEl.cpp">
+      <Filter>Source Files\plugins\EstimationPlugin\measurement</Filter>
+    </ClCompile>
+    <ClCompile Include="..\..\..\plugins\EstimationPlugin\src\base\measurement\PhysicalMeasurement.cpp">
+      <Filter>Source Files\plugins\EstimationPlugin\measurement</Filter>
+    </ClCompile>
+    <ClCompile Include="..\..\..\plugins\EstimationPlugin\src\base\measurement\SnTwoWayRange.cpp">
+      <Filter>Source Files\plugins\EstimationPlugin\measurement</Filter>
+    </ClCompile>
+    <ClCompile Include="..\..\..\plugins\EstimationPlugin\src\base\measurement\TDRSSTwoWayRange.cpp">
+      <Filter>Source Files\plugins\EstimationPlugin\measurement</Filter>
+    </ClCompile>
+    <ClCompile Include="..\..\..\plugins\EstimationPlugin\src\base\measurement\TrackingData.cpp">
+      <Filter>Source Files\plugins\EstimationPlugin\measurement</Filter>
+    </ClCompile>
+    <ClCompile Include="..\..\..\plugins\EstimationPlugin\src\base\measurement\TwoWayRange.cpp">
+      <Filter>Source Files\plugins\EstimationPlugin\measurement</Filter>
+    </ClCompile>
+    <ClCompile Include="..\..\..\plugins\EstimationPlugin\src\base\measurement\USNTwoWayRange.cpp">
+      <Filter>Source Files\plugins\EstimationPlugin\measurement</Filter>
+    </ClCompile>
+    <ClCompile Include="..\..\..\plugins\EstimationPlugin\src\base\measurementfile\B3_obtype.cpp">
+      <Filter>Source Files\plugins\EstimationPlugin\measurementfile</Filter>
+    </ClCompile>
+    <ClCompile Include="..\..\..\plugins\EstimationPlugin\src\base\measurementfile\DataFile.cpp">
+      <Filter>Source Files\plugins\EstimationPlugin\measurementfile</Filter>
+    </ClCompile>
+    <ClCompile Include="..\..\..\plugins\EstimationPlugin\src\base\measurementfile\DataFileAdapter.cpp">
+      <Filter>Source Files\plugins\EstimationPlugin\measurementfile</Filter>
+    </ClCompile>
+    <ClCompile Include="..\..\..\plugins\EstimationPlugin\src\base\measurementfile\GmatObType.cpp">
+      <Filter>Source Files\plugins\EstimationPlugin\measurementfile</Filter>
+    </ClCompile>
+    <ClCompile Include="..\..\..\plugins\EstimationPlugin\src\base\measurementfile\ObservationData.cpp">
+      <Filter>Source Files\plugins\EstimationPlugin\measurementfile</Filter>
+    </ClCompile>
+    <ClCompile Include="..\..\..\plugins\EstimationPlugin\src\base\measurementfile\ObType.cpp">
+      <Filter>Source Files\plugins\EstimationPlugin\measurementfile</Filter>
+    </ClCompile>
+    <ClCompile Include="..\..\..\plugins\EstimationPlugin\src\base\factory\DataFileFactory.cpp">
+      <Filter>Source Files\plugins\EstimationPlugin\factory</Filter>
+    </ClCompile>
+    <ClCompile Include="..\..\..\plugins\EstimationPlugin\src\base\factory\EstimatorFactory.cpp">
+      <Filter>Source Files\plugins\EstimationPlugin\factory</Filter>
+    </ClCompile>
+    <ClCompile Include="..\..\..\plugins\EstimationPlugin\src\base\factory\ObTypeFactory.cpp">
+      <Filter>Source Files\plugins\EstimationPlugin\factory</Filter>
+    </ClCompile>
+    <ClCompile Include="..\..\..\plugins\FminconOptimizerPlugin\src\base\factory\FminconOptimizerFactory.cpp">
+      <Filter>Source Files\plugins\FminconOptimizerPlugin\factory</Filter>
+    </ClCompile>
+    <ClCompile Include="..\..\..\plugins\FminconOptimizerPlugin\src\base\solver\FminconOptimizer.cpp">
+      <Filter>Source Files\plugins\FminconOptimizerPlugin\solver</Filter>
+    </ClCompile>
+    <ClCompile Include="..\..\..\plugins\FormationPlugin\src\base\factory\FormationFactory.cpp">
+      <Filter>Source Files\plugins\FormationPlugin\factory</Filter>
+    </ClCompile>
+    <ClCompile Include="..\..\..\plugins\FormationPlugin\src\base\formation\Formation.cpp">
+      <Filter>Source Files\plugins\FormationPlugin\formation</Filter>
+    </ClCompile>
+    <ClCompile Include="..\..\..\plugins\EphemPropagatorPlugin\src\base\propagator\EphemerisPropagator.cpp">
+      <Filter>Source Files\plugins\EphemPropagatorPlugin\propagator</Filter>
+    </ClCompile>
+    <ClCompile Include="..\..\..\plugins\EphemPropagatorPlugin\src\base\propagator\SPKPropagator.cpp">
+      <Filter>Source Files\plugins\EphemPropagatorPlugin\propagator</Filter>
+    </ClCompile>
+    <ClCompile Include="..\..\..\src\base\util\ColorDatabase.cpp">
+      <Filter>Source Files\base\util</Filter>
+    </ClCompile>
+    <ClCompile Include="..\..\..\src\gui\foundation\GmatColorPanel.cpp">
+      <Filter>Source Files\gui\foundation</Filter>
+    </ClCompile>
+    <ClCompile Include="..\..\..\src\base\util\AttitudeConversionUtility.cpp">
+      <Filter>Source Files\base\util</Filter>
+    </ClCompile>
+    <ClCompile Include="..\..\..\src\base\attitude\CCSDSAttitude.cpp">
+      <Filter>Source Files\base\attitude</Filter>
+    </ClCompile>
+    <ClCompile Include="..\..\..\src\base\util\CCSDSAEMEulerAngleSegment.cpp">
+      <Filter>Source Files\base\util</Filter>
+    </ClCompile>
+    <ClCompile Include="..\..\..\src\base\util\CCSDSAEMQuaternionSegment.cpp">
+      <Filter>Source Files\base\util</Filter>
+    </ClCompile>
+    <ClCompile Include="..\..\..\src\base\util\CCSDSAEMReader.cpp">
+      <Filter>Source Files\base\util</Filter>
+    </ClCompile>
+    <ClCompile Include="..\..\..\src\base\util\CCSDSAEMSegment.cpp">
+      <Filter>Source Files\base\util</Filter>
+    </ClCompile>
+    <ClCompile Include="..\..\..\src\base\util\CCSDSEMReader.cpp">
+      <Filter>Source Files\base\util</Filter>
+    </ClCompile>
+    <ClCompile Include="..\..\..\src\base\util\CCSDSEMSegment.cpp">
+      <Filter>Source Files\base\util</Filter>
+    </ClCompile>
+    <ClCompile Include="..\..\..\src\base\parameter\BrouwerMeanLongParameters.cpp">
+      <Filter>Source Files\base\parameter</Filter>
+    </ClCompile>
+    <ClCompile Include="..\..\..\src\base\parameter\BrouwerMeanShortParameters.cpp">
+      <Filter>Source Files\base\parameter</Filter>
+    </ClCompile>
+    <ClCompile Include="..\..\..\src\base\parameter\IncomingAsymptoteParameters.cpp">
+      <Filter>Source Files\base\parameter</Filter>
+    </ClCompile>
+    <ClCompile Include="..\..\..\src\base\parameter\OutgoingAsymptoteParameters.cpp">
+      <Filter>Source Files\base\parameter</Filter>
+    </ClCompile>
+    <ClCompile Include="..\..\..\src\base\parameter\AlternateEquinoctialParameters.cpp">
+      <Filter>Source Files\base\parameter</Filter>
+    </ClCompile>
+    <ClCompile Include="..\..\..\src\base\util\SPADFileReader.cpp">
+      <Filter>Source Files\base\util</Filter>
+    </ClCompile>
+    <ClCompile Include="..\..\..\src\base\parameter\AttitudeRvector.cpp">
+      <Filter>Source Files\base\parameter</Filter>
+    </ClCompile>
+    <ClCompile Include="..\..\..\src\base\parameter\RvectorVar.cpp">
+      <Filter>Source Files\base\parameter</Filter>
+    </ClCompile>
+    <ClCompile Include="..\..\..\src\base\solarsys\ShadowState.cpp">
+      <Filter>Source Files\base\solarsys</Filter>
+    </ClCompile>
+    <ClCompile Include="..\..\..\src\base\hardware\NuclearPowerSystem.cpp">
+      <Filter>Source Files\base\hardware</Filter>
+    </ClCompile>
+    <ClCompile Include="..\..\..\src\base\hardware\PowerSystem.cpp">
+      <Filter>Source Files\base\hardware</Filter>
+    </ClCompile>
+    <ClCompile Include="..\..\..\src\base\hardware\SolarPowerSystem.cpp">
+      <Filter>Source Files\base\hardware</Filter>
+    </ClCompile>
+    <ClCompile Include="..\..\..\src\gui\hardware\PowerSystemConfigPanel.cpp">
+      <Filter>Source Files\gui\hardware</Filter>
+    </ClCompile>
+    <ClCompile Include="..\..\..\src\gui\spacecraft\PowerSystemPanel.cpp">
+      <Filter>Source Files\gui\spacecraft</Filter>
+    </ClCompile>
+    <ClCompile Include="..\..\..\..\GmatDevInternalPlugins\code\Vf13OptimizerPlugin\src\base\factory\VF13Factory.cpp">
+      <Filter>Source Files\plugins\Vf13OptimizerPlugin\factory</Filter>
+    </ClCompile>
+    <ClCompile Include="..\..\..\..\GmatDevInternalPlugins\code\Vf13OptimizerPlugin\src\base\solver\VF13.c">
+      <Filter>Source Files\plugins\Vf13OptimizerPlugin\solver</Filter>
+    </ClCompile>
+    <ClCompile Include="..\..\..\..\GmatDevInternalPlugins\code\Vf13OptimizerPlugin\src\base\solver\VF13ad.cpp">
+      <Filter>Source Files\plugins\Vf13OptimizerPlugin\solver</Filter>
+    </ClCompile>
+    <ClCompile Include="..\..\..\..\GmatDevInternalPlugins\code\Vf13OptimizerPlugin\src\base\solver\VF13DEP.c">
+      <Filter>Source Files\plugins\Vf13OptimizerPlugin\solver</Filter>
+    </ClCompile>
+    <ClCompile Include="..\..\..\src\base\hardware\NuclearPowerSystem.cpp">
+      <Filter>Source Files\base\hardware</Filter>
+    </ClCompile>
+    <ClCompile Include="..\..\..\src\base\hardware\PowerSystem.cpp">
+      <Filter>Source Files\base\hardware</Filter>
+    </ClCompile>
+    <ClCompile Include="..\..\..\src\base\hardware\SolarPowerSystem.cpp">
+      <Filter>Source Files\base\hardware</Filter>
+    </ClCompile>
+    <ClCompile Include="..\..\..\src\gui\hardware\PowerSystemConfigPanel.cpp">
+      <Filter>Source Files\gui\hardware</Filter>
+    </ClCompile>
+    <ClCompile Include="..\..\..\src\gui\spacecraft\PowerSystemPanel.cpp">
+      <Filter>Source Files\gui\spacecraft</Filter>
+    </ClCompile>
+    <ClCompile Include="..\..\..\src\base\solarsys\ShadowState.cpp">
+      <Filter>Source Files\base\solarsys</Filter>
+    </ClCompile>
+  </ItemGroup>
+  <ItemGroup>
+    <ClInclude Include="..\..\..\src\base\attitude\Attitude.hpp">
+      <Filter>Source Files\base\attitude</Filter>
+    </ClInclude>
+    <ClInclude Include="..\..\..\src\base\attitude\AttitudeException.hpp">
+      <Filter>Source Files\base\attitude</Filter>
+    </ClInclude>
+    <ClInclude Include="..\..\..\src\base\attitude\CSFixed.hpp">
+      <Filter>Source Files\base\attitude</Filter>
+    </ClInclude>
+    <ClInclude Include="..\..\..\src\base\attitude\Kinematic.hpp">
+      <Filter>Source Files\base\attitude</Filter>
+    </ClInclude>
+    <ClInclude Include="..\..\..\src\base\attitude\Spinner.hpp">
+      <Filter>Source Files\base\attitude</Filter>
+    </ClInclude>
+    <ClInclude Include="..\..\..\src\base\burn\Burn.hpp">
+      <Filter>Source Files\base\burn</Filter>
+    </ClInclude>
+    <ClInclude Include="..\..\..\src\base\burn\BurnException.hpp">
+      <Filter>Source Files\base\burn</Filter>
+    </ClInclude>
+    <ClInclude Include="..\..\..\src\base\burn\FiniteBurn.hpp">
+      <Filter>Source Files\base\burn</Filter>
+    </ClInclude>
+    <ClInclude Include="..\..\..\src\base\burn\ImpulsiveBurn.hpp">
+      <Filter>Source Files\base\burn</Filter>
+    </ClInclude>
+    <ClInclude Include="..\..\..\src\base\burn\InertialManeuverFrame.hpp">
+      <Filter>Source Files\base\burn</Filter>
+    </ClInclude>
+    <ClInclude Include="..\..\..\src\base\burn\ManeuverFrame.hpp">
+      <Filter>Source Files\base\burn</Filter>
+    </ClInclude>
+    <ClInclude Include="..\..\..\src\base\burn\ManeuverFrameManager.hpp">
+      <Filter>Source Files\base\burn</Filter>
+    </ClInclude>
+    <ClInclude Include="..\..\..\src\base\burn\VnbManeuverFrame.hpp">
+      <Filter>Source Files\base\burn</Filter>
+    </ClInclude>
+    <ClInclude Include="..\..\..\src\base\command\Achieve.hpp">
+      <Filter>Source Files\base\command</Filter>
+    </ClInclude>
+    <ClInclude Include="..\..\..\src\base\command\Assignment.hpp">
+      <Filter>Source Files\base\command</Filter>
+    </ClInclude>
+    <ClInclude Include="..\..\..\src\base\command\BeginFiniteBurn.hpp">
+      <Filter>Source Files\base\command</Filter>
+    </ClInclude>
+    <ClInclude Include="..\..\..\src\base\command\BeginFunction.hpp">
+      <Filter>Source Files\base\command</Filter>
+    </ClInclude>
+    <ClInclude Include="..\..\..\src\base\command\BeginMissionSequence.hpp">
+      <Filter>Source Files\base\command</Filter>
+    </ClInclude>
+    <ClInclude Include="..\..\..\src\base\command\BeginScript.hpp">
+      <Filter>Source Files\base\command</Filter>
+    </ClInclude>
+    <ClInclude Include="..\..\..\src\base\command\BranchCommand.hpp">
+      <Filter>Source Files\base\command</Filter>
+    </ClInclude>
+    <ClInclude Include="..\..\..\src\base\command\CallFunction.hpp">
+      <Filter>Source Files\base\command</Filter>
+    </ClInclude>
+    <ClInclude Include="..\..\..\src\base\command\ClearPlot.hpp">
+      <Filter>Source Files\base\command</Filter>
+    </ClInclude>
+    <ClInclude Include="..\..\..\src\base\command\CommandException.hpp">
+      <Filter>Source Files\base\command</Filter>
+    </ClInclude>
+    <ClInclude Include="..\..\..\src\base\command\CommandUtil.hpp">
+      <Filter>Source Files\base\command</Filter>
+    </ClInclude>
+    <ClInclude Include="..\..\..\src\base\command\ConditionalBranch.hpp">
+      <Filter>Source Files\base\command</Filter>
+    </ClInclude>
+    <ClInclude Include="..\..\..\src\base\command\Create.hpp">
+      <Filter>Source Files\base\command</Filter>
+    </ClInclude>
+    <ClInclude Include="..\..\..\src\base\command\Else.hpp">
+      <Filter>Source Files\base\command</Filter>
+    </ClInclude>
+    <ClInclude Include="..\..\..\src\base\command\ElseIf.hpp">
+      <Filter>Source Files\base\command</Filter>
+    </ClInclude>
+    <ClInclude Include="..\..\..\src\base\command\EndFiniteBurn.hpp">
+      <Filter>Source Files\base\command</Filter>
+    </ClInclude>
+    <ClInclude Include="..\..\..\src\base\command\EndFor.hpp">
+      <Filter>Source Files\base\command</Filter>
+    </ClInclude>
+    <ClInclude Include="..\..\..\src\base\command\EndFunction.hpp">
+      <Filter>Source Files\base\command</Filter>
+    </ClInclude>
+    <ClInclude Include="..\..\..\src\base\command\EndIf.hpp">
+      <Filter>Source Files\base\command</Filter>
+    </ClInclude>
+    <ClInclude Include="..\..\..\src\base\command\EndOptimize.hpp">
+      <Filter>Source Files\base\command</Filter>
+    </ClInclude>
+    <ClInclude Include="..\..\..\src\base\command\EndScript.hpp">
+      <Filter>Source Files\base\command</Filter>
+    </ClInclude>
+    <ClInclude Include="..\..\..\src\base\command\EndTarget.hpp">
+      <Filter>Source Files\base\command</Filter>
+    </ClInclude>
+    <ClInclude Include="..\..\..\src\base\command\EndWhile.hpp">
+      <Filter>Source Files\base\command</Filter>
+    </ClInclude>
+    <ClInclude Include="..\..\..\src\base\command\For.hpp">
+      <Filter>Source Files\base\command</Filter>
+    </ClInclude>
+    <ClInclude Include="..\..\..\src\base\command\GmatCommand.hpp">
+      <Filter>Source Files\base\command</Filter>
+    </ClInclude>
+    <ClInclude Include="..\..\..\src\base\command\If.hpp">
+      <Filter>Source Files\base\command</Filter>
+    </ClInclude>
+    <ClInclude Include="..\..\..\src\base\command\ManageObject.hpp">
+      <Filter>Source Files\base\command</Filter>
+    </ClInclude>
+    <ClInclude Include="..\..\..\src\base\command\Maneuver.hpp">
+      <Filter>Source Files\base\command</Filter>
+    </ClInclude>
+    <ClInclude Include="..\..\..\src\base\command\MarkPoint.hpp">
+      <Filter>Source Files\base\command</Filter>
+    </ClInclude>
+    <ClInclude Include="..\..\..\src\base\command\Minimize.hpp">
+      <Filter>Source Files\base\command</Filter>
+    </ClInclude>
+    <ClInclude Include="..\..\..\src\base\command\NonlinearConstraint.hpp">
+      <Filter>Source Files\base\command</Filter>
+    </ClInclude>
+    <ClInclude Include="..\..\..\src\base\command\NoOp.hpp">
+      <Filter>Source Files\base\command</Filter>
+    </ClInclude>
+    <ClInclude Include="..\..\..\src\base\command\Optimize.hpp">
+      <Filter>Source Files\base\command</Filter>
+    </ClInclude>
+    <ClInclude Include="..\..\..\src\base\command\PenDown.hpp">
+      <Filter>Source Files\base\command</Filter>
+    </ClInclude>
+    <ClInclude Include="..\..\..\src\base\command\PenUp.hpp">
+      <Filter>Source Files\base\command</Filter>
+    </ClInclude>
+    <ClInclude Include="..\..\..\src\base\command\Propagate.hpp">
+      <Filter>Source Files\base\command</Filter>
+    </ClInclude>
+    <ClInclude Include="..\..\..\src\base\command\PropagationEnabledCommand.hpp">
+      <Filter>Source Files\base\command</Filter>
+    </ClInclude>
+    <ClInclude Include="..\..\..\src\base\command\Report.hpp">
+      <Filter>Source Files\base\command</Filter>
+    </ClInclude>
+    <ClInclude Include="..\..\..\src\base\command\RunSolver.hpp">
+      <Filter>Source Files\base\command</Filter>
+    </ClInclude>
+    <ClInclude Include="..\..\..\src\base\command\SaveMission.hpp">
+      <Filter>Source Files\base\command</Filter>
+    </ClInclude>
+    <ClInclude Include="..\..\..\src\base\command\SolverBranchCommand.hpp">
+      <Filter>Source Files\base\command</Filter>
+    </ClInclude>
+    <ClInclude Include="..\..\..\src\base\command\Stop.hpp">
+      <Filter>Source Files\base\command</Filter>
+    </ClInclude>
+    <ClInclude Include="..\..\..\src\base\command\Target.hpp">
+      <Filter>Source Files\base\command</Filter>
+    </ClInclude>
+    <ClInclude Include="..\..\..\src\base\command\Toggle.hpp">
+      <Filter>Source Files\base\command</Filter>
+    </ClInclude>
+    <ClInclude Include="..\..\..\src\base\command\Vary.hpp">
+      <Filter>Source Files\base\command</Filter>
+    </ClInclude>
+    <ClInclude Include="..\..\..\src\base\command\While.hpp">
+      <Filter>Source Files\base\command</Filter>
+    </ClInclude>
+    <ClInclude Include="..\..\..\src\base\configs\ConfigManager.hpp">
+      <Filter>Source Files\base\configs</Filter>
+    </ClInclude>
+    <ClInclude Include="..\..\..\src\base\configs\ConfigManagerException.hpp">
+      <Filter>Source Files\base\configs</Filter>
+    </ClInclude>
+    <ClInclude Include="..\..\..\src\base\coordsystem\AxisSystem.hpp">
+      <Filter>Source Files\base\coordsystem</Filter>
+    </ClInclude>
+    <ClInclude Include="..\..\..\src\base\coordsystem\BodyFixedAxes.hpp">
+      <Filter>Source Files\base\coordsystem</Filter>
+    </ClInclude>
+    <ClInclude Include="..\..\..\src\base\coordsystem\BodyInertialAxes.hpp">
+      <Filter>Source Files\base\coordsystem</Filter>
+    </ClInclude>
+    <ClInclude Include="..\..\..\src\base\coordsystem\CoordinateBase.hpp">
+      <Filter>Source Files\base\coordsystem</Filter>
+    </ClInclude>
+    <ClInclude Include="..\..\..\src\base\coordsystem\CoordinateConverter.hpp">
+      <Filter>Source Files\base\coordsystem</Filter>
+    </ClInclude>
+    <ClInclude Include="..\..\..\src\base\coordsystem\CoordinateSystem.hpp">
+      <Filter>Source Files\base\coordsystem</Filter>
+    </ClInclude>
+    <ClInclude Include="..\..\..\src\base\coordsystem\CoordinateSystemException.hpp">
+      <Filter>Source Files\base\coordsystem</Filter>
+    </ClInclude>
+    <ClInclude Include="..\..\..\src\base\coordsystem\DynamicAxes.hpp">
+      <Filter>Source Files\base\coordsystem</Filter>
+    </ClInclude>
+    <ClInclude Include="..\..\..\src\base\coordsystem\EquatorAxes.hpp">
+      <Filter>Source Files\base\coordsystem</Filter>
+    </ClInclude>
+    <ClInclude Include="..\..\..\src\base\coordsystem\GeocentricSolarEclipticAxes.hpp">
+      <Filter>Source Files\base\coordsystem</Filter>
+    </ClInclude>
+    <ClInclude Include="..\..\..\src\base\coordsystem\GeocentricSolarMagneticAxes.hpp">
+      <Filter>Source Files\base\coordsystem</Filter>
+    </ClInclude>
+    <ClInclude Include="..\..\..\src\base\coordsystem\InertialAxes.hpp">
+      <Filter>Source Files\base\coordsystem</Filter>
+    </ClInclude>
+    <ClInclude Include="..\..\..\src\base\coordsystem\ItrfCoefficientsFile.hpp">
+      <Filter>Source Files\base\coordsystem</Filter>
+    </ClInclude>
+    <ClInclude Include="..\..\..\src\base\coordsystem\MeanOfDateAxes.hpp">
+      <Filter>Source Files\base\coordsystem</Filter>
+    </ClInclude>
+    <ClInclude Include="..\..\..\src\base\coordsystem\MJ2000EcAxes.hpp">
+      <Filter>Source Files\base\coordsystem</Filter>
+    </ClInclude>
+    <ClInclude Include="..\..\..\src\base\coordsystem\MJ2000EqAxes.hpp">
+      <Filter>Source Files\base\coordsystem</Filter>
+    </ClInclude>
+    <ClInclude Include="..\..\..\src\base\coordsystem\MODEcAxes.hpp">
+      <Filter>Source Files\base\coordsystem</Filter>
+    </ClInclude>
+    <ClInclude Include="..\..\..\src\base\coordsystem\MODEqAxes.hpp">
+      <Filter>Source Files\base\coordsystem</Filter>
+    </ClInclude>
+    <ClInclude Include="..\..\..\src\base\coordsystem\MOEEcAxes.hpp">
+      <Filter>Source Files\base\coordsystem</Filter>
+    </ClInclude>
+    <ClInclude Include="..\..\..\src\base\coordsystem\MOEEqAxes.hpp">
+      <Filter>Source Files\base\coordsystem</Filter>
+    </ClInclude>
+    <ClInclude Include="..\..\..\src\base\coordsystem\ObjectReferencedAxes.hpp">
+      <Filter>Source Files\base\coordsystem</Filter>
+    </ClInclude>
+    <ClInclude Include="..\..\..\src\base\coordsystem\TODEcAxes.hpp">
+      <Filter>Source Files\base\coordsystem</Filter>
+    </ClInclude>
+    <ClInclude Include="..\..\..\src\base\coordsystem\TODEqAxes.hpp">
+      <Filter>Source Files\base\coordsystem</Filter>
+    </ClInclude>
+    <ClInclude Include="..\..\..\src\base\coordsystem\TOEEcAxes.hpp">
+      <Filter>Source Files\base\coordsystem</Filter>
+    </ClInclude>
+    <ClInclude Include="..\..\..\src\base\coordsystem\TOEEqAxes.hpp">
+      <Filter>Source Files\base\coordsystem</Filter>
+    </ClInclude>
+    <ClInclude Include="..\..\..\src\base\coordsystem\TopocentricAxes.hpp">
+      <Filter>Source Files\base\coordsystem</Filter>
+    </ClInclude>
+    <ClInclude Include="..\..\..\src\base\coordsystem\TrueOfDateAxes.hpp">
+      <Filter>Source Files\base\coordsystem</Filter>
+    </ClInclude>
+    <ClInclude Include="..\..\..\src\base\executive\Moderator.hpp">
+      <Filter>Source Files\base\executive</Filter>
+    </ClInclude>
+    <ClInclude Include="..\..\..\src\base\executive\PlotInterface.hpp">
+      <Filter>Source Files\base\executive</Filter>
+    </ClInclude>
+    <ClInclude Include="..\..\..\src\base\executive\PlotReceiver.hpp">
+      <Filter>Source Files\base\executive</Filter>
+    </ClInclude>
+    <ClInclude Include="..\..\..\src\base\executive\Publisher.hpp">
+      <Filter>Source Files\base\executive</Filter>
+    </ClInclude>
+    <ClInclude Include="..\..\..\src\base\executive\PublisherException.hpp">
+      <Filter>Source Files\base\executive</Filter>
+    </ClInclude>
+    <ClInclude Include="..\..\..\src\base\executive\Sandbox.hpp">
+      <Filter>Source Files\base\executive</Filter>
+    </ClInclude>
+    <ClInclude Include="..\..\..\src\base\executive\SandboxException.hpp">
+      <Filter>Source Files\base\executive</Filter>
+    </ClInclude>
+    <ClInclude Include="..\..\..\src\base\factory\AtmosphereFactory.hpp">
+      <Filter>Source Files\base\factory</Filter>
+    </ClInclude>
+    <ClInclude Include="..\..\..\src\base\factory\AttitudeFactory.hpp">
+      <Filter>Source Files\base\factory</Filter>
+    </ClInclude>
+    <ClInclude Include="..\..\..\src\base\factory\AxisSystemFactory.hpp">
+      <Filter>Source Files\base\factory</Filter>
+    </ClInclude>
+    <ClInclude Include="..\..\..\src\base\factory\BurnFactory.hpp">
+      <Filter>Source Files\base\factory</Filter>
+    </ClInclude>
+    <ClInclude Include="..\..\..\src\base\factory\CalculatedPointFactory.hpp">
+      <Filter>Source Files\base\factory</Filter>
+    </ClInclude>
+    <ClInclude Include="..\..\..\src\base\factory\CelestialBodyFactory.hpp">
+      <Filter>Source Files\base\factory</Filter>
+    </ClInclude>
+    <ClInclude Include="..\..\..\src\base\factory\CommandFactory.hpp">
+      <Filter>Source Files\base\factory</Filter>
+    </ClInclude>
+    <ClInclude Include="..\..\..\src\base\factory\CoordinateSystemFactory.hpp">
+      <Filter>Source Files\base\factory</Filter>
+    </ClInclude>
+    <ClInclude Include="..\..\..\src\base\factory\Factory.hpp">
+      <Filter>Source Files\base\factory</Filter>
+    </ClInclude>
+    <ClInclude Include="..\..\..\src\base\factory\FactoryException.hpp">
+      <Filter>Source Files\base\factory</Filter>
+    </ClInclude>
+    <ClInclude Include="..\..\..\src\base\factory\FactoryManager.hpp">
+      <Filter>Source Files\base\factory</Filter>
+    </ClInclude>
+    <ClInclude Include="..\..\..\src\base\factory\HardwareFactory.hpp">
+      <Filter>Source Files\base\factory</Filter>
+    </ClInclude>
+    <ClInclude Include="..\..\..\src\base\factory\MathFactory.hpp">
+      <Filter>Source Files\base\factory</Filter>
+    </ClInclude>
+    <ClInclude Include="..\..\..\src\base\factory\ODEModelFactory.hpp">
+      <Filter>Source Files\base\factory</Filter>
+    </ClInclude>
+    <ClInclude Include="..\..\..\src\base\factory\ParameterFactory.hpp">
+      <Filter>Source Files\base\factory</Filter>
+    </ClInclude>
+    <ClInclude Include="..\..\..\src\base\factory\PhysicalModelFactory.hpp">
+      <Filter>Source Files\base\factory</Filter>
+    </ClInclude>
+    <ClInclude Include="..\..\..\src\base\factory\PropagatorFactory.hpp">
+      <Filter>Source Files\base\factory</Filter>
+    </ClInclude>
+    <ClInclude Include="..\..\..\src\base\factory\PropSetupFactory.hpp">
+      <Filter>Source Files\base\factory</Filter>
+    </ClInclude>
+    <ClInclude Include="..\..\..\src\base\factory\SolarSystemFactory.hpp">
+      <Filter>Source Files\base\factory</Filter>
+    </ClInclude>
+    <ClInclude Include="..\..\..\src\base\factory\SolverFactory.hpp">
+      <Filter>Source Files\base\factory</Filter>
+    </ClInclude>
+    <ClInclude Include="..\..\..\src\base\factory\SpacecraftFactory.hpp">
+      <Filter>Source Files\base\factory</Filter>
+    </ClInclude>
+    <ClInclude Include="..\..\..\src\base\factory\StopConditionFactory.hpp">
+      <Filter>Source Files\base\factory</Filter>
+    </ClInclude>
+    <ClInclude Include="..\..\..\src\base\factory\SubscriberFactory.hpp">
+      <Filter>Source Files\base\factory</Filter>
+    </ClInclude>
+    <ClInclude Include="..\..\..\src\base\forcemodel\DragForce.hpp">
+      <Filter>Source Files\base\forcemodel</Filter>
+    </ClInclude>
+    <ClInclude Include="..\..\..\src\base\forcemodel\FiniteThrust.hpp">
+      <Filter>Source Files\base\forcemodel</Filter>
+    </ClInclude>
+    <ClInclude Include="..\..\..\src\base\forcemodel\GravityField.hpp">
+      <Filter>Source Files\base\forcemodel</Filter>
+    </ClInclude>
+    <ClInclude Include="..\..\..\src\base\forcemodel\HarmonicField.hpp">
+      <Filter>Source Files\base\forcemodel</Filter>
+    </ClInclude>
+    <ClInclude Include="..\..\..\src\base\forcemodel\ODEModel.hpp">
+      <Filter>Source Files\base\forcemodel</Filter>
+    </ClInclude>
+    <ClInclude Include="..\..\..\src\base\forcemodel\ODEModelException.hpp">
+      <Filter>Source Files\base\forcemodel</Filter>
+    </ClInclude>
+    <ClInclude Include="..\..\..\src\base\forcemodel\PhysicalModel.hpp">
+      <Filter>Source Files\base\forcemodel</Filter>
+    </ClInclude>
+    <ClInclude Include="..\..\..\src\base\forcemodel\PointMassForce.hpp">
+      <Filter>Source Files\base\forcemodel</Filter>
+    </ClInclude>
+    <ClInclude Include="..\..\..\src\base\forcemodel\SolarRadiationPressure.hpp">
+      <Filter>Source Files\base\forcemodel</Filter>
+    </ClInclude>
+    <ClInclude Include="..\..\..\src\base\foundation\Covariance.hpp">
+      <Filter>Source Files\base\foundation</Filter>
+    </ClInclude>
+    <ClInclude Include="..\..\..\src\base\foundation\ElementWrapper.hpp">
+      <Filter>Source Files\base\foundation</Filter>
+    </ClInclude>
+    <ClInclude Include="..\..\..\src\base\foundation\GmatBase.hpp">
+      <Filter>Source Files\base\foundation</Filter>
+    </ClInclude>
+    <ClInclude Include="..\..\..\src\base\foundation\GmatBaseException.hpp">
+      <Filter>Source Files\base\foundation</Filter>
+    </ClInclude>
+    <ClInclude Include="..\..\..\src\base\foundation\GmatState.hpp">
+      <Filter>Source Files\base\foundation</Filter>
+    </ClInclude>
+    <ClInclude Include="..\..\..\src\base\foundation\ObjectInitializer.hpp">
+      <Filter>Source Files\base\foundation</Filter>
+    </ClInclude>
+    <ClInclude Include="..\..\..\src\base\foundation\SpacePoint.hpp">
+      <Filter>Source Files\base\foundation</Filter>
+    </ClInclude>
+    <ClInclude Include="..\..\..\src\base\foundation\StateManager.hpp">
+      <Filter>Source Files\base\foundation</Filter>
+    </ClInclude>
+    <ClInclude Include="..\..\..\src\base\function\Function.hpp">
+      <Filter>Source Files\base\function</Filter>
+    </ClInclude>
+    <ClInclude Include="..\..\..\src\base\function\FunctionException.hpp">
+      <Filter>Source Files\base\function</Filter>
+    </ClInclude>
+    <ClInclude Include="..\..\..\src\base\function\FunctionManager.hpp">
+      <Filter>Source Files\base\function</Filter>
+    </ClInclude>
+    <ClInclude Include="..\..\..\src\base\interpolator\CubicSplineInterpolator.hpp">
+      <Filter>Source Files\base\interpolator</Filter>
+    </ClInclude>
+    <ClInclude Include="..\..\..\src\base\interpolator\Interpolator.hpp">
+      <Filter>Source Files\base\interpolator</Filter>
+    </ClInclude>
+    <ClInclude Include="..\..\..\src\base\interpolator\InterpolatorException.hpp">
+      <Filter>Source Files\base\interpolator</Filter>
+    </ClInclude>
+    <ClInclude Include="..\..\..\src\base\interpolator\LagrangeInterpolator.hpp">
+      <Filter>Source Files\base\interpolator</Filter>
+    </ClInclude>
+    <ClInclude Include="..\..\..\src\base\interpolator\LinearInterpolator.hpp">
+      <Filter>Source Files\base\interpolator</Filter>
+    </ClInclude>
+    <ClInclude Include="..\..\..\src\base\interpolator\NotAKnotInterpolator.hpp">
+      <Filter>Source Files\base\interpolator</Filter>
+    </ClInclude>
+    <ClInclude Include="..\..\..\src\base\interpreter\Interpreter.hpp">
+      <Filter>Source Files\base\interpreter</Filter>
+    </ClInclude>
+    <ClInclude Include="..\..\..\src\base\interpreter\InterpreterException.hpp">
+      <Filter>Source Files\base\interpreter</Filter>
+    </ClInclude>
+    <ClInclude Include="..\..\..\src\base\interpreter\MathParser.hpp">
+      <Filter>Source Files\base\interpreter</Filter>
+    </ClInclude>
+    <ClInclude Include="..\..\..\src\base\interpreter\MathTree.hpp">
+      <Filter>Source Files\base\interpreter</Filter>
+    </ClInclude>
+    <ClInclude Include="..\..\..\src\base\interpreter\ScriptInterpreter.hpp">
+      <Filter>Source Files\base\interpreter</Filter>
+    </ClInclude>
+    <ClInclude Include="..\..\..\src\base\interpreter\ScriptReadWriter.hpp">
+      <Filter>Source Files\base\interpreter</Filter>
+    </ClInclude>
+    <ClInclude Include="..\..\..\src\base\interpreter\Validator.hpp">
+      <Filter>Source Files\base\interpreter</Filter>
+    </ClInclude>
+    <ClInclude Include="..\..\..\src\base\math\Abs.hpp">
+      <Filter>Source Files\base\math</Filter>
+    </ClInclude>
+    <ClInclude Include="..\..\..\src\base\math\Acos.hpp">
+      <Filter>Source Files\base\math</Filter>
+    </ClInclude>
+    <ClInclude Include="..\..\..\src\base\math\Acosh.hpp">
+      <Filter>Source Files\base\math</Filter>
+    </ClInclude>
+    <ClInclude Include="..\..\..\src\base\math\Add.hpp">
+      <Filter>Source Files\base\math</Filter>
+    </ClInclude>
+    <ClInclude Include="..\..\..\src\base\math\Asin.hpp">
+      <Filter>Source Files\base\math</Filter>
+    </ClInclude>
+    <ClInclude Include="..\..\..\src\base\math\Asinh.hpp">
+      <Filter>Source Files\base\math</Filter>
+    </ClInclude>
+    <ClInclude Include="..\..\..\src\base\math\Atan.hpp">
+      <Filter>Source Files\base\math</Filter>
+    </ClInclude>
+    <ClInclude Include="..\..\..\src\base\math\Atan2.hpp">
+      <Filter>Source Files\base\math</Filter>
+    </ClInclude>
+    <ClInclude Include="..\..\..\src\base\math\Cos.hpp">
+      <Filter>Source Files\base\math</Filter>
+    </ClInclude>
+    <ClInclude Include="..\..\..\src\base\math\Cosh.hpp">
+      <Filter>Source Files\base\math</Filter>
+    </ClInclude>
+    <ClInclude Include="..\..\..\src\base\math\DegToRad.hpp">
+      <Filter>Source Files\base\math</Filter>
+    </ClInclude>
+    <ClInclude Include="..\..\..\src\base\math\Determinant.hpp">
+      <Filter>Source Files\base\math</Filter>
+    </ClInclude>
+    <ClInclude Include="..\..\..\src\base\math\Divide.hpp">
+      <Filter>Source Files\base\math</Filter>
+    </ClInclude>
+    <ClInclude Include="..\..\..\src\base\math\Exp.hpp">
+      <Filter>Source Files\base\math</Filter>
+    </ClInclude>
+    <ClInclude Include="..\..\..\src\base\math\FunctionRunner.hpp">
+      <Filter>Source Files\base\math</Filter>
+    </ClInclude>
+    <ClInclude Include="..\..\..\src\base\math\Inverse.hpp">
+      <Filter>Source Files\base\math</Filter>
+    </ClInclude>
+    <ClInclude Include="..\..\..\src\base\math\Log.hpp">
+      <Filter>Source Files\base\math</Filter>
+    </ClInclude>
+    <ClInclude Include="..\..\..\src\base\math\Log10.hpp">
+      <Filter>Source Files\base\math</Filter>
+    </ClInclude>
+    <ClInclude Include="..\..\..\src\base\math\MathElement.hpp">
+      <Filter>Source Files\base\math</Filter>
+    </ClInclude>
+    <ClInclude Include="..\..\..\src\base\math\MathException.hpp">
+      <Filter>Source Files\base\math</Filter>
+    </ClInclude>
+    <ClInclude Include="..\..\..\src\base\math\MathFunction.hpp">
+      <Filter>Source Files\base\math</Filter>
+    </ClInclude>
+    <ClInclude Include="..\..\..\src\base\math\MathNode.hpp">
+      <Filter>Source Files\base\math</Filter>
+    </ClInclude>
+    <ClInclude Include="..\..\..\src\base\math\Multiply.hpp">
+      <Filter>Source Files\base\math</Filter>
+    </ClInclude>
+    <ClInclude Include="..\..\..\src\base\math\Negate.hpp">
+      <Filter>Source Files\base\math</Filter>
+    </ClInclude>
+    <ClInclude Include="..\..\..\src\base\math\Norm.hpp">
+      <Filter>Source Files\base\math</Filter>
+    </ClInclude>
+    <ClInclude Include="..\..\..\src\base\math\Power.hpp">
+      <Filter>Source Files\base\math</Filter>
+    </ClInclude>
+    <ClInclude Include="..\..\..\src\base\math\RadToDeg.hpp">
+      <Filter>Source Files\base\math</Filter>
+    </ClInclude>
+    <ClInclude Include="..\..\..\src\base\math\Sin.hpp">
+      <Filter>Source Files\base\math</Filter>
+    </ClInclude>
+    <ClInclude Include="..\..\..\src\base\math\Sinh.hpp">
+      <Filter>Source Files\base\math</Filter>
+    </ClInclude>
+    <ClInclude Include="..\..\..\src\base\math\Sqrt.hpp">
+      <Filter>Source Files\base\math</Filter>
+    </ClInclude>
+    <ClInclude Include="..\..\..\src\base\math\Subtract.hpp">
+      <Filter>Source Files\base\math</Filter>
+    </ClInclude>
+    <ClInclude Include="..\..\..\src\base\math\Tan.hpp">
+      <Filter>Source Files\base\math</Filter>
+    </ClInclude>
+    <ClInclude Include="..\..\..\src\base\math\Tanh.hpp">
+      <Filter>Source Files\base\math</Filter>
+    </ClInclude>
+    <ClInclude Include="..\..\..\src\base\math\Transpose.hpp">
+      <Filter>Source Files\base\math</Filter>
+    </ClInclude>
+    <ClInclude Include="..\..\..\src\base\solarsys\Asteroid.hpp">
+      <Filter>Source Files\base\solarsys</Filter>
+    </ClInclude>
+    <ClInclude Include="..\..\..\src\base\solarsys\AtmosphereException.hpp">
+      <Filter>Source Files\base\solarsys</Filter>
+    </ClInclude>
+    <ClInclude Include="..\..\..\src\base\solarsys\AtmosphereModel.hpp">
+      <Filter>Source Files\base\solarsys</Filter>
+    </ClInclude>
+    <ClInclude Include="..\..\..\src\base\solarsys\Barycenter.hpp">
+      <Filter>Source Files\base\solarsys</Filter>
+    </ClInclude>
+    <ClInclude Include="..\..\..\src\base\solarsys\CalculatedPoint.hpp">
+      <Filter>Source Files\base\solarsys</Filter>
+    </ClInclude>
+    <ClInclude Include="..\..\..\src\base\solarsys\CelestialBody.hpp">
+      <Filter>Source Files\base\solarsys</Filter>
+    </ClInclude>
+    <ClInclude Include="..\..\..\src\base\solarsys\Comet.hpp">
+      <Filter>Source Files\base\solarsys</Filter>
+    </ClInclude>
+    <ClInclude Include="..\..\..\src\base\solarsys\DeFile.hpp">
+      <Filter>Source Files\base\solarsys</Filter>
+    </ClInclude>
+    <ClInclude Include="..\..\..\src\base\solarsys\ExponentialAtmosphere.hpp">
+      <Filter>Source Files\base\solarsys</Filter>
+    </ClInclude>
+    <ClInclude Include="..\..\..\src\base\solarsys\JacchiaRobertsAtmosphere.hpp">
+      <Filter>Source Files\base\solarsys</Filter>
+    </ClInclude>
+    <ClInclude Include="..\..\..\src\base\solarsys\LibrationPoint.hpp">
+      <Filter>Source Files\base\solarsys</Filter>
+    </ClInclude>
+    <ClInclude Include="..\..\..\src\base\solarsys\Moon.hpp">
+      <Filter>Source Files\base\solarsys</Filter>
+    </ClInclude>
+    <ClInclude Include="..\..\..\src\base\solarsys\Msise90Atmosphere.hpp">
+      <Filter>Source Files\base\solarsys</Filter>
+    </ClInclude>
+    <ClInclude Include="..\..\..\src\base\solarsys\Planet.hpp">
+      <Filter>Source Files\base\solarsys</Filter>
+    </ClInclude>
+    <ClInclude Include="..\..\..\src\base\solarsys\PlanetaryEphem.hpp">
+      <Filter>Source Files\base\solarsys</Filter>
+    </ClInclude>
+    <ClInclude Include="..\..\..\src\base\solarsys\PlanetaryEphemException.hpp">
+      <Filter>Source Files\base\solarsys</Filter>
+    </ClInclude>
+    <ClInclude Include="..\..\..\src\base\solarsys\SimpleExponentialAtmosphere.hpp">
+      <Filter>Source Files\base\solarsys</Filter>
+    </ClInclude>
+    <ClInclude Include="..\..\..\src\base\solarsys\SlpFile.hpp">
+      <Filter>Source Files\base\solarsys</Filter>
+    </ClInclude>
+    <ClInclude Include="..\..\..\src\base\solarsys\SolarFluxFileReader.hpp">
+      <Filter>Source Files\base\solarsys</Filter>
+    </ClInclude>
+    <ClInclude Include="..\..\..\src\base\solarsys\SolarSystem.hpp">
+      <Filter>Source Files\base\solarsys</Filter>
+    </ClInclude>
+    <ClInclude Include="..\..\..\src\base\solarsys\SolarSystemException.hpp">
+      <Filter>Source Files\base\solarsys</Filter>
+    </ClInclude>
+    <ClInclude Include="..\..\..\src\base\solarsys\Star.hpp">
+      <Filter>Source Files\base\solarsys</Filter>
+    </ClInclude>
+    <ClInclude Include="..\..\..\src\base\solver\DerivativeModel.hpp">
+      <Filter>Source Files\base\solver</Filter>
+    </ClInclude>
+    <ClInclude Include="..\..\..\src\base\solver\DifferentialCorrector.hpp">
+      <Filter>Source Files\base\solver</Filter>
+    </ClInclude>
+    <ClInclude Include="..\..\..\src\base\solver\ExternalOptimizer.hpp">
+      <Filter>Source Files\base\solver</Filter>
+    </ClInclude>
+    <ClInclude Include="..\..\..\src\base\solver\Gradient.hpp">
+      <Filter>Source Files\base\solver</Filter>
+    </ClInclude>
+    <ClInclude Include="..\..\..\src\base\solver\InternalOptimizer.hpp">
+      <Filter>Source Files\base\solver</Filter>
+    </ClInclude>
+    <ClInclude Include="..\..\..\src\base\solver\Jacobian.hpp">
+      <Filter>Source Files\base\solver</Filter>
+    </ClInclude>
+    <ClInclude Include="..\..\..\src\base\solver\LineSearch.hpp">
+      <Filter>Source Files\base\solver</Filter>
+    </ClInclude>
+    <ClInclude Include="..\..\..\src\base\solver\Optimizer.hpp">
+      <Filter>Source Files\base\solver</Filter>
+    </ClInclude>
+    <ClInclude Include="..\..\..\src\base\solver\Solver.hpp">
+      <Filter>Source Files\base\solver</Filter>
+    </ClInclude>
+    <ClInclude Include="..\..\..\src\base\solver\SolverException.hpp">
+      <Filter>Source Files\base\solver</Filter>
+    </ClInclude>
+    <ClInclude Include="..\..\..\src\base\solver\SteepestDescent.hpp">
+      <Filter>Source Files\base\solver</Filter>
+    </ClInclude>
+    <ClInclude Include="..\..\..\src\base\propagator\AdamsBashforthMoulton.hpp">
+      <Filter>Source Files\base\propagator</Filter>
+    </ClInclude>
+    <ClInclude Include="..\..\..\src\base\propagator\DormandElMikkawyPrince68.hpp">
+      <Filter>Source Files\base\propagator</Filter>
+    </ClInclude>
+    <ClInclude Include="..\..\..\src\base\propagator\Integrator.hpp">
+      <Filter>Source Files\base\propagator</Filter>
+    </ClInclude>
+    <ClInclude Include="..\..\..\src\base\propagator\PredictorCorrector.hpp">
+      <Filter>Source Files\base\propagator</Filter>
+    </ClInclude>
+    <ClInclude Include="..\..\..\src\base\propagator\PrinceDormand45.hpp">
+      <Filter>Source Files\base\propagator</Filter>
+    </ClInclude>
+    <ClInclude Include="..\..\..\src\base\propagator\PrinceDormand78.hpp">
+      <Filter>Source Files\base\propagator</Filter>
+    </ClInclude>
+    <ClInclude Include="..\..\..\src\base\propagator\PropagationStateManager.hpp">
+      <Filter>Source Files\base\propagator</Filter>
+    </ClInclude>
+    <ClInclude Include="..\..\..\src\base\propagator\Propagator.hpp">
+      <Filter>Source Files\base\propagator</Filter>
+    </ClInclude>
+    <ClInclude Include="..\..\..\src\base\propagator\PropagatorException.hpp">
+      <Filter>Source Files\base\propagator</Filter>
+    </ClInclude>
+    <ClInclude Include="..\..\..\src\base\propagator\PropSetup.hpp">
+      <Filter>Source Files\base\propagator</Filter>
+    </ClInclude>
+    <ClInclude Include="..\..\..\src\base\propagator\PropSetupException.hpp">
+      <Filter>Source Files\base\propagator</Filter>
+    </ClInclude>
+    <ClInclude Include="..\..\..\src\base\propagator\RungeKutta.hpp">
+      <Filter>Source Files\base\propagator</Filter>
+    </ClInclude>
+    <ClInclude Include="..\..\..\src\base\propagator\RungeKutta89.hpp">
+      <Filter>Source Files\base\propagator</Filter>
+    </ClInclude>
+    <ClInclude Include="..\..\..\src\base\propagator\RungeKuttaFehlberg56.hpp">
+      <Filter>Source Files\base\propagator</Filter>
+    </ClInclude>
+    <ClInclude Include="..\..\..\src\base\propagator\RungeKuttaNystrom.hpp">
+      <Filter>Source Files\base\propagator</Filter>
+    </ClInclude>
+    <ClInclude Include="..\..\..\src\base\parameter\AngularParameters.hpp">
+      <Filter>Source Files\base\parameter</Filter>
+    </ClInclude>
+    <ClInclude Include="..\..\..\src\base\parameter\Array.hpp">
+      <Filter>Source Files\base\parameter</Filter>
+    </ClInclude>
+    <ClInclude Include="..\..\..\src\base\parameter\ArrayElementWrapper.hpp">
+      <Filter>Source Files\base\parameter</Filter>
+    </ClInclude>
+    <ClInclude Include="..\..\..\src\base\parameter\ArrayWrapper.hpp">
+      <Filter>Source Files\base\parameter</Filter>
+    </ClInclude>
+    <ClInclude Include="..\..\..\src\base\parameter\AttitudeData.hpp">
+      <Filter>Source Files\base\parameter</Filter>
+    </ClInclude>
+    <ClInclude Include="..\..\..\src\base\parameter\AttitudeParameters.hpp">
+      <Filter>Source Files\base\parameter</Filter>
+    </ClInclude>
+    <ClInclude Include="..\..\..\src\base\parameter\AttitudeReal.hpp">
+      <Filter>Source Files\base\parameter</Filter>
+    </ClInclude>
+    <ClInclude Include="..\..\..\src\base\parameter\BallisticMassParameters.hpp">
+      <Filter>Source Files\base\parameter</Filter>
+    </ClInclude>
+    <ClInclude Include="..\..\..\src\base\parameter\BallisticMassReal.hpp">
+      <Filter>Source Files\base\parameter</Filter>
+    </ClInclude>
+    <ClInclude Include="..\..\..\src\base\parameter\BooleanWrapper.hpp">
+      <Filter>Source Files\base\parameter</Filter>
+    </ClInclude>
+    <ClInclude Include="..\..\..\src\base\parameter\BplaneData.hpp">
+      <Filter>Source Files\base\parameter</Filter>
+    </ClInclude>
+    <ClInclude Include="..\..\..\src\base\parameter\BplaneParameters.hpp">
+      <Filter>Source Files\base\parameter</Filter>
+    </ClInclude>
+    <ClInclude Include="..\..\..\src\base\parameter\BplaneReal.hpp">
+      <Filter>Source Files\base\parameter</Filter>
+    </ClInclude>
+    <ClInclude Include="..\..\..\src\base\parameter\BurnData.hpp">
+      <Filter>Source Files\base\parameter</Filter>
+    </ClInclude>
+    <ClInclude Include="..\..\..\src\base\parameter\BurnParameters.hpp">
+      <Filter>Source Files\base\parameter</Filter>
+    </ClInclude>
+    <ClInclude Include="..\..\..\src\base\parameter\BurnReal.hpp">
+      <Filter>Source Files\base\parameter</Filter>
+    </ClInclude>
+    <ClInclude Include="..\..\..\src\base\parameter\CartesianParameters.hpp">
+      <Filter>Source Files\base\parameter</Filter>
+    </ClInclude>
+    <ClInclude Include="..\..\..\src\base\parameter\EnvData.hpp">
+      <Filter>Source Files\base\parameter</Filter>
+    </ClInclude>
+    <ClInclude Include="..\..\..\src\base\parameter\EnvParameters.hpp">
+      <Filter>Source Files\base\parameter</Filter>
+    </ClInclude>
+    <ClInclude Include="..\..\..\src\base\parameter\EnvReal.hpp">
+      <Filter>Source Files\base\parameter</Filter>
+    </ClInclude>
+    <ClInclude Include="..\..\..\src\base\parameter\EquinoctialParameters.hpp">
+      <Filter>Source Files\base\parameter</Filter>
+    </ClInclude>
+    <ClInclude Include="..\..\..\src\base\parameter\ExpressionParser.hpp">
+      <Filter>Source Files\base\parameter</Filter>
+    </ClInclude>
+    <ClInclude Include="..\..\..\src\base\parameter\HardwareParameters.hpp">
+      <Filter>Source Files\base\parameter</Filter>
+    </ClInclude>
+    <ClInclude Include="..\..\..\src\base\parameter\HardwareReal.hpp">
+      <Filter>Source Files\base\parameter</Filter>
+    </ClInclude>
+    <ClInclude Include="..\..\..\src\base\parameter\KeplerianParameters.hpp">
+      <Filter>Source Files\base\parameter</Filter>
+    </ClInclude>
+    <ClInclude Include="..\..\..\src\base\parameter\NumberWrapper.hpp">
+      <Filter>Source Files\base\parameter</Filter>
+    </ClInclude>
+    <ClInclude Include="..\..\..\src\base\parameter\ObjectPropertyWrapper.hpp">
+      <Filter>Source Files\base\parameter</Filter>
+    </ClInclude>
+    <ClInclude Include="..\..\..\src\base\parameter\ObjectWrapper.hpp">
+      <Filter>Source Files\base\parameter</Filter>
+    </ClInclude>
+    <ClInclude Include="..\..\..\src\base\parameter\OnOffWrapper.hpp">
+      <Filter>Source Files\base\parameter</Filter>
+    </ClInclude>
+    <ClInclude Include="..\..\..\src\base\parameter\OrbitalParameters.hpp">
+      <Filter>Source Files\base\parameter</Filter>
+    </ClInclude>
+    <ClInclude Include="..\..\..\src\base\parameter\OrbitData.hpp">
+      <Filter>Source Files\base\parameter</Filter>
+    </ClInclude>
+    <ClInclude Include="..\..\..\src\base\parameter\OrbitReal.hpp">
+      <Filter>Source Files\base\parameter</Filter>
+    </ClInclude>
+    <ClInclude Include="..\..\..\src\base\parameter\OrbitRmat33.hpp">
+      <Filter>Source Files\base\parameter</Filter>
+    </ClInclude>
+    <ClInclude Include="..\..\..\src\base\parameter\OrbitRmat66.hpp">
+      <Filter>Source Files\base\parameter</Filter>
+    </ClInclude>
+    <ClInclude Include="..\..\..\src\base\parameter\OrbitRvec6.hpp">
+      <Filter>Source Files\base\parameter</Filter>
+    </ClInclude>
+    <ClInclude Include="..\..\..\src\base\parameter\OrbitStmParameters.hpp">
+      <Filter>Source Files\base\parameter</Filter>
+    </ClInclude>
+    <ClInclude Include="..\..\..\src\base\parameter\paramdefs.hpp">
+      <Filter>Source Files\base\parameter</Filter>
+    </ClInclude>
+    <ClInclude Include="..\..\..\src\base\parameter\Parameter.hpp">
+      <Filter>Source Files\base\parameter</Filter>
+    </ClInclude>
+    <ClInclude Include="..\..\..\src\base\parameter\ParameterDatabase.hpp">
+      <Filter>Source Files\base\parameter</Filter>
+    </ClInclude>
+    <ClInclude Include="..\..\..\src\base\parameter\ParameterDatabaseException.hpp">
+      <Filter>Source Files\base\parameter</Filter>
+    </ClInclude>
+    <ClInclude Include="..\..\..\src\base\parameter\ParameterException.hpp">
+      <Filter>Source Files\base\parameter</Filter>
+    </ClInclude>
+    <ClInclude Include="..\..\..\src\base\parameter\ParameterInfo.hpp">
+      <Filter>Source Files\base\parameter</Filter>
+    </ClInclude>
+    <ClInclude Include="..\..\..\src\base\parameter\ParameterWrapper.hpp">
+      <Filter>Source Files\base\parameter</Filter>
+    </ClInclude>
+    <ClInclude Include="..\..\..\src\base\parameter\PlanetData.hpp">
+      <Filter>Source Files\base\parameter</Filter>
+    </ClInclude>
+    <ClInclude Include="..\..\..\src\base\parameter\PlanetParameters.hpp">
+      <Filter>Source Files\base\parameter</Filter>
+    </ClInclude>
+    <ClInclude Include="..\..\..\src\base\parameter\PlanetReal.hpp">
+      <Filter>Source Files\base\parameter</Filter>
+    </ClInclude>
+    <ClInclude Include="..\..\..\src\base\parameter\RealVar.hpp">
+      <Filter>Source Files\base\parameter</Filter>
+    </ClInclude>
+    <ClInclude Include="..\..\..\src\base\parameter\RefData.hpp">
+      <Filter>Source Files\base\parameter</Filter>
+    </ClInclude>
+    <ClInclude Include="..\..\..\src\base\parameter\Rmat33Var.hpp">
+      <Filter>Source Files\base\parameter</Filter>
+    </ClInclude>
+    <ClInclude Include="..\..\..\src\base\parameter\Rmat66Var.hpp">
+      <Filter>Source Files\base\parameter</Filter>
+    </ClInclude>
+    <ClInclude Include="..\..\..\src\base\parameter\Rvec6Var.hpp">
+      <Filter>Source Files\base\parameter</Filter>
+    </ClInclude>
+    <ClInclude Include="..\..\..\src\base\parameter\SpacecraftData.hpp">
+      <Filter>Source Files\base\parameter</Filter>
+    </ClInclude>
+    <ClInclude Include="..\..\..\src\base\parameter\SphericalParameters.hpp">
+      <Filter>Source Files\base\parameter</Filter>
+    </ClInclude>
+    <ClInclude Include="..\..\..\src\base\parameter\StringObjectWrapper.hpp">
+      <Filter>Source Files\base\parameter</Filter>
+    </ClInclude>
+    <ClInclude Include="..\..\..\src\base\parameter\StringVar.hpp">
+      <Filter>Source Files\base\parameter</Filter>
+    </ClInclude>
+    <ClInclude Include="..\..\..\src\base\parameter\StringWrapper.hpp">
+      <Filter>Source Files\base\parameter</Filter>
+    </ClInclude>
+    <ClInclude Include="..\..\..\src\base\parameter\TimeData.hpp">
+      <Filter>Source Files\base\parameter</Filter>
+    </ClInclude>
+    <ClInclude Include="..\..\..\src\base\parameter\TimeParameters.hpp">
+      <Filter>Source Files\base\parameter</Filter>
+    </ClInclude>
+    <ClInclude Include="..\..\..\src\base\parameter\TimeReal.hpp">
+      <Filter>Source Files\base\parameter</Filter>
+    </ClInclude>
+    <ClInclude Include="..\..\..\src\base\parameter\TimeString.hpp">
+      <Filter>Source Files\base\parameter</Filter>
+    </ClInclude>
+    <ClInclude Include="..\..\..\src\base\parameter\Variable.hpp">
+      <Filter>Source Files\base\parameter</Filter>
+    </ClInclude>
+    <ClInclude Include="..\..\..\src\base\parameter\VariableWrapper.hpp">
+      <Filter>Source Files\base\parameter</Filter>
+    </ClInclude>
+    <ClInclude Include="..\..\..\src\base\plugin\DynamicLibrary.hpp">
+      <Filter>Source Files\base\plugin</Filter>
+    </ClInclude>
+    <ClInclude Include="..\..\..\src\base\spacecraft\Spacecraft.hpp">
+      <Filter>Source Files\base\spacecraft</Filter>
+    </ClInclude>
+    <ClInclude Include="..\..\..\src\base\spacecraft\SpaceObject.hpp">
+      <Filter>Source Files\base\spacecraft</Filter>
+    </ClInclude>
+    <ClInclude Include="..\..\..\src\base\spacecraft\SpaceObjectException.hpp">
+      <Filter>Source Files\base\spacecraft</Filter>
+    </ClInclude>
+    <ClInclude Include="..\..\..\src\base\spacecraft\StateVectorException.hpp">
+      <Filter>Source Files\base\spacecraft</Filter>
+    </ClInclude>
+    <ClInclude Include="..\..\..\src\base\spacecraft\TextTrajectoryFile.hpp">
+      <Filter>Source Files\base\spacecraft</Filter>
+    </ClInclude>
+    <ClInclude Include="..\..\..\src\base\stopcond\StopCondition.hpp">
+      <Filter>Source Files\base\stopcond</Filter>
+    </ClInclude>
+    <ClInclude Include="..\..\..\src\base\stopcond\StopConditionException.hpp">
+      <Filter>Source Files\base\stopcond</Filter>
+    </ClInclude>
+    <ClInclude Include="..\..\..\src\base\subscriber\EphemerisFile.hpp">
+      <Filter>Source Files\base\subscriber</Filter>
+    </ClInclude>
+    <ClInclude Include="..\..\..\src\base\subscriber\MessageWindow.hpp">
+      <Filter>Source Files\base\subscriber</Filter>
+    </ClInclude>
+    <ClInclude Include="..\..\..\src\base\subscriber\OrbitView.hpp">
+      <Filter>Source Files\base\subscriber</Filter>
+    </ClInclude>
+    <ClInclude Include="..\..\..\src\base\subscriber\OwnedPlot.hpp">
+      <Filter>Source Files\base\subscriber</Filter>
+    </ClInclude>
+    <ClInclude Include="..\..\..\src\base\subscriber\ReportFile.hpp">
+      <Filter>Source Files\base\subscriber</Filter>
+    </ClInclude>
+    <ClInclude Include="..\..\..\src\base\subscriber\Subscriber.hpp">
+      <Filter>Source Files\base\subscriber</Filter>
+    </ClInclude>
+    <ClInclude Include="..\..\..\src\base\subscriber\SubscriberException.hpp">
+      <Filter>Source Files\base\subscriber</Filter>
+    </ClInclude>
+    <ClInclude Include="..\..\..\src\base\subscriber\TextEphemFile.hpp">
+      <Filter>Source Files\base\subscriber</Filter>
+    </ClInclude>
+    <ClInclude Include="..\..\..\src\base\subscriber\XyPlot.hpp">
+      <Filter>Source Files\base\subscriber</Filter>
+    </ClInclude>
+    <ClInclude Include="..\..\..\src\base\util\A1Date.hpp">
+      <Filter>Source Files\base\util</Filter>
+    </ClInclude>
+    <ClInclude Include="..\..\..\src\base\util\A1Mjd.hpp">
+      <Filter>Source Files\base\util</Filter>
+    </ClInclude>
+    <ClInclude Include="..\..\..\src\base\util\AngleUtil.hpp">
+      <Filter>Source Files\base\util</Filter>
+    </ClInclude>
+    <ClInclude Include="..\..\..\src\base\util\ArrayTemplate.hpp">
+      <Filter>Source Files\base\util</Filter>
+    </ClInclude>
+    <ClInclude Include="..\..\..\src\base\util\AttitudeUtil.hpp">
+      <Filter>Source Files\base\util</Filter>
+    </ClInclude>
+    <ClInclude Include="..\..\..\src\base\util\BaseException.hpp">
+      <Filter>Source Files\base\util</Filter>
+    </ClInclude>
+    <ClInclude Include="..\..\..\src\base\util\BodyFixedStateConverter.hpp">
+      <Filter>Source Files\base\util</Filter>
+    </ClInclude>
+    <ClInclude Include="..\..\..\src\base\util\ColorTypes.hpp">
+      <Filter>Source Files\base\util</Filter>
+    </ClInclude>
+    <ClInclude Include="..\..\..\src\base\util\Date.hpp">
+      <Filter>Source Files\base\util</Filter>
+    </ClInclude>
+    <ClInclude Include="..\..\..\src\base\util\DateUtil.hpp">
+      <Filter>Source Files\base\util</Filter>
+    </ClInclude>
+    <ClInclude Include="..\..\..\src\base\util\ElapsedTime.hpp">
+      <Filter>Source Files\base\util</Filter>
+    </ClInclude>
+    <ClInclude Include="..\..\..\src\base\util\EopFile.hpp">
+      <Filter>Source Files\base\util</Filter>
+    </ClInclude>
+    <ClInclude Include="..\..\..\src\base\util\FileManager.hpp">
+      <Filter>Source Files\base\util</Filter>
+    </ClInclude>
+    <ClInclude Include="..\..\..\src\base\util\FileTypes.hpp">
+      <Filter>Source Files\base\util</Filter>
+    </ClInclude>
+    <ClInclude Include="..\..\..\src\base\util\FileUtil.hpp">
+      <Filter>Source Files\base\util</Filter>
+    </ClInclude>
+    <ClInclude Include="..\..\..\src\base\util\GmatGlobal.hpp">
+      <Filter>Source Files\base\util</Filter>
+    </ClInclude>
+    <ClInclude Include="..\..\..\src\base\util\GregorianDate.hpp">
+      <Filter>Source Files\base\util</Filter>
+    </ClInclude>
+    <ClInclude Include="..\..\..\src\base\util\LatLonHgt.hpp">
+      <Filter>Source Files\base\util</Filter>
+    </ClInclude>
+    <ClInclude Include="..\..\..\src\base\util\LeapSecsFileReader.hpp">
+      <Filter>Source Files\base\util</Filter>
+    </ClInclude>
+    <ClInclude Include="..\..\..\src\base\util\Linear.hpp">
+      <Filter>Source Files\base\util</Filter>
+    </ClInclude>
+    <ClInclude Include="..\..\..\src\base\util\MessageInterface.hpp">
+      <Filter>Source Files\base\util</Filter>
+    </ClInclude>
+    <ClInclude Include="..\..\..\src\base\util\MessageReceiver.hpp">
+      <Filter>Source Files\base\util</Filter>
+    </ClInclude>
+    <ClInclude Include="..\..\..\src\base\util\OrbitTypes.hpp">
+      <Filter>Source Files\base\util</Filter>
+    </ClInclude>
+    <ClInclude Include="..\..\..\src\base\util\PhysicalConstants.hpp">
+      <Filter>Source Files\base\util</Filter>
+    </ClInclude>
+    <ClInclude Include="..\..\..\src\base\util\RealTypes.hpp">
+      <Filter>Source Files\base\util</Filter>
+    </ClInclude>
+    <ClInclude Include="..\..\..\src\base\util\RealUtilities.hpp">
+      <Filter>Source Files\base\util</Filter>
+    </ClInclude>
+    <ClInclude Include="..\..\..\src\base\util\RgbColor.hpp">
+      <Filter>Source Files\base\util</Filter>
+    </ClInclude>
+    <ClInclude Include="..\..\..\src\base\util\Rmatrix.hpp">
+      <Filter>Source Files\base\util</Filter>
+    </ClInclude>
+    <ClInclude Include="..\..\..\src\base\util\Rmatrix33.hpp">
+      <Filter>Source Files\base\util</Filter>
+    </ClInclude>
+    <ClInclude Include="..\..\..\src\base\util\Rmatrix66.hpp">
+      <Filter>Source Files\base\util</Filter>
+    </ClInclude>
+    <ClInclude Include="..\..\..\src\base\util\Rvector.hpp">
+      <Filter>Source Files\base\util</Filter>
+    </ClInclude>
+    <ClInclude Include="..\..\..\src\base\util\Rvector3.hpp">
+      <Filter>Source Files\base\util</Filter>
+    </ClInclude>
+    <ClInclude Include="..\..\..\src\base\util\Rvector6.hpp">
+      <Filter>Source Files\base\util</Filter>
+    </ClInclude>
+    <ClInclude Include="..\..\..\src\base\util\StringTokenizer.hpp">
+      <Filter>Source Files\base\util</Filter>
+    </ClInclude>
+    <ClInclude Include="..\..\..\src\base\util\StringUtil.hpp">
+      <Filter>Source Files\base\util</Filter>
+    </ClInclude>
+    <ClInclude Include="..\..\..\src\base\util\TableTemplate.hpp">
+      <Filter>Source Files\base\util</Filter>
+    </ClInclude>
+    <ClInclude Include="..\..\..\src\base\util\TextParser.hpp">
+      <Filter>Source Files\base\util</Filter>
+    </ClInclude>
+    <ClInclude Include="..\..\..\src\base\util\TimeSystemConverter.hpp">
+      <Filter>Source Files\base\util</Filter>
+    </ClInclude>
+    <ClInclude Include="..\..\..\src\base\util\TimeTypes.hpp">
+      <Filter>Source Files\base\util</Filter>
+    </ClInclude>
+    <ClInclude Include="..\..\..\src\base\util\UtcDate.hpp">
+      <Filter>Source Files\base\util</Filter>
+    </ClInclude>
+    <ClInclude Include="..\..\..\src\base\util\UtilityException.hpp">
+      <Filter>Source Files\base\util</Filter>
+    </ClInclude>
+    <ClInclude Include="..\..\..\src\base\asset\AssetException.hpp">
+      <Filter>Source Files\base\asset</Filter>
+    </ClInclude>
+    <ClInclude Include="..\..\..\src\base\asset\BodyFixedPoint.hpp">
+      <Filter>Source Files\base\asset</Filter>
+    </ClInclude>
+    <ClInclude Include="..\..\..\src\base\hardware\FuelTank.hpp">
+      <Filter>Source Files\base\hardware</Filter>
+    </ClInclude>
+    <ClInclude Include="..\..\..\src\base\hardware\Hardware.hpp">
+      <Filter>Source Files\base\hardware</Filter>
+    </ClInclude>
+    <ClInclude Include="..\..\..\src\base\hardware\HardwareException.hpp">
+      <Filter>Source Files\base\hardware</Filter>
+    </ClInclude>
+    <ClInclude Include="..\..\..\src\base\hardware\Thruster.hpp">
+      <Filter>Source Files\base\hardware</Filter>
+    </ClInclude>
+    <ClInclude Include="..\..\..\src\gui\app\AboutDialog.hpp">
+      <Filter>Source Files\gui\app</Filter>
+    </ClInclude>
+    <ClInclude Include="..\..\..\src\gui\app\CompareFilesDialog.hpp">
+      <Filter>Source Files\gui\app</Filter>
+    </ClInclude>
+    <ClInclude Include="..\..\..\src\gui\app\CompareTextDialog.hpp">
+      <Filter>Source Files\gui\app</Filter>
+    </ClInclude>
+    <ClInclude Include="..\..\..\src\gui\app\GmatApp.hpp">
+      <Filter>Source Files\gui\app</Filter>
+    </ClInclude>
+    <ClInclude Include="..\..\..\src\gui\app\GmatAppData.hpp">
+      <Filter>Source Files\gui\app</Filter>
+    </ClInclude>
+    <ClInclude Include="..\..\..\src\gui\app\GmatConnection.hpp">
+      <Filter>Source Files\gui\app</Filter>
+    </ClInclude>
+    <ClInclude Include="..\..\..\src\gui\app\GmatMainFrame.hpp">
+      <Filter>Source Files\gui\app</Filter>
+    </ClInclude>
+    <ClInclude Include="..\..\..\src\gui\app\GmatMenuBar.hpp">
+      <Filter>Source Files\gui\app</Filter>
+    </ClInclude>
+    <ClInclude Include="..\..\..\src\gui\app\GmatNotebook.hpp">
+      <Filter>Source Files\gui\app</Filter>
+    </ClInclude>
+    <ClInclude Include="..\..\..\src\gui\app\GmatServer.hpp">
+      <Filter>Source Files\gui\app</Filter>
+    </ClInclude>
+    <ClInclude Include="..\..\..\src\gui\app\GmatToolBar.hpp">
+      <Filter>Source Files\gui\app</Filter>
+    </ClInclude>
+    <ClInclude Include="..\..\..\src\gui\app\GmatTreeItemData.hpp">
+      <Filter>Source Files\gui\app</Filter>
+    </ClInclude>
+    <ClInclude Include="..\..\..\src\gui\app\GuiInterpreter.hpp">
+      <Filter>Source Files\gui\app</Filter>
+    </ClInclude>
+    <ClInclude Include="..\..\..\src\gui\app\GuiMessageReceiver.hpp">
+      <Filter>Source Files\gui\app</Filter>
+    </ClInclude>
+    <ClInclude Include="..\..\..\src\gui\app\GuiPlotReceiver.hpp">
+      <Filter>Source Files\gui\app</Filter>
+    </ClInclude>
+    <ClInclude Include="..\..\..\src\gui\app\InteractiveMatlabDialog.hpp">
+      <Filter>Source Files\gui\app</Filter>
+    </ClInclude>
+    <ClInclude Include="..\..\..\src\gui\app\MissionTreeItemData.hpp">
+      <Filter>Source Files\gui\app</Filter>
+    </ClInclude>
+    <ClInclude Include="..\..\..\src\gui\app\ResourceTree.hpp">
+      <Filter>Source Files\gui\app</Filter>
+    </ClInclude>
+    <ClInclude Include="..\..\..\src\gui\app\RunScriptFolderDialog.hpp">
+      <Filter>Source Files\gui\app</Filter>
+    </ClInclude>
+    <ClInclude Include="..\..\..\src\gui\app\ScriptPanel.hpp">
+      <Filter>Source Files\gui\app</Filter>
+    </ClInclude>
+    <ClInclude Include="..\..\..\src\gui\app\SetPathDialog.hpp">
+      <Filter>Source Files\gui\app</Filter>
+    </ClInclude>
+    <ClInclude Include="..\..\..\src\gui\app\TextEphemFileDialog.hpp">
+      <Filter>Source Files\gui\app</Filter>
+    </ClInclude>
+    <ClInclude Include="..\..\..\src\gui\app\WelcomePanel.hpp">
+      <Filter>Source Files\gui\app</Filter>
+    </ClInclude>
+    <ClInclude Include="..\..\..\src\gui\burn\FiniteBurnSetupPanel.hpp">
+      <Filter>Source Files\gui\burn</Filter>
+    </ClInclude>
+    <ClInclude Include="..\..\..\src\gui\burn\ImpulsiveBurnSetupPanel.hpp">
+      <Filter>Source Files\gui\burn</Filter>
+    </ClInclude>
+    <ClInclude Include="..\..\..\src\gui\command\AchievePanel.hpp">
+      <Filter>Source Files\gui\command</Filter>
+    </ClInclude>
+    <ClInclude Include="..\..\..\src\gui\command\AssignmentPanel.hpp">
+      <Filter>Source Files\gui\command</Filter>
+    </ClInclude>
+    <ClInclude Include="..\..\..\src\gui\command\BeginFiniteBurnPanel.hpp">
+      <Filter>Source Files\gui\command</Filter>
+    </ClInclude>
+    <ClInclude Include="..\..\..\src\gui\command\CallFunctionPanel.hpp">
+      <Filter>Source Files\gui\command</Filter>
+    </ClInclude>
+    <ClInclude Include="..\..\..\src\gui\command\EndFiniteBurnPanel.hpp">
+      <Filter>Source Files\gui\command</Filter>
+    </ClInclude>
+    <ClInclude Include="..\..\..\src\gui\command\GmatCommandPanel.hpp">
+      <Filter>Source Files\gui\command</Filter>
+    </ClInclude>
+    <ClInclude Include="..\..\..\src\gui\command\ManeuverPanel.hpp">
+      <Filter>Source Files\gui\command</Filter>
+    </ClInclude>
+    <ClInclude Include="..\..\..\src\gui\command\MinimizePanel.hpp">
+      <Filter>Source Files\gui\command</Filter>
+    </ClInclude>
+    <ClInclude Include="..\..\..\src\gui\command\NonlinearConstraintPanel.hpp">
+      <Filter>Source Files\gui\command</Filter>
+    </ClInclude>
+    <ClInclude Include="..\..\..\src\gui\command\OptimizePanel.hpp">
+      <Filter>Source Files\gui\command</Filter>
+    </ClInclude>
+    <ClInclude Include="..\..\..\src\gui\command\PropagatePanel.hpp">
+      <Filter>Source Files\gui\command</Filter>
+    </ClInclude>
+    <ClInclude Include="..\..\..\src\gui\command\ReportPanel.hpp">
+      <Filter>Source Files\gui\command</Filter>
+    </ClInclude>
+    <ClInclude Include="..\..\..\src\gui\command\ScriptEventPanel.hpp">
+      <Filter>Source Files\gui\command</Filter>
+    </ClInclude>
+    <ClInclude Include="..\..\..\src\gui\command\TargetPanel.hpp">
+      <Filter>Source Files\gui\command</Filter>
+    </ClInclude>
+    <ClInclude Include="..\..\..\src\gui\command\TogglePanel.hpp">
+      <Filter>Source Files\gui\command</Filter>
+    </ClInclude>
+    <ClInclude Include="..\..\..\src\gui\command\VaryPanel.hpp">
+      <Filter>Source Files\gui\command</Filter>
+    </ClInclude>
+    <ClInclude Include="..\..\..\src\gui\controllogic\ConditionPanel.hpp">
+      <Filter>Source Files\gui\controllogic</Filter>
+    </ClInclude>
+    <ClInclude Include="..\..\..\src\gui\controllogic\ForPanel.hpp">
+      <Filter>Source Files\gui\controllogic</Filter>
+    </ClInclude>
+    <ClInclude Include="..\..\..\src\gui\coordsystem\CoordPanel.hpp">
+      <Filter>Source Files\gui\coordsystem</Filter>
+    </ClInclude>
+    <ClInclude Include="..\..\..\src\gui\coordsystem\CoordSysCreateDialog.hpp">
+      <Filter>Source Files\gui\coordsystem</Filter>
+    </ClInclude>
+    <ClInclude Include="..\..\..\src\gui\coordsystem\CoordSystemConfigPanel.hpp">
+      <Filter>Source Files\gui\coordsystem</Filter>
+    </ClInclude>
+    <ClInclude Include="..\..\..\src\gui\forcemodel\DragInputsDialog.hpp">
+      <Filter>Source Files\gui\forcemodel</Filter>
+    </ClInclude>
+    <ClInclude Include="..\..\..\src\gui\foundation\ArraySetupDialog.hpp">
+      <Filter>Source Files\gui\foundation</Filter>
+    </ClInclude>
+    <ClInclude Include="..\..\..\src\gui\foundation\GmatBaseSetupPanel.hpp">
+      <Filter>Source Files\gui\foundation</Filter>
+    </ClInclude>
+    <ClInclude Include="..\..\..\src\gui\foundation\GmatDialog.hpp">
+      <Filter>Source Files\gui\foundation</Filter>
+    </ClInclude>
+    <ClInclude Include="..\..\..\src\gui\foundation\GmatMdiChildFrame.hpp">
+      <Filter>Source Files\gui\foundation</Filter>
+    </ClInclude>
+    <ClInclude Include="..\..\..\src\gui\foundation\GmatPanel.hpp">
+      <Filter>Source Files\gui\foundation</Filter>
+    </ClInclude>
+    <ClInclude Include="..\..\..\src\gui\foundation\GmatSavePanel.hpp">
+      <Filter>Source Files\gui\foundation</Filter>
+    </ClInclude>
+    <ClInclude Include="..\..\..\src\gui\foundation\GmatStaticBoxSizer.hpp">
+      <Filter>Source Files\gui\foundation</Filter>
+    </ClInclude>
+    <ClInclude Include="..\..\..\src\gui\foundation\GuiItemManager.hpp">
+      <Filter>Source Files\gui\foundation</Filter>
+    </ClInclude>
+    <ClInclude Include="..\..\..\src\gui\foundation\MultiPathSetupPanel.hpp">
+      <Filter>Source Files\gui\foundation</Filter>
+    </ClInclude>
+    <ClInclude Include="..\..\..\src\gui\foundation\ParameterCreateDialog.hpp">
+      <Filter>Source Files\gui\foundation</Filter>
+    </ClInclude>
+    <ClInclude Include="..\..\..\src\gui\foundation\ParameterSelectDialog.hpp">
+      <Filter>Source Files\gui\foundation</Filter>
+    </ClInclude>
+    <ClInclude Include="..\..\..\src\gui\foundation\ShowScriptDialog.hpp">
+      <Filter>Source Files\gui\foundation</Filter>
+    </ClInclude>
+    <ClInclude Include="..\..\..\src\gui\foundation\ShowSummaryDialog.hpp">
+      <Filter>Source Files\gui\foundation</Filter>
+    </ClInclude>
+    <ClInclude Include="..\..\..\src\gui\foundation\SinglePathSetupPanel.hpp">
+      <Filter>Source Files\gui\foundation</Filter>
+    </ClInclude>
+    <ClInclude Include="..\..\..\src\gui\foundation\UserInputValidator.hpp">
+      <Filter>Source Files\gui\foundation</Filter>
+    </ClInclude>
+    <ClInclude Include="..\..\..\src\gui\function\FunctionSetupPanel.hpp">
+      <Filter>Source Files\gui\function</Filter>
+    </ClInclude>
+    <ClInclude Include="..\..\..\src\gui\function\MatlabFunctionSetupPanel.hpp">
+      <Filter>Source Files\gui\function</Filter>
+    </ClInclude>
+    <ClInclude Include="..\..\..\src\gui\hardware\BurnThrusterPanel.hpp">
+      <Filter>Source Files\gui\hardware</Filter>
+    </ClInclude>
+    <ClInclude Include="..\..\..\src\gui\hardware\ThrusterCoefficientDialog.hpp">
+      <Filter>Source Files\gui\hardware</Filter>
+    </ClInclude>
+    <ClInclude Include="..\..\..\src\gui\hardware\ThrusterConfigPanel.hpp">
+      <Filter>Source Files\gui\hardware</Filter>
+    </ClInclude>
+    <ClInclude Include="..\..\..\src\gui\mission\DecoratedTree.hpp">
+      <Filter>Source Files\gui\mission</Filter>
+    </ClInclude>
+    <ClInclude Include="..\..\..\src\gui\mission\MissionTree.hpp">
+      <Filter>Source Files\gui\mission</Filter>
+    </ClInclude>
+    <ClInclude Include="..\..\..\src\gui\output\CompareReportPanel.hpp">
+      <Filter>Source Files\gui\output</Filter>
+    </ClInclude>
+    <ClInclude Include="..\..\..\src\gui\output\OutputTree.hpp">
+      <Filter>Source Files\gui\output</Filter>
+    </ClInclude>
+    <ClInclude Include="..\..\..\src\gui\output\ReportFilePanel.hpp">
+      <Filter>Source Files\gui\output</Filter>
+    </ClInclude>
+    <ClInclude Include="..\..\..\src\gui\subscriber\EphemerisFilePanel.hpp">
+      <Filter>Source Files\gui\subscriber</Filter>
+    </ClInclude>
+    <ClInclude Include="..\..\..\src\gui\subscriber\MdiChild3DViewFrame.hpp">
+      <Filter>Source Files\gui\subscriber</Filter>
+    </ClInclude>
+    <ClInclude Include="..\..\..\src\gui\subscriber\MdiChildTsFrame.hpp">
+      <Filter>Source Files\gui\subscriber</Filter>
+    </ClInclude>
+    <ClInclude Include="..\..\..\src\gui\subscriber\MdiChildViewFrame.hpp">
+      <Filter>Source Files\gui\subscriber</Filter>
+    </ClInclude>
+    <ClInclude Include="..\..\..\src\gui\subscriber\MdiGlPlotData.hpp">
+      <Filter>Source Files\gui\subscriber</Filter>
+    </ClInclude>
+    <ClInclude Include="..\..\..\src\gui\subscriber\MdiTsPlotData.hpp">
+      <Filter>Source Files\gui\subscriber</Filter>
+    </ClInclude>
+    <ClInclude Include="..\..\..\src\gui\subscriber\OrbitViewCanvas.hpp">
+      <Filter>Source Files\gui\subscriber</Filter>
+    </ClInclude>
+    <ClInclude Include="..\..\..\src\gui\subscriber\OrbitViewPanel.hpp">
+      <Filter>Source Files\gui\subscriber</Filter>
+    </ClInclude>
+    <ClInclude Include="..\..\..\src\gui\subscriber\PlotTypes.hpp">
+      <Filter>Source Files\gui\subscriber</Filter>
+    </ClInclude>
+    <ClInclude Include="..\..\..\src\gui\subscriber\ReportFileSetupPanel.hpp">
+      <Filter>Source Files\gui\subscriber</Filter>
+    </ClInclude>
+    <ClInclude Include="..\..\..\src\gui\subscriber\SubscriberSetupPanel.hpp">
+      <Filter>Source Files\gui\subscriber</Filter>
+    </ClInclude>
+    <ClInclude Include="..\..\..\src\gui\subscriber\TsPlotCanvas.hpp">
+      <Filter>Source Files\gui\subscriber</Filter>
+    </ClInclude>
+    <ClInclude Include="..\..\..\src\gui\subscriber\TsPlotCurve.hpp">
+      <Filter>Source Files\gui\subscriber</Filter>
+    </ClInclude>
+    <ClInclude Include="..\..\..\src\gui\subscriber\TsPlotDefs.hpp">
+      <Filter>Source Files\gui\subscriber</Filter>
+    </ClInclude>
+    <ClInclude Include="..\..\..\src\gui\subscriber\TsPlotOptionsDialog.hpp">
+      <Filter>Source Files\gui\subscriber</Filter>
+    </ClInclude>
+    <ClInclude Include="..\..\..\src\gui\subscriber\TsPlotXYCanvas.hpp">
+      <Filter>Source Files\gui\subscriber</Filter>
+    </ClInclude>
+    <ClInclude Include="..\..\..\src\gui\subscriber\ViewCanvas.hpp">
+      <Filter>Source Files\gui\subscriber</Filter>
+    </ClInclude>
+    <ClInclude Include="..\..\..\src\gui\subscriber\XyPlotSetupPanel.hpp">
+      <Filter>Source Files\gui\subscriber</Filter>
+    </ClInclude>
+    <ClInclude Include="..\..\..\src\gui\propagator\PropagationConfigPanel.hpp">
+      <Filter>Source Files\gui\propagator</Filter>
+    </ClInclude>
+    <ClInclude Include="..\..\..\src\gui\propagator\PropagatorSelectDialog.hpp">
+      <Filter>Source Files\gui\propagator</Filter>
+    </ClInclude>
+    <ClInclude Include="..\..\..\src\gui\solarsys\BarycenterPanel.hpp">
+      <Filter>Source Files\gui\solarsys</Filter>
+    </ClInclude>
+    <ClInclude Include="..\..\..\src\gui\solarsys\CelesBodySelectDialog.hpp">
+      <Filter>Source Files\gui\solarsys</Filter>
+    </ClInclude>
+    <ClInclude Include="..\..\..\src\gui\solarsys\CelestialBodyOrbitPanel.hpp">
+      <Filter>Source Files\gui\solarsys</Filter>
+    </ClInclude>
+    <ClInclude Include="..\..\..\src\gui\solarsys\CelestialBodyOrientationPanel.hpp">
+      <Filter>Source Files\gui\solarsys</Filter>
+    </ClInclude>
+    <ClInclude Include="..\..\..\src\gui\solarsys\CelestialBodyPanel.hpp">
+      <Filter>Source Files\gui\solarsys</Filter>
+    </ClInclude>
+    <ClInclude Include="..\..\..\src\gui\solarsys\CelestialBodyPropertiesPanel.hpp">
+      <Filter>Source Files\gui\solarsys</Filter>
+    </ClInclude>
+    <ClInclude Include="..\..\..\src\gui\solarsys\LibrationPointPanel.hpp">
+      <Filter>Source Files\gui\solarsys</Filter>
+    </ClInclude>
+    <ClInclude Include="..\..\..\src\gui\solarsys\UniversePanel.hpp">
+      <Filter>Source Files\gui\solarsys</Filter>
+    </ClInclude>
+    <ClInclude Include="..\..\..\src\gui\solver\DCSetupPanel.hpp">
+      <Filter>Source Files\gui\solver</Filter>
+    </ClInclude>
+    <ClInclude Include="..\..\..\src\gui\solver\SolverCreatePanel.hpp">
+      <Filter>Source Files\gui\solver</Filter>
+    </ClInclude>
+    <ClInclude Include="..\..\..\src\gui\solver\SolverGoalsPanel.hpp">
+      <Filter>Source Files\gui\solver</Filter>
+    </ClInclude>
+    <ClInclude Include="..\..\..\src\gui\solver\SolverSetupPanel.hpp">
+      <Filter>Source Files\gui\solver</Filter>
+    </ClInclude>
+    <ClInclude Include="..\..\..\src\gui\solver\SolverVariablesPanel.hpp">
+      <Filter>Source Files\gui\solver</Filter>
+    </ClInclude>
+    <ClInclude Include="..\..\..\src\gui\solver\SQPSetupPanel.hpp">
+      <Filter>Source Files\gui\solver</Filter>
+    </ClInclude>
+    <ClInclude Include="..\..\..\src\gui\spacecraft\AttitudePanel.hpp">
+      <Filter>Source Files\gui\spacecraft</Filter>
+    </ClInclude>
+    <ClInclude Include="..\..\..\src\gui\spacecraft\BallisticsMassPanel.hpp">
+      <Filter>Source Files\gui\spacecraft</Filter>
+    </ClInclude>
+    <ClInclude Include="..\..\..\src\gui\spacecraft\FormationSetupPanel.hpp">
+      <Filter>Source Files\gui\spacecraft</Filter>
+    </ClInclude>
+    <ClInclude Include="..\..\..\src\gui\spacecraft\OrbitPanel.hpp">
+      <Filter>Source Files\gui\spacecraft</Filter>
+    </ClInclude>
+    <ClInclude Include="..\..\..\src\gui\spacecraft\SpacecraftPanel.hpp">
+      <Filter>Source Files\gui\spacecraft</Filter>
+    </ClInclude>
+    <ClInclude Include="..\..\..\src\gui\spacecraft\SpaceObjectSelectDialog.hpp">
+      <Filter>Source Files\gui\spacecraft</Filter>
+    </ClInclude>
+    <ClInclude Include="..\..\..\src\gui\spacecraft\TankPanel.hpp">
+      <Filter>Source Files\gui\spacecraft</Filter>
+    </ClInclude>
+    <ClInclude Include="..\..\..\src\gui\spacecraft\ThrusterPanel.hpp">
+      <Filter>Source Files\gui\spacecraft</Filter>
+    </ClInclude>
+    <ClInclude Include="..\..\..\src\gui\spacecraft\VisualModelCanvas.hpp">
+      <Filter>Source Files\gui\spacecraft</Filter>
+    </ClInclude>
+    <ClInclude Include="..\..\..\src\gui\spacecraft\VisualModelPanel.hpp">
+      <Filter>Source Files\gui\spacecraft</Filter>
+    </ClInclude>
+    <ClInclude Include="..\..\..\src\gui\view\ViewTextDialog.hpp">
+      <Filter>Source Files\gui\view</Filter>
+    </ClInclude>
+    <ClInclude Include="..\..\..\src\gui\view\ViewTextFrame.hpp">
+      <Filter>Source Files\gui\view</Filter>
+    </ClInclude>
+    <ClInclude Include="..\..\..\src\gui\rendering\Camera.hpp">
+      <Filter>Source Files\gui\rendering</Filter>
+    </ClInclude>
+    <ClInclude Include="..\..\..\src\gui\rendering\GLStars.hpp">
+      <Filter>Source Files\gui\rendering</Filter>
+    </ClInclude>
+    <ClInclude Include="..\..\..\src\gui\rendering\GmatOpenGLSupport.hpp">
+      <Filter>Source Files\gui\rendering</Filter>
+    </ClInclude>
+    <ClInclude Include="..\..\..\src\gui\rendering\Light.hpp">
+      <Filter>Source Files\gui\rendering</Filter>
+    </ClInclude>
+    <ClInclude Include="..\..\..\src\gui\rendering\ModelManager.hpp">
+      <Filter>Source Files\gui\rendering</Filter>
+    </ClInclude>
+    <ClInclude Include="..\..\..\src\gui\rendering\ModelObject.hpp">
+      <Filter>Source Files\gui\rendering</Filter>
+    </ClInclude>
+    <ClInclude Include="..\..\..\src\gui\rendering\Rendering.hpp">
+      <Filter>Source Files\gui\rendering</Filter>
+    </ClInclude>
+    <ClInclude Include="..\..\..\src\gui\include\ddesetup.hpp">
+      <Filter>Header Files</Filter>
+    </ClInclude>
+    <ClInclude Include="..\..\..\src\base\include\gmatdefs.hpp">
+      <Filter>Header Files</Filter>
+    </ClInclude>
+    <ClInclude Include="..\..\..\src\gui\include\gmatwxdefs.hpp">
+      <Filter>Header Files</Filter>
+    </ClInclude>
+    <ClInclude Include="..\..\..\src\gui\include\gmatwxrcs.hpp">
+      <Filter>Header Files</Filter>
+    </ClInclude>
+    <ClInclude Include="..\..\..\src\base\command\PlotCommand.hpp">
+      <Filter>Source Files\base\command</Filter>
+    </ClInclude>
+    <ClInclude Include="..\..\..\src\gui\mission\MissionTreeToolBar.hpp">
+      <Filter>Source Files\gui\mission</Filter>
+    </ClInclude>
+    <ClInclude Include="..\..\..\src\gui\mission\UndockedMissionPanel.hpp">
+      <Filter>Source Files\gui\mission</Filter>
+    </ClInclude>
+    <ClInclude Include="..\..\..\src\gui\mission\TreeViewOptionDialog.hpp">
+      <Filter>Source Files\gui\mission</Filter>
+    </ClInclude>
+    <ClInclude Include="..\..\..\src\gui\subscriber\MdiChildGroundTrackFrame.hpp">
+      <Filter>Source Files\gui\subscriber</Filter>
+    </ClInclude>
+    <ClInclude Include="..\..\..\src\gui\spacecraft\OrbitDesignerDialog.hpp">
+      <Filter>Source Files\gui\spacecraft</Filter>
+    </ClInclude>
+    <ClInclude Include="..\..\..\src\base\subscriber\OrbitPlot.hpp">
+      <Filter>Source Files\base\subscriber</Filter>
+    </ClInclude>
+    <ClInclude Include="..\..\..\src\base\util\SunSync.hpp">
+      <Filter>Source Files\base\util</Filter>
+    </ClInclude>
+    <ClInclude Include="..\..\..\src\base\util\RepeatGroundTrack.hpp">
+      <Filter>Source Files\base\util</Filter>
+    </ClInclude>
+    <ClInclude Include="..\..\..\src\base\util\Frozen.hpp">
+      <Filter>Source Files\base\util</Filter>
+    </ClInclude>
+    <ClInclude Include="..\..\..\src\base\util\RepeatSunSync.hpp">
+      <Filter>Source Files\base\util</Filter>
+    </ClInclude>
+    <ClInclude Include="..\..\..\src\base\util\OrbitDesignerTime.hpp">
+      <Filter>Source Files\base\util</Filter>
+    </ClInclude>
+    <ClInclude Include="..\..\..\src\base\util\CalculationUtilities.hpp">
+      <Filter>Source Files\base\util</Filter>
+    </ClInclude>
+    <ClInclude Include="..\..\..\src\base\forcemodel\harmonic\Harmonic.hpp">
+      <Filter>Source Files\base\forcemodel\harmonic</Filter>
+    </ClInclude>
+    <ClInclude Include="..\..\..\src\base\forcemodel\harmonic\HarmonicGravity.hpp">
+      <Filter>Source Files\base\forcemodel\harmonic</Filter>
+    </ClInclude>
+    <ClInclude Include="..\..\..\src\base\forcemodel\harmonic\HarmonicGravityCof.hpp">
+      <Filter>Source Files\base\forcemodel\harmonic</Filter>
+    </ClInclude>
+    <ClInclude Include="..\..\..\src\base\forcemodel\harmonic\HarmonicGravityGrv.hpp">
+      <Filter>Source Files\base\forcemodel\harmonic</Filter>
+    </ClInclude>
+    <ClInclude Include="..\..\..\src\base\forcemodel\RelativisticCorrection.hpp">
+      <Filter>Source Files\base\forcemodel</Filter>
+    </ClInclude>
+    <ClInclude Include="..\..\..\src\base\subscriber\GroundTrackPlot.hpp">
+      <Filter>Source Files\base\subscriber</Filter>
+    </ClInclude>
+    <ClInclude Include="..\..\..\src\base\solarsys\SpecialCelestialPoint.hpp">
+      <Filter>Source Files\base\solarsys</Filter>
+    </ClInclude>
+    <ClInclude Include="..\..\..\src\gui\subscriber\GroundTrackCanvas.hpp">
+      <Filter>Source Files\gui\subscriber</Filter>
+    </ClInclude>
+    <ClInclude Include="..\..\..\src\base\forcemodel\EventModel.hpp">
+      <Filter>Source Files\base\forcemodel</Filter>
+    </ClInclude>
+    <ClInclude Include="..\..\..\src\gui\spacecraft\OrbitSummaryDialog.hpp">
+      <Filter>Source Files\gui\spacecraft</Filter>
+    </ClInclude>
+    <ClInclude Include="..\..\..\src\gui\output\EventFilePanel.hpp">
+      <Filter>Source Files\gui\output</Filter>
+    </ClInclude>
+    <ClInclude Include="..\..\..\src\gui\command\ManageObjectPanel.hpp">
+      <Filter>Source Files\gui\command</Filter>
+    </ClInclude>
+    <ClInclude Include="..\..\..\src\gui\foundation\ParameterSetupPanel.hpp">
+      <Filter>Source Files\gui\foundation</Filter>
+    </ClInclude>
+    <ClInclude Include="..\..\..\src\gui\foundation\ArraySetupPanel.hpp">
+      <Filter>Source Files\gui\foundation</Filter>
+    </ClInclude>
+    <ClInclude Include="..\..\..\src\base\util\StateConversionUtil.hpp">
+      <Filter>Source Files\base\util</Filter>
+    </ClInclude>
+    <ClInclude Include="..\..\..\src\base\util\GravityFileUtil.hpp">
+      <Filter>Source Files\base\util</Filter>
+    </ClInclude>
+    <ClInclude Include="..\..\..\src\base\parameter\AttitudeString.hpp">
+      <Filter>Source Files\base\parameter</Filter>
+    </ClInclude>
+    <ClInclude Include="..\..\..\src\base\command\SolverSequenceCommand.hpp">
+      <Filter>Source Files\base\command</Filter>
+    </ClInclude>
+    <ClInclude Include="..\..\..\src\base\coordsystem\ICRFAxes.hpp">
+      <Filter>Source Files\base\coordsystem</Filter>
+    </ClInclude>
+    <ClInclude Include="..\..\..\src\base\coordsystem\ICRFFile.hpp">
+      <Filter>Source Files\base\coordsystem</Filter>
+    </ClInclude>
+    <ClInclude Include="..\..\..\src\base\coordsystem\ITRFAxes.hpp">
+      <Filter>Source Files\base\coordsystem</Filter>
+    </ClInclude>
+    <ClInclude Include="..\..\..\src\base\coordsystem\IAUFile.hpp">
+      <Filter>Source Files\base\coordsystem</Filter>
+    </ClInclude>
+    <ClInclude Include="..\..\..\src\base\interface\GmatInterface.hpp">
+      <Filter>Source Files\base\interface</Filter>
+    </ClInclude>
+    <ClInclude Include="..\..\..\src\base\interface\Interface.hpp">
+      <Filter>Source Files\base\interface</Filter>
+    </ClInclude>
+    <ClInclude Include="..\..\..\src\base\interface\InterfaceException.hpp">
+      <Filter>Source Files\base\interface</Filter>
+    </ClInclude>
+    <ClInclude Include="..\..\..\plugins\MatlabInterfacePlugin\src\base\command\CallMatlabFunction.hpp">
+      <Filter>Source Files\base\command</Filter>
+    </ClInclude>
+    <ClInclude Include="..\..\..\src\base\forcemodel\GravityBase.hpp">
+      <Filter>Source Files\base\forcemodel</Filter>
+    </ClInclude>
+    <ClInclude Include="..\..\..\src\base\coordsystem\BodySpinSunAxes.hpp">
+      <Filter>Source Files\base\coordsystem</Filter>
+    </ClInclude>
+    <ClInclude Include="..\..\..\src\base\attitude\SpiceAttitude.hpp">
+      <Filter>Source Files\base\attitude</Filter>
+    </ClInclude>
+    <ClInclude Include="..\..\..\src\base\util\SpiceAttitudeKernelReader.hpp">
+      <Filter>Source Files\base\util</Filter>
+    </ClInclude>
+    <ClInclude Include="..\..\..\src\base\util\SpiceKernelReader.hpp">
+      <Filter>Source Files\base\util</Filter>
+    </ClInclude>
+    <ClInclude Include="..\..\..\src\base\util\SpiceKernelWriter.hpp">
+      <Filter>Source Files\base\util</Filter>
+    </ClInclude>
+    <ClInclude Include="..\..\..\src\base\util\SpiceOrbitKernelReader.hpp">
+      <Filter>Source Files\base\util</Filter>
+    </ClInclude>
+    <ClInclude Include="..\..\..\src\base\util\SpiceOrbitKernelWriter.hpp">
+      <Filter>Source Files\base\util</Filter>
+    </ClInclude>
+    <ClInclude Include="..\..\..\src\base\util\SpiceInterface.hpp">
+      <Filter>Source Files\base\util</Filter>
+    </ClInclude>
+    <ClInclude Include="..\..\..\src\gui\spacecraft\SpicePanel.hpp">
+      <Filter>Source Files\gui\spacecraft</Filter>
+    </ClInclude>
+    <ClInclude Include="..\..\..\src\base\asset\GroundstationInterface.hpp">
+      <Filter>Source Files\base\asset</Filter>
+    </ClInclude>
+    <ClInclude Include="..\..\..\src\base\spacecraft\FormationInterface.hpp">
+      <Filter>Source Files\base\foundation</Filter>
+    </ClInclude>
+    <ClInclude Include="..\BuiltinPluginManager.hpp">
+      <Filter>Source Files\base\executive</Filter>
+    </ClInclude>
+    <ClInclude Include="..\..\..\plugins\GmatFunctionPlugin\src\base\command\CallGmatFunction.hpp">
+      <Filter>Source Files\base\command</Filter>
+    </ClInclude>
+    <ClInclude Include="..\..\..\plugins\GmatFunctionPlugin\src\base\command\Global.hpp">
+      <Filter>Source Files\base\command</Filter>
+    </ClInclude>
+    <ClInclude Include="..\..\..\plugins\EstimationPlugin\src\base\command\RunEstimator.hpp">
+      <Filter>Source Files\base\command</Filter>
+    </ClInclude>
+    <ClInclude Include="..\..\..\plugins\EstimationPlugin\src\base\command\RunSimulator.hpp">
+      <Filter>Source Files\base\command</Filter>
+    </ClInclude>
+    <ClInclude Include="..\..\..\plugins\EstimationPlugin\src\base\factory\EventFactory.hpp">
+      <Filter>Source Files\base\factory</Filter>
+    </ClInclude>
+    <ClInclude Include="..\..\..\src\base\foundation\TriggerManager.hpp">
+      <Filter>Source Files\base\foundation</Filter>
+    </ClInclude>
+    <ClInclude Include="..\..\..\plugins\EstimationPlugin\src\base\measurement\Ionosphere\cira.h">
+      <Filter>Source Files\plugins\EstimationPlugin\measurement\Ionosphere</Filter>
+    </ClInclude>
+    <ClInclude Include="..\..\..\plugins\EstimationPlugin\src\base\measurement\Ionosphere\igrf.h">
+      <Filter>Source Files\plugins\EstimationPlugin\measurement\Ionosphere</Filter>
+    </ClInclude>
+    <ClInclude Include="..\..\..\plugins\EstimationPlugin\src\base\measurement\Ionosphere\Ionosphere.hpp">
+      <Filter>Source Files\plugins\EstimationPlugin\measurement\Ionosphere</Filter>
+    </ClInclude>
+    <ClInclude Include="..\..\..\plugins\EstimationPlugin\src\base\measurement\Ionosphere\iridreg.h">
+      <Filter>Source Files\plugins\EstimationPlugin\measurement\Ionosphere</Filter>
+    </ClInclude>
+    <ClInclude Include="..\..\..\plugins\EstimationPlugin\src\base\measurement\Ionosphere\irifun.h">
+      <Filter>Source Files\plugins\EstimationPlugin\measurement\Ionosphere</Filter>
+    </ClInclude>
+    <ClInclude Include="..\..\..\plugins\EstimationPlugin\src\base\measurement\Ionosphere\irisub.h">
+      <Filter>Source Files\plugins\EstimationPlugin\measurement\Ionosphere</Filter>
+    </ClInclude>
+    <ClInclude Include="..\..\..\plugins\EstimationPlugin\src\base\measurement\Ionosphere\iritec.h">
+      <Filter>Source Files\plugins\EstimationPlugin\measurement\Ionosphere</Filter>
+    </ClInclude>
+    <ClInclude Include="..\..\..\plugins\EstimationPlugin\src\base\measurement\Troposphere\Troposphere.hpp">
+      <Filter>Source Files\plugins\EstimationPlugin\measurement\Troposphere</Filter>
+    </ClInclude>
+    <ClInclude Include="..\..\..\src\gui\rendering\ThreeDSLoader.hpp">
+      <Filter>Source Files\gui\rendering</Filter>
+    </ClInclude>
+    <ClInclude Include="..\..\..\src\base\util\Code500EphemerisFile.hpp">
+      <Filter>Source Files\base\util</Filter>
+    </ClInclude>
+    <ClInclude Include="..\..\..\src\base\coordsystem\LocalAlignedConstrainedAxes.hpp">
+      <Filter>Source Files\base\coordsystem</Filter>
+    </ClInclude>
+    <ClInclude Include="..\..\..\src\base\attitude\NadirPointing.hpp">
+      <Filter>Source Files\base\attitude</Filter>
+    </ClInclude>
+    <ClInclude Include="..\..\..\src\base\attitude\PrecessingSpinner.hpp">
+      <Filter>Source Files\base\attitude</Filter>
+    </ClInclude>
+    <ClInclude Include="..\..\..\src\base\parameter\DelaunayParameters.hpp">
+      <Filter>Source Files\base\parameter</Filter>
+    </ClInclude>
+    <ClInclude Include="..\..\..\src\base\parameter\ModEquinoctialParameters.hpp">
+      <Filter>Source Files\base\parameter</Filter>
+    </ClInclude>
+    <ClInclude Include="..\..\..\src\base\parameter\PlanetodeticParameters.hpp">
+      <Filter>Source Files\base\parameter</Filter>
+    </ClInclude>
+    <ClInclude Include="..\..\..\src\gui\subscriber\GroundTrackPlotPanel.hpp">
+      <Filter>Source Files\gui\subscriber</Filter>
+    </ClInclude>
+    <ClInclude Include="..\..\..\plugins\EstimationPlugin\src\base\trackingsystem\USNTrackingSystem.hpp">
+      <Filter>Source Files\plugins\EstimationPlugin\trackingsystem</Filter>
+    </ClInclude>
+    <ClInclude Include="..\..\..\plugins\EstimationPlugin\src\base\trackingsystem\DSNTrackingSystem.hpp">
+      <Filter>Source Files\plugins\EstimationPlugin\trackingsystem</Filter>
+    </ClInclude>
+    <ClInclude Include="..\..\..\plugins\EstimationPlugin\src\base\trackingsystem\OpticalTrackingSystem.hpp">
+      <Filter>Source Files\plugins\EstimationPlugin\trackingsystem</Filter>
+    </ClInclude>
+    <ClInclude Include="..\..\..\plugins\EstimationPlugin\src\base\trackingsystem\TDRSSTrackingSystem.hpp">
+      <Filter>Source Files\plugins\EstimationPlugin\trackingsystem</Filter>
+    </ClInclude>
+    <ClInclude Include="..\..\..\plugins\EstimationPlugin\src\base\trackingsystem\TrackingSystem.hpp">
+      <Filter>Source Files\plugins\EstimationPlugin\trackingsystem</Filter>
+    </ClInclude>
+    <ClInclude Include="..\..\..\plugins\EstimationPlugin\src\base\trackingsystem\TrackingSystemException.hpp">
+      <Filter>Source Files\plugins\EstimationPlugin\trackingsystem</Filter>
+    </ClInclude>
+    <ClInclude Include="..\..\..\plugins\EventLocatorPlugin\src\base\locator\EclipseLocator.hpp">
+      <Filter>Source Files\plugins\EventLocatorPlugin\locator</Filter>
+    </ClInclude>
+    <ClInclude Include="..\..\..\plugins\EventLocatorPlugin\src\base\locator\ContactLocator.hpp">
+      <Filter>Source Files\plugins\EventLocatorPlugin\locator</Filter>
+    </ClInclude>
+    <ClInclude Include="..\..\..\plugins\EventLocatorPlugin\src\base\factory\EventLocatorFactory.hpp">
+      <Filter>Source Files\plugins\EventLocatorPlugin\factory</Filter>
+    </ClInclude>
+    <ClInclude Include="..\..\..\plugins\EstimationPlugin\src\base\event\LightTimeCorrection.hpp">
+      <Filter>Source Files\plugins\EstimationPlugin\event</Filter>
+    </ClInclude>
+    <ClInclude Include="..\..\..\plugins\EstimationPlugin\src\base\event\Event.hpp">
+      <Filter>Source Files\plugins\EstimationPlugin\event</Filter>
+    </ClInclude>
+    <ClInclude Include="..\..\..\plugins\EstimationPlugin\src\base\event\EventData.hpp">
+      <Filter>Source Files\plugins\EstimationPlugin\event</Filter>
+    </ClInclude>
+    <ClInclude Include="..\..\..\plugins\EstimationPlugin\src\base\event\EventException.hpp">
+      <Filter>Source Files\plugins\EstimationPlugin\event</Filter>
+    </ClInclude>
+    <ClInclude Include="..\..\..\plugins\EstimationPlugin\src\base\event\EventManager.hpp">
+      <Filter>Source Files\plugins\EstimationPlugin\event</Filter>
+    </ClInclude>
+    <ClInclude Include="..\..\..\src\base\event\RootFinder.hpp">
+      <Filter>Source Files\base\event</Filter>
+    </ClInclude>
+    <ClInclude Include="..\..\..\src\base\event\Brent.hpp">
+      <Filter>Source Files\base\event</Filter>
+    </ClInclude>
+    <ClInclude Include="..\..\..\plugins\EstimationPlugin\src\base\event\EstimationRootFinder.hpp">
+      <Filter>Source Files\base\event</Filter>
+    </ClInclude>
+    <ClInclude Include="..\..\..\src\base\event\EventFunction.hpp">
+      <Filter>Source Files\base\event</Filter>
+    </ClInclude>
+    <ClInclude Include="..\..\..\src\base\event\EventLocator.hpp">
+      <Filter>Source Files\base\event</Filter>
+    </ClInclude>
+    <ClInclude Include="..\..\..\src\base\event\LocatedEvent.hpp">
+      <Filter>Source Files\base\event</Filter>
+    </ClInclude>
+    <ClInclude Include="..\..\..\src\base\event\LocatedEventTable.hpp">
+      <Filter>Source Files\base\event</Filter>
+    </ClInclude>
+    <ClInclude Include="..\..\..\plugins\EventLocatorPlugin\src\base\event\Umbra.hpp">
+      <Filter>Source Files\plugins\EventLocatorPlugin\event</Filter>
+    </ClInclude>
+    <ClInclude Include="..\..\..\plugins\EventLocatorPlugin\src\base\event\Antumbra.hpp">
+      <Filter>Source Files\plugins\EventLocatorPlugin\event</Filter>
+    </ClInclude>
+    <ClInclude Include="..\..\..\plugins\EventLocatorPlugin\src\base\event\Contact.hpp">
+      <Filter>Source Files\plugins\EventLocatorPlugin\event</Filter>
+    </ClInclude>
+    <ClInclude Include="..\..\..\plugins\EventLocatorPlugin\src\base\event\Eclipse.hpp">
+      <Filter>Source Files\plugins\EventLocatorPlugin\event</Filter>
+    </ClInclude>
+    <ClInclude Include="..\..\..\plugins\EventLocatorPlugin\src\base\event\Elevation.hpp">
+      <Filter>Source Files\plugins\EventLocatorPlugin\event</Filter>
+    </ClInclude>
+    <ClInclude Include="..\..\..\plugins\EventLocatorPlugin\src\base\event\LineOfSight.hpp">
+      <Filter>Source Files\plugins\EventLocatorPlugin\event</Filter>
+    </ClInclude>
+    <ClInclude Include="..\..\..\plugins\EventLocatorPlugin\src\base\event\Penumbra.hpp">
+      <Filter>Source Files\plugins\EventLocatorPlugin\event</Filter>
+    </ClInclude>
+    <ClInclude Include="..\..\..\plugins\EstimationPlugin\src\base\estimator\Simulator.hpp">
+      <Filter>Source Files\plugins\EstimationPlugin\estimator</Filter>
+    </ClInclude>
+    <ClInclude Include="..\..\..\plugins\EstimationPlugin\src\base\estimator\BatchEstimator.hpp">
+      <Filter>Source Files\plugins\EstimationPlugin\estimator</Filter>
+    </ClInclude>
+    <ClInclude Include="..\..\..\plugins\EstimationPlugin\src\base\estimator\BatchEstimatorInv.hpp">
+      <Filter>Source Files\plugins\EstimationPlugin\estimator</Filter>
+    </ClInclude>
+    <ClInclude Include="..\..\..\plugins\EstimationPlugin\src\base\estimator\BatchEstimatorSVD.hpp">
+      <Filter>Source Files\plugins\EstimationPlugin\estimator</Filter>
+    </ClInclude>
+    <ClInclude Include="..\..\..\plugins\EstimationPlugin\src\base\estimator\EstimationStateManager.hpp">
+      <Filter>Source Files\plugins\EstimationPlugin\estimator</Filter>
+    </ClInclude>
+    <ClInclude Include="..\..\..\plugins\EstimationPlugin\src\base\estimator\Estimator.hpp">
+      <Filter>Source Files\plugins\EstimationPlugin\estimator</Filter>
+    </ClInclude>
+    <ClInclude Include="..\..\..\plugins\EstimationPlugin\src\base\estimator\EstimatorException.hpp">
+      <Filter>Source Files\plugins\EstimationPlugin\estimator</Filter>
+    </ClInclude>
+    <ClInclude Include="..\..\..\plugins\EstimationPlugin\src\base\estimator\ExtendedKalmanInv.hpp">
+      <Filter>Source Files\plugins\EstimationPlugin\estimator</Filter>
+    </ClInclude>
+    <ClInclude Include="..\..\..\plugins\EstimationPlugin\src\base\estimator\SequentialEstimator.hpp">
+      <Filter>Source Files\plugins\EstimationPlugin\estimator</Filter>
+    </ClInclude>
+    <ClInclude Include="..\..\..\plugins\EstimationPlugin\src\base\hardware\Transponder.hpp">
+      <Filter>Source Files\plugins\EstimationPlugin\hardware</Filter>
+    </ClInclude>
+    <ClInclude Include="..\..\..\plugins\EstimationPlugin\src\base\hardware\Antenna.hpp">
+      <Filter>Source Files\plugins\EstimationPlugin\hardware</Filter>
+    </ClInclude>
+    <ClInclude Include="..\..\..\plugins\EstimationPlugin\src\base\hardware\Receiver.hpp">
+      <Filter>Source Files\plugins\EstimationPlugin\hardware</Filter>
+    </ClInclude>
+    <ClInclude Include="..\..\..\plugins\EstimationPlugin\src\base\hardware\RFHardware.hpp">
+      <Filter>Source Files\plugins\EstimationPlugin\hardware</Filter>
+    </ClInclude>
+    <ClInclude Include="..\..\..\plugins\EstimationPlugin\src\base\hardware\Sensor.hpp">
+      <Filter>Source Files\plugins\EstimationPlugin\hardware</Filter>
+    </ClInclude>
+    <ClInclude Include="..\..\..\plugins\EstimationPlugin\src\base\hardware\Signal.hpp">
+      <Filter>Source Files\plugins\EstimationPlugin\hardware</Filter>
+    </ClInclude>
+    <ClInclude Include="..\..\..\plugins\EstimationPlugin\src\base\hardware\Transmitter.hpp">
+      <Filter>Source Files\plugins\EstimationPlugin\hardware</Filter>
+    </ClInclude>
+    <ClInclude Include="..\..\..\plugins\MatlabInterfacePlugin\src\base\factory\CallMatlabFunctionFactory.hpp">
+      <Filter>Source Files\plugins\MatlabInterfacePlugin\factory</Filter>
+    </ClInclude>
+    <ClInclude Include="..\..\..\plugins\MatlabInterfacePlugin\src\base\factory\MatlabFunctionFactory.hpp">
+      <Filter>Source Files\plugins\MatlabInterfacePlugin\factory</Filter>
+    </ClInclude>
+    <ClInclude Include="..\..\..\plugins\MatlabInterfacePlugin\src\base\function\MatlabFunction.hpp">
+      <Filter>Source Files\plugins\MatlabInterfacePlugin\function</Filter>
+    </ClInclude>
+    <ClInclude Include="..\..\..\plugins\MatlabInterfacePlugin\src\base\factory\MatlabInterfaceFactory.hpp">
+      <Filter>Source Files\plugins\MatlabInterfacePlugin\factory</Filter>
+    </ClInclude>
+    <ClInclude Include="..\..\..\plugins\MatlabInterfacePlugin\src\base\interface\MatlabInterface.hpp">
+      <Filter>Source Files\plugins\MatlabInterfacePlugin\interface</Filter>
+    </ClInclude>
+    <ClInclude Include="..\..\..\plugins\GmatFunctionPlugin\src\base\factory\GmatFunctionFactory.hpp">
+      <Filter>Source Files\plugins\GmatFunctionPlugin\factory</Filter>
+    </ClInclude>
+    <ClInclude Include="..\..\..\plugins\GmatFunctionPlugin\src\base\factory\GmatFunctionCommandFactory.hpp">
+      <Filter>Source Files\plugins\GmatFunctionPlugin\factory</Filter>
+    </ClInclude>
+    <ClInclude Include="..\..\..\plugins\GmatFunctionPlugin\src\base\function\GmatFunction.hpp">
+      <Filter>Source Files\plugins\GmatFunctionPlugin\function</Filter>
+    </ClInclude>
+    <ClInclude Include="..\..\..\plugins\StationPlugin\src\base\factory\StationFactory.hpp">
+      <Filter>Source Files\plugins\StationPlugin\factory</Filter>
+    </ClInclude>
+    <ClInclude Include="..\..\..\plugins\StationPlugin\src\base\station\GroundStation.hpp">
+      <Filter>Source Files\plugins\StationPlugin\station</Filter>
+    </ClInclude>
+    <ClInclude Include="..\..\..\plugins\SaveCommandPlugin\src\base\factory\SaveCommandFactory.hpp">
+      <Filter>Source Files\plugins\SaveCommandPlugin\factory</Filter>
+    </ClInclude>
+    <ClInclude Include="..\..\..\plugins\SaveCommandPlugin\src\base\command\Save.hpp">
+      <Filter>Source Files\plugins\SaveCommandPlugin\command</Filter>
+    </ClInclude>
+    <ClInclude Include="..\..\..\plugins\DataInterfacePlugin\src\base\factory\DataInterfaceFactory.hpp">
+      <Filter>Source Files\plugins\DataInterfacePlugin\factory</Filter>
+    </ClInclude>
+    <ClInclude Include="..\..\..\plugins\DataInterfacePlugin\src\base\factory\DataInterfaceCommandFactory.hpp">
+      <Filter>Source Files\plugins\DataInterfacePlugin\factory</Filter>
+    </ClInclude>
+    <ClInclude Include="..\..\..\plugins\DataInterfacePlugin\src\base\datareader\DataReader.hpp">
+      <Filter>Source Files\plugins\DataInterfacePlugin\datareader</Filter>
+    </ClInclude>
+    <ClInclude Include="..\..\..\plugins\DataInterfacePlugin\src\base\datareader\FileReader.hpp">
+      <Filter>Source Files\plugins\DataInterfacePlugin\datareader</Filter>
+    </ClInclude>
+    <ClInclude Include="..\..\..\plugins\DataInterfacePlugin\src\base\datareader\TcopsVHFAscii.hpp">
+      <Filter>Source Files\plugins\DataInterfacePlugin\datareader</Filter>
+    </ClInclude>
+    <ClInclude Include="..\..\..\plugins\DataInterfacePlugin\src\base\datareader\TcopsVHFData.hpp">
+      <Filter>Source Files\plugins\DataInterfacePlugin\datareader</Filter>
+    </ClInclude>
+    <ClInclude Include="..\..\..\plugins\DataInterfacePlugin\src\base\datainterface\DataInterface.hpp">
+      <Filter>Source Files\plugins\DataInterfacePlugin\datainterface</Filter>
+    </ClInclude>
+    <ClInclude Include="..\..\..\plugins\DataInterfacePlugin\src\base\datainterface\FileInterface.hpp">
+      <Filter>Source Files\plugins\DataInterfacePlugin\datainterface</Filter>
+    </ClInclude>
+    <ClInclude Include="..\..\..\plugins\DataInterfacePlugin\src\base\factory\ReaderFactory.hpp">
+      <Filter>Source Files\plugins\DataInterfacePlugin\factory</Filter>
+    </ClInclude>
+    <ClInclude Include="..\..\..\plugins\DataInterfacePlugin\src\base\command\Set.hpp">
+      <Filter>Source Files\plugins\DataInterfacePlugin\command</Filter>
+    </ClInclude>
+    <ClInclude Include="..\..\..\plugins\EphemPropagatorPlugin\src\base\factory\EphemPropFactory.hpp">
+      <Filter>Source Files\plugins\EphemPropagatorPlugin\factory</Filter>
+    </ClInclude>
+    <ClInclude Include="..\..\..\plugins\EstimationPlugin\src\base\factory\EstimationCommandFactory.hpp">
+      <Filter>Source Files\plugins\EstimationPlugin\factory</Filter>
+    </ClInclude>
+    <ClInclude Include="..\..\..\plugins\EstimationPlugin\src\base\factory\EstimatorHardwareFactory.hpp">
+      <Filter>Source Files\plugins\EstimationPlugin\factory</Filter>
+    </ClInclude>
+    <ClInclude Include="..\..\..\plugins\EstimationPlugin\src\base\factory\MeasurementFactory.hpp">
+      <Filter>Source Files\plugins\EstimationPlugin\factory</Filter>
+    </ClInclude>
+    <ClInclude Include="..\..\..\plugins\EstimationPlugin\src\base\factory\MeasurementModelFactory.hpp">
+      <Filter>Source Files\plugins\EstimationPlugin\factory</Filter>
+    </ClInclude>
+    <ClInclude Include="..\..\..\plugins\EstimationPlugin\src\base\factory\TrackingSystemFactory.hpp">
+      <Filter>Source Files\plugins\EstimationPlugin\factory</Filter>
+    </ClInclude>
+    <ClInclude Include="..\..\..\plugins\EstimationPlugin\src\base\factory\TrackingDataFactory.hpp">
+      <Filter>Source Files\plugins\EstimationPlugin\factory</Filter>
+    </ClInclude>
+    <ClInclude Include="..\..\..\plugins\EstimationPlugin\src\base\measurement\AveragedDoppler.hpp">
+      <Filter>Source Files\plugins\EstimationPlugin\measurement</Filter>
+    </ClInclude>
+    <ClInclude Include="..\..\..\plugins\EstimationPlugin\src\base\measurement\CoreMeasurement.hpp">
+      <Filter>Source Files\plugins\EstimationPlugin\measurement</Filter>
+    </ClInclude>
+    <ClInclude Include="..\..\..\plugins\EstimationPlugin\src\base\measurement\DSNTwoWayDoppler.hpp">
+      <Filter>Source Files\plugins\EstimationPlugin\measurement</Filter>
+    </ClInclude>
+    <ClInclude Include="..\..\..\plugins\EstimationPlugin\src\base\measurement\DSNTwoWayRange.hpp">
+      <Filter>Source Files\plugins\EstimationPlugin\measurement</Filter>
+    </ClInclude>
+    <ClInclude Include="..\..\..\plugins\EstimationPlugin\src\base\measurement\EstimationDefs.hpp">
+      <Filter>Source Files\plugins\EstimationPlugin\measurement</Filter>
+    </ClInclude>
+    <ClInclude Include="..\..\..\plugins\EstimationPlugin\src\base\measurement\MeasurementData.hpp">
+      <Filter>Source Files\plugins\EstimationPlugin\measurement</Filter>
+    </ClInclude>
+    <ClInclude Include="..\..\..\plugins\EstimationPlugin\src\base\measurement\MeasurementException.hpp">
+      <Filter>Source Files\plugins\EstimationPlugin\measurement</Filter>
+    </ClInclude>
+    <ClInclude Include="..\..\..\plugins\EstimationPlugin\src\base\measurement\MeasurementManager.hpp">
+      <Filter>Source Files\plugins\EstimationPlugin\measurement</Filter>
+    </ClInclude>
+    <ClInclude Include="..\..\..\plugins\EstimationPlugin\src\base\measurement\MeasurementModel.hpp">
+      <Filter>Source Files\plugins\EstimationPlugin\measurement</Filter>
+    </ClInclude>
+    <ClInclude Include="..\..\..\plugins\EstimationPlugin\src\base\measurement\MediaCorrection.hpp">
+      <Filter>Source Files\plugins\EstimationPlugin\measurement</Filter>
+    </ClInclude>
+    <ClInclude Include="..\..\..\plugins\EstimationPlugin\src\base\measurement\OpticalAngles.hpp">
+      <Filter>Source Files\plugins\EstimationPlugin\measurement</Filter>
+    </ClInclude>
+    <ClInclude Include="..\..\..\plugins\EstimationPlugin\src\base\measurement\OpticalAzEl.hpp">
+      <Filter>Source Files\plugins\EstimationPlugin\measurement</Filter>
+    </ClInclude>
+    <ClInclude Include="..\..\..\plugins\EstimationPlugin\src\base\measurement\PhysicalMeasurement.hpp">
+      <Filter>Source Files\plugins\EstimationPlugin\measurement</Filter>
+    </ClInclude>
+    <ClInclude Include="..\..\..\plugins\EstimationPlugin\src\base\measurement\SnTwoWayRange.hpp">
+      <Filter>Source Files\plugins\EstimationPlugin\measurement</Filter>
+    </ClInclude>
+    <ClInclude Include="..\..\..\plugins\EstimationPlugin\src\base\measurement\TDRSSTwoWayRange.hpp">
+      <Filter>Source Files\plugins\EstimationPlugin\measurement</Filter>
+    </ClInclude>
+    <ClInclude Include="..\..\..\plugins\EstimationPlugin\src\base\measurement\TrackingData.hpp">
+      <Filter>Source Files\plugins\EstimationPlugin\measurement</Filter>
+    </ClInclude>
+    <ClInclude Include="..\..\..\plugins\EstimationPlugin\src\base\measurement\TwoWayRange.hpp">
+      <Filter>Source Files\plugins\EstimationPlugin\measurement</Filter>
+    </ClInclude>
+    <ClInclude Include="..\..\..\plugins\EstimationPlugin\src\base\measurement\USNTwoWayRange.hpp">
+      <Filter>Source Files\plugins\EstimationPlugin\measurement</Filter>
+    </ClInclude>
+    <ClInclude Include="..\..\..\plugins\EstimationPlugin\src\base\measurementfile\B3_obtype.hpp">
+      <Filter>Source Files\plugins\EstimationPlugin\measurementfile</Filter>
+    </ClInclude>
+    <ClInclude Include="..\..\..\plugins\EstimationPlugin\src\base\measurementfile\DataFile.hpp">
+      <Filter>Source Files\plugins\EstimationPlugin\measurementfile</Filter>
+    </ClInclude>
+    <ClInclude Include="..\..\..\plugins\EstimationPlugin\src\base\measurementfile\DataFileAdapter.hpp">
+      <Filter>Source Files\plugins\EstimationPlugin\measurementfile</Filter>
+    </ClInclude>
+    <ClInclude Include="..\..\..\plugins\EstimationPlugin\src\base\measurementfile\GmatObType.hpp">
+      <Filter>Source Files\plugins\EstimationPlugin\measurementfile</Filter>
+    </ClInclude>
+    <ClInclude Include="..\..\..\plugins\EstimationPlugin\src\base\measurementfile\ObservationData.hpp">
+      <Filter>Source Files\plugins\EstimationPlugin\measurementfile</Filter>
+    </ClInclude>
+    <ClInclude Include="..\..\..\plugins\EstimationPlugin\src\base\measurementfile\ObType.hpp">
+      <Filter>Source Files\plugins\EstimationPlugin\measurementfile</Filter>
+    </ClInclude>
+    <ClInclude Include="..\..\..\plugins\EstimationPlugin\src\base\factory\ObTypeFactory.hpp">
+      <Filter>Source Files\plugins\EstimationPlugin\factory</Filter>
+    </ClInclude>
+    <ClInclude Include="..\..\..\plugins\EstimationPlugin\src\base\factory\DataFileFactory.hpp">
+      <Filter>Source Files\plugins\EstimationPlugin\factory</Filter>
+    </ClInclude>
+    <ClInclude Include="..\..\..\plugins\EstimationPlugin\src\base\factory\EstimatorFactory.hpp">
+      <Filter>Source Files\plugins\EstimationPlugin\factory</Filter>
+    </ClInclude>
+    <ClInclude Include="..\..\..\plugins\FminconOptimizerPlugin\src\base\factory\FminconOptimizerFactory.hpp">
+      <Filter>Source Files\plugins\FminconOptimizerPlugin\factory</Filter>
+    </ClInclude>
+    <ClInclude Include="..\..\..\plugins\FminconOptimizerPlugin\src\base\solver\FminconOptimizer.hpp">
+      <Filter>Source Files\plugins\FminconOptimizerPlugin\solver</Filter>
+    </ClInclude>
+    <ClInclude Include="..\..\..\plugins\FormationPlugin\src\base\factory\FormationFactory.hpp">
+      <Filter>Source Files\plugins\FormationPlugin\factory</Filter>
+    </ClInclude>
+    <ClInclude Include="..\..\..\plugins\FormationPlugin\src\base\formation\Formation.hpp">
+      <Filter>Source Files\plugins\FormationPlugin\formation</Filter>
+    </ClInclude>
+    <ClInclude Include="..\..\..\plugins\EphemPropagatorPlugin\src\base\propagator\EphemerisPropagator.hpp">
+      <Filter>Source Files\plugins\EphemPropagatorPlugin\propagator</Filter>
+    </ClInclude>
+    <ClInclude Include="..\..\..\plugins\EphemPropagatorPlugin\src\base\propagator\SPKPropagator.hpp">
+      <Filter>Source Files\plugins\EphemPropagatorPlugin\propagator</Filter>
+    </ClInclude>
+    <ClInclude Include="..\..\..\src\base\util\ColorDatabase.hpp">
+      <Filter>Source Files\base\util</Filter>
+    </ClInclude>
+    <ClInclude Include="..\..\..\src\gui\foundation\GmatColorPanel.hpp">
+      <Filter>Source Files\gui\foundation</Filter>
+    </ClInclude>
+    <ClInclude Include="..\..\..\src\base\util\AttitudeConversionUtility.hpp">
+      <Filter>Source Files\base\util</Filter>
+    </ClInclude>
+    <ClInclude Include="..\..\..\src\base\attitude\CCSDSAttitude.hpp">
+      <Filter>Source Files\base\attitude</Filter>
+    </ClInclude>
+    <ClInclude Include="..\..\..\src\base\util\CCSDSAEMEulerAngleSegment.hpp">
+      <Filter>Source Files\base\util</Filter>
+    </ClInclude>
+    <ClInclude Include="..\..\..\src\base\util\CCSDSAEMQuaternionSegment.hpp">
+      <Filter>Source Files\base\util</Filter>
+    </ClInclude>
+    <ClInclude Include="..\..\..\src\base\util\CCSDSAEMReader.hpp">
+      <Filter>Source Files\base\util</Filter>
+    </ClInclude>
+    <ClInclude Include="..\..\..\src\base\util\CCSDSAEMSegment.hpp">
+      <Filter>Source Files\base\util</Filter>
+    </ClInclude>
+    <ClInclude Include="..\..\..\src\base\util\CCSDSEMReader.hpp">
+      <Filter>Source Files\base\util</Filter>
+    </ClInclude>
+    <ClInclude Include="..\..\..\src\base\util\CCSDSEMSegment.hpp">
+      <Filter>Source Files\base\util</Filter>
+    </ClInclude>
+    <ClInclude Include="..\..\..\src\base\parameter\BrouwerMeanLongParameters.hpp">
+      <Filter>Source Files\base\parameter</Filter>
+    </ClInclude>
+    <ClInclude Include="..\..\..\src\base\parameter\BrouwerMeanShortParameters.hpp">
+      <Filter>Source Files\base\parameter</Filter>
+    </ClInclude>
+    <ClInclude Include="..\..\..\src\base\parameter\IncomingAsymptoteParameters.hpp">
+      <Filter>Source Files\base\parameter</Filter>
+    </ClInclude>
+    <ClInclude Include="..\..\..\src\base\parameter\OutgoingAsymptoteParameters.hpp">
+      <Filter>Source Files\base\parameter</Filter>
+    </ClInclude>
+    <ClInclude Include="..\..\..\src\base\parameter\AlternateEquinoctialParameters.hpp">
+      <Filter>Source Files\base\parameter</Filter>
+    </ClInclude>
+    <ClInclude Include="..\..\..\src\base\util\SPADFileReader.hpp">
+      <Filter>Source Files\base\util</Filter>
+    </ClInclude>
+    <ClInclude Include="..\..\..\src\base\parameter\AttitudeRvector.hpp">
+      <Filter>Source Files\base\parameter</Filter>
+    </ClInclude>
+    <ClInclude Include="..\..\..\src\base\parameter\RvectorVar.hpp">
+      <Filter>Source Files\base\parameter</Filter>
+    </ClInclude>
+    <ClInclude Include="..\..\..\src\base\solarsys\ShadowState.hpp">
+      <Filter>Source Files\base\solarsys</Filter>
+    </ClInclude>
+    <ClInclude Include="..\..\..\src\base\hardware\NuclearPowerSystem.hpp">
+      <Filter>Source Files\base\hardware</Filter>
+    </ClInclude>
+    <ClInclude Include="..\..\..\src\base\hardware\PowerSystem.hpp">
+      <Filter>Source Files\base\hardware</Filter>
+    </ClInclude>
+    <ClInclude Include="..\..\..\src\base\hardware\SolarPowerSystem.hpp">
+      <Filter>Source Files\base\hardware</Filter>
+    </ClInclude>
+    <ClInclude Include="..\..\..\src\gui\hardware\PowerSystemConfigPanel.hpp">
+      <Filter>Source Files\gui\hardware</Filter>
+    </ClInclude>
+    <ClInclude Include="..\..\..\src\gui\spacecraft\PowerSystemPanel.hpp">
+      <Filter>Source Files\gui\spacecraft</Filter>
+    </ClInclude>
+    <ClInclude Include="..\..\..\..\GmatDevInternalPlugins\code\Vf13OptimizerPlugin\src\base\factory\VF13Factory.hpp">
+      <Filter>Source Files\plugins\Vf13OptimizerPlugin\factory</Filter>
+    </ClInclude>
+    <ClInclude Include="..\..\..\..\GmatDevInternalPlugins\code\Vf13OptimizerPlugin\src\base\solver\VF13.h">
+      <Filter>Source Files\plugins\Vf13OptimizerPlugin\solver</Filter>
+    </ClInclude>
+    <ClInclude Include="..\..\..\..\GmatDevInternalPlugins\code\Vf13OptimizerPlugin\src\base\solver\VF13ad.hpp">
+      <Filter>Source Files\plugins\Vf13OptimizerPlugin\solver</Filter>
+    </ClInclude>
+    <ClInclude Include="..\..\..\..\GmatDevInternalPlugins\code\Vf13OptimizerPlugin\src\base\solver\VF13DEP.h">
+      <Filter>Source Files\plugins\Vf13OptimizerPlugin\solver</Filter>
+    </ClInclude>
+    <ClInclude Include="..\..\..\src\base\hardware\NuclearPowerSystem.hpp">
+      <Filter>Source Files\base\hardware</Filter>
+    </ClInclude>
+    <ClInclude Include="..\..\..\src\base\hardware\PowerSystem.hpp">
+      <Filter>Source Files\base\hardware</Filter>
+    </ClInclude>
+    <ClInclude Include="..\..\..\src\base\hardware\SolarPowerSystem.hpp">
+      <Filter>Source Files\base\hardware</Filter>
+    </ClInclude>
+    <ClInclude Include="..\..\..\src\gui\hardware\PowerSystemConfigPanel.hpp">
+      <Filter>Source Files\gui\hardware</Filter>
+    </ClInclude>
+    <ClInclude Include="..\..\..\src\gui\spacecraft\PowerSystemPanel.hpp">
+      <Filter>Source Files\gui\spacecraft</Filter>
+    </ClInclude>
+    <ClInclude Include="..\..\..\src\base\solarsys\ShadowState.hpp">
+      <Filter>Source Files\base\solarsys</Filter>
+    </ClInclude>
+  </ItemGroup>
 </Project>