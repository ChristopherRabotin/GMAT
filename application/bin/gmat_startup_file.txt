#-------------------------------------------------------------------------------
# General Mission Analysis Tool (GMAT) startup file
#-------------------------------------------------------------------------------
# Comment lines start with #
#
# Path/file naming conventions:
#   - Path name properties end with _PATH and can be referenced elsewhere in the
#     file
#   - File name properties end with _FILE
#   - Path/file names are case sensitive on Linux and Mac OS X
#   - Relative paths are relative to the GMAT executable or application bundle
#     (on Mac OS X)
#
# You can add potential and texture files by following the naming convention:
#   - Potential file properties should begin with celestial body name and end
#     with _POT_FILE
#   - Texture file properties should begin with celestial body name and end
#     with _TEXTURE_FILE
#
# If same _FILE is specified multiple times, the last entry will be used.
#
# You can have multiple GMAT_FUNCTION_PATH or MATLAB_FUNCTION_PATH lines.
# GMAT will search the paths in top-to-bottom order and use the first function
# file found.
#
# In order for an plugin to work, the path to the plugin library for Windows
# (.dll), Linux (.so) or Mac (.dylib) must be specified in a PLUGIN line below.
# The plugin name should be specified without the file extension. Plugins are
# loaded in the order listed.
#
#===============================================================================

#-----------------------------------------------------------
# Runtime options
#-----------------------------------------------------------
#MATLAB_MODE           = SINGLE
#MATLAB_MODE           = SHARED
#MATLAB_MODE           = NO_MATLAB
#WRITE_GMAT_KEYWORD    = ON
#-----------------------------------------------------------
# base location of MATLAB libraries (required only for Mac)
#-----------------------------------------------------------
MATLAB_APP_PATH        = /Applications/MATLAB_R2010a/MATLAB_R2010a.app    

#-----------------------------------------------------------
# Plugins
#-----------------------------------------------------------
# Default plugins
PLUGIN                 = ../plugins/libEphemPropagator
PLUGIN                 = ../plugins/libEventLocator
PLUGIN                 = ../plugins/libFormation
PLUGIN                 = ../plugins/libStation
PLUGIN                 = ../plugins/libMatlabInterface
PLUGIN                 = ../plugins/libFminconOptimizer
PLUGIN                 = ../plugins/libDataInterface
PLUGIN                 = ../plugins/libProductionPropagators
PLUGIN                 = ../plugins/libPythonInterface

# Alpha plugins
<<<<<<< HEAD
PLUGIN                = ./libCInterface
PLUGIN                = ../plugins/libExtraPropagators
PLUGIN                = ../plugins/libGmatEstimation
PLUGIN                = ../plugins/libGeometricMeasurements
PLUGIN                = ../plugins/libGmatFunction
PLUGIN                = ../plugins/libSaveCommand
PLUGIN                = ../plugins/libNewParameters
PLUGIN                = ../plugins/libPolyhedronGravity
=======
#PLUGIN                = ./libCInterface
#PLUGIN                = ../plugins/libExtraPropagators
#PLUGIN                = ../plugins/libGmatEstimation
#PLUGIN                = ../plugins/libGeometricMeasurements
#PLUGIN                = ../plugins/libGmatFunction
#PLUGIN                = ../plugins/libSaveCommand
#PLUGIN                = ../plugins/libNewParameters
#PLUGIN                = ../plugins/libPolyhedronGravity
>>>>>>> 3d4071a0

# Internal-only plugins
PLUGIN                 = ../plugins/proprietary/libMarsGRAM
PLUGIN                 = ../plugins/proprietary/libMsise86
PLUGIN                 = ../plugins/proprietary/libNRLMsise00
PLUGIN                 = ../plugins/proprietary/libVF13Optimizer
PLUGIN                 = ../plugins/proprietary/libSNOptimizer

#-----------------------------------------------------------
# Directory/file paths
#-----------------------------------------------------------

# Occasional issues have been observed on Windows in which
# GMAT cannot find certain data files, such as icons and DE
# files, at runtime. If this occurs, set ROOT_PATH to the
# absolute path to your top-level GMAT directory.

ROOT_PATH              = ../

#-----------------------------------------------------------
OUTPUT_PATH            = ../output/
LOG_FILE               = OUTPUT_PATH/GmatLog.txt
SCREENSHOT_FILE        = OUTPUT_PATH/GmatScreenShot
#-----------------------------------------------------------
MEASUREMENT_PATH       = OUTPUT_PATH/
#-----------------------------------------------------------
VEHICLE_EPHEM_PATH     = OUTPUT_PATH/
#-----------------------------------------------------------
GMAT_FUNCTION_PATH     = ROOT_PATH/userfunctions/gmat
#-----------------------------------------------------------
MATLAB_FUNCTION_PATH   = ROOT_PATH/matlab
MATLAB_FUNCTION_PATH   = ROOT_PATH/userfunctions/matlab
#-----------------------------------------------------------
PYTHON_MODULE_PATH   = ROOT_PATH/userfunctions/python
#-----------------------------------------------------------
DATA_PATH              = ROOT_PATH/data/
#-----------------------------------------------------------
PLANETARY_EPHEM_SPK_PATH = DATA_PATH/planetary_ephem/spk/
PLANETARY_SPK_FILE     = PLANETARY_EPHEM_SPK_PATH/DE421AllPlanets.bsp
#-----------------------------------------------------------
PLANETARY_EPHEM_DE_PATH = DATA_PATH/planetary_ephem/de/
DE405_FILE             = PLANETARY_EPHEM_DE_PATH/leDE1941.405
DE421_FILE             = PLANETARY_EPHEM_DE_PATH/leDE1900.421
DE424_FILE             = PLANETARY_EPHEM_DE_PATH/leDE18002100.424
#-----------------------------------------------------------
VEHICLE_EPHEM_SPK_PATH   = DATA_PATH/vehicle/ephem/spk/
VEHICLE_EPHEM_CCSDS_PATH = DATA_PATH/vehicle/ephem/ccsds/
#-----------------------------------------------------------
PLANETARY_COEFF_PATH   = DATA_PATH/planetary_coeff/
EOP_FILE               = PLANETARY_COEFF_PATH/eopc04_08.62-now
NUTATION_COEFF_FILE    = PLANETARY_COEFF_PATH/NUTATION.DAT
PLANETARY_PCK_FILE     = PLANETARY_COEFF_PATH/pck00010.tpc
#-----------------------------------------------------------
TIME_PATH              = DATA_PATH/time/
LEAP_SECS_FILE         = TIME_PATH/tai-utc.dat
LSK_FILE               = TIME_PATH/naif0010.tls
#-----------------------------------------------------------
EARTH_POT_PATH         = DATA_PATH/gravity/earth/
LUNA_POT_PATH          = DATA_PATH/gravity/luna/
MARS_POT_PATH          = DATA_PATH/gravity/mars/
VENUS_POT_PATH         = DATA_PATH/gravity/venus/
OTHER_POT_PATH         = DATA_PATH/gravity/other/
#-----------------------------------------------------------
EGM96_FILE             = EARTH_POT_PATH/EGM96.cof
JGM2_FILE              = EARTH_POT_PATH/JGM2.cof
JGM3_FILE              = EARTH_POT_PATH/JGM3.cof
MARS50C_FILE           = MARS_POT_PATH/Mars50c.cof
MGNP180U_FILE          = VENUS_POT_PATH/MGNP180U.cof
LP165P_FILE            = LUNA_POT_PATH/LP165P.cof
#-----------------------------------------------------------
GUI_CONFIG_PATH        = DATA_PATH/gui_config/
PERSONALIZATION_FILE   = GUI_CONFIG_PATH/MyGmat.ini
#-----------------------------------------------------------
ICON_PATH              = DATA_PATH/graphics/icons/
MAIN_ICON_FILE         = ICON_PATH/GMATWin32.ico
#-----------------------------------------------------------
SPLASH_PATH            = DATA_PATH/graphics/splash/
SPLASH_FILE            = SPLASH_PATH/GMATSplashScreen.png
#-----------------------------------------------------------
TEXTURE_PATH           = DATA_PATH/graphics/texture/
SUN_TEXTURE_FILE       = TEXTURE_PATH/Sun.jpg
MERCURY_TEXTURE_FILE   = TEXTURE_PATH/Mercury_JPLCaltech.jpg
VENUS_TEXTURE_FILE     = TEXTURE_PATH/Venus_BjornJonsson.jpg
EARTH_TEXTURE_FILE     = TEXTURE_PATH/ModifiedBlueMarble.jpg
LUNA_TEXTURE_FILE      = TEXTURE_PATH/Moon_HermesCelestiaMotherlode.jpg
MARS_TEXTURE_FILE      = TEXTURE_PATH/Mars_JPLCaltechUSGS.jpg
JUPITER_TEXTURE_FILE   = TEXTURE_PATH/Jupiter_HermesCelestiaMotherlode.jpg
SATURN_TEXTURE_FILE    = TEXTURE_PATH/Saturn_gradiusCelestiaMotherlode.jpg
URANUS_TEXTURE_FILE    = TEXTURE_PATH/Uranus_JPLCaltech.jpg
NEPTUNE_TEXTURE_FILE   = TEXTURE_PATH/Neptune_BjornJonsson.jpg
PLUTO_TEXTURE_FILE     = TEXTURE_PATH/Pluto_JPLCaltech.jpg
#-----------------------------------------------------------
BODY_3D_MODEL_PATH     = DATA_PATH/graphics/models/
#-----------------------------------------------------------
STAR_PATH              = DATA_PATH/graphics/stars/
STAR_FILE              = STAR_PATH/inp_StarCatalog.txt
CONSTELLATION_FILE     = STAR_PATH/inp_Constellation.txt
#-----------------------------------------------------------
VEHICLE_MODEL_PATH     = DATA_PATH/vehicle/models/
SPACECRAFT_MODEL_FILE  = VEHICLE_MODEL_PATH/aura.3ds
#-----------------------------------------------------------
SPAD_PATH              = DATA_PATH/vehicle/spad/
SPAD_SRP_FILE          = SPAD_PATH/SphericalModel.spo
#-----------------------------------------------------------
ATMOSPHERE_PATH        = DATA_PATH/atmosphere/
CSSI_FLUX_FILE         = ATMOSPHERE_PATH/CSSI_2004To2026.txt
SCHATTEN_FILE          = ATMOSPHERE_PATH/SchattenPredict.txt
#-----------------------------------------------------------
HELP_FILE              = ROOT_PATH/docs/help/help.chm
#-----------------------------------------------------------
ICRF_FILE              = DATA_PATH/icrf/ICRF_Table.txt
#-----------------------------------------------------------

#-----------------------------------------------------------
# Debug options
#-----------------------------------------------------------
#RUN_MODE              = TESTING
#RUN_MODE              = TESTING_NO_PLOTS
#RUN_MODE              = EXIT_AFTER_RUN
#DEBUG_PARAMETERS      = OFF
#DEBUG_FILE_PATH       = ON
#HIDE_SAVEMISSION      = TRUE
#PLOT_MODE             = TILE<|MERGE_RESOLUTION|>--- conflicted
+++ resolved
@@ -40,7 +40,7 @@
 #-----------------------------------------------------------
 # base location of MATLAB libraries (required only for Mac)
 #-----------------------------------------------------------
-MATLAB_APP_PATH        = /Applications/MATLAB_R2010a/MATLAB_R2010a.app    
+MATLAB_APP_PATH        = /Applications/MATLAB_R2014b/MATLAB_R2014b.app    
 
 #-----------------------------------------------------------
 # Plugins
@@ -57,7 +57,6 @@
 PLUGIN                 = ../plugins/libPythonInterface
 
 # Alpha plugins
-<<<<<<< HEAD
 PLUGIN                = ./libCInterface
 PLUGIN                = ../plugins/libExtraPropagators
 PLUGIN                = ../plugins/libGmatEstimation
@@ -66,16 +65,6 @@
 PLUGIN                = ../plugins/libSaveCommand
 PLUGIN                = ../plugins/libNewParameters
 PLUGIN                = ../plugins/libPolyhedronGravity
-=======
-#PLUGIN                = ./libCInterface
-#PLUGIN                = ../plugins/libExtraPropagators
-#PLUGIN                = ../plugins/libGmatEstimation
-#PLUGIN                = ../plugins/libGeometricMeasurements
-#PLUGIN                = ../plugins/libGmatFunction
-#PLUGIN                = ../plugins/libSaveCommand
-#PLUGIN                = ../plugins/libNewParameters
-#PLUGIN                = ../plugins/libPolyhedronGravity
->>>>>>> 3d4071a0
 
 # Internal-only plugins
 PLUGIN                 = ../plugins/proprietary/libMarsGRAM
@@ -109,7 +98,7 @@
 MATLAB_FUNCTION_PATH   = ROOT_PATH/matlab
 MATLAB_FUNCTION_PATH   = ROOT_PATH/userfunctions/matlab
 #-----------------------------------------------------------
-PYTHON_MODULE_PATH   = ROOT_PATH/userfunctions/python
+PYTHON_MODULE_PATH     = ROOT_PATH/userfunctions/python
 #-----------------------------------------------------------
 DATA_PATH              = ROOT_PATH/data/
 #-----------------------------------------------------------
@@ -195,7 +184,8 @@
 #RUN_MODE              = TESTING
 #RUN_MODE              = TESTING_NO_PLOTS
 #RUN_MODE              = EXIT_AFTER_RUN
-#DEBUG_PARAMETERS      = OFF
+#DEBUG_MATLAB          = ON
+#DEBUG_PARAMETERS      = ON
 #DEBUG_FILE_PATH       = ON
 #HIDE_SAVEMISSION      = TRUE
 #PLOT_MODE             = TILE