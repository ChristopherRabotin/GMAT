#-------------------------------------------------------------------------------
# General Mission Analysis Tool (GMAT) startup file
#-------------------------------------------------------------------------------
# Comment lines start with #
#
# Path/file naming conventions:
#   - Path name properties end with _PATH and can be referenced elsewhere in the
#     file
#   - File name properties end with _FILE
#   - Path/file names are case sensitive on Linux and Mac OS X
#   - Relative paths are relative to the GMAT executable or application bundle
#     (on Mac OS X)
#
# You can add potential and texture files by following the naming convention:
#   - Potential file properties should begin with celestial body name and end
#     with _POT_FILE
#   - Texture file properties should begin with celestial body name and end
#     with _TEXTURE_FILE
#
# If same _FILE is specified multiple times, the last entry will be used.
#
# You can have multiple GMAT_FUNCTION_PATH or MATLAB_FUNCTION_PATH lines.
# GMAT will search the paths in top-to-bottom order and use the first function
# file found.
#
# In order for an plugin to work, the path to the plugin library for Windows
# (.dll), Linux (.so) or Mac (.dylib) must be specified in a PLUGIN line below.
# The plugin name should be specified without the file extension. Plugins are
# loaded in the order listed.
#
#===============================================================================

#-----------------------------------------------------------
# Runtime options
#-----------------------------------------------------------
#MATLAB_MODE           = SINGLE
#MATLAB_MODE           = SHARED
#MATLAB_MODE           = NO_MATLAB
#WRITE_GMAT_KEYWORD    = ON

#-----------------------------------------------------------
# Plugins
#-----------------------------------------------------------
# Default plugins
PLUGIN                 = ../plugins/libEphemPropagator
PLUGIN                 = ../plugins/libFormation
PLUGIN                 = ../plugins/libStation
PLUGIN                 = ../plugins/libMatlabInterface
PLUGIN                 = ../plugins/libFminconOptimizer
PLUGIN                 = ../plugins/libDataInterface
PLUGIN                 = ../plugins/libProductionPropagators

# Alpha plugins
<<<<<<< HEAD
#PLUGIN                = ./libCInterface
=======
PLUGIN                = ./libCInterface
>>>>>>> 747febc2
PLUGIN                = ../plugins/libEventLocator
PLUGIN                = ../plugins/libExtraPropagators
PLUGIN                = ../plugins/libGmatEstimation
PLUGIN                = ../plugins/libGeometricMeasurements
PLUGIN                = ../plugins/libGmatFunction
PLUGIN                = ../plugins/libSaveCommand

# Internal-only plugins
PLUGIN                 = ../plugins/proprietary/libMarsGRAM
PLUGIN                 = ../plugins/proprietary/libMsise86
PLUGIN                 = ../plugins/proprietary/libNewParameters
PLUGIN                 = ../plugins/proprietary/libNRLMsise00
PLUGIN                 = ../plugins/proprietary/libVF13Optimizer

#-----------------------------------------------------------
# Directory/file paths
#-----------------------------------------------------------
ROOT_PATH              = ../
#-----------------------------------------------------------
OUTPUT_PATH            = ../output/
LOG_FILE               = OUTPUT_PATH/GmatLog.txt
SCREENSHOT_FILE        = OUTPUT_PATH/GmatScreenShot
#-----------------------------------------------------------
MEASUREMENT_PATH       = OUTPUT_PATH/
#-----------------------------------------------------------
EPHEM_PATH             = OUTPUT_PATH/
#-----------------------------------------------------------
GMAT_FUNCTION_PATH     = ROOT_PATH/userfunctions/gmat
GMAT_FUNCTION_PATH     = C:/Projects/GMAT/RoutineTests/GmatFunctions
#-----------------------------------------------------------
MATLAB_FUNCTION_PATH   = ROOT_PATH/matlab
MATLAB_FUNCTION_PATH   = ROOT_PATH/userfunctions/matlab
MATLAB_FUNCTION_PATH   = C:/Projects/GMAT/RoutineTests/MatlabFunctions
#-----------------------------------------------------------
DATA_PATH              = ROOT_PATH/data/
#-----------------------------------------------------------
SPK_PATH               = DATA_PATH/planetary_ephem/spk/
PLANETARY_SPK_FILE     = SPK_PATH/DE421AllPlanets.bsp
#-----------------------------------------------------------
DE_PATH                = DATA_PATH/planetary_ephem/de/
DE405_FILE             = DE_PATH/leDE1941.405
DE421_FILE             = DE_PATH/leDE1900.421
DE424_FILE             = DE_PATH/leDE18002100.424
#-----------------------------------------------------------
PLANETARY_COEFF_PATH   = DATA_PATH/planetary_coeff/
EOP_FILE               = PLANETARY_COEFF_PATH/eopc04_08.62-now
NUTATION_COEFF_FILE    = PLANETARY_COEFF_PATH/NUTATION.DAT
#-----------------------------------------------------------
TIME_PATH              = DATA_PATH/time/
LEAP_SECS_FILE         = TIME_PATH/tai-utc.dat
LSK_FILE               = TIME_PATH/naif0010.tls
#-----------------------------------------------------------
EARTH_POT_PATH         = DATA_PATH/gravity/earth/
LUNA_POT_PATH          = DATA_PATH/gravity/luna/
MARS_POT_PATH          = DATA_PATH/gravity/mars/
VENUS_POT_PATH         = DATA_PATH/gravity/venus/
#-----------------------------------------------------------
EGM96_FILE             = EARTH_POT_PATH/EGM96.cof
JGM2_FILE              = EARTH_POT_PATH/JGM2.cof
JGM3_FILE              = EARTH_POT_PATH/JGM3.cof
MARS50C_FILE           = MARS_POT_PATH/Mars50c.cof
MGNP180U_FILE          = VENUS_POT_PATH/MGNP180U.cof
LP165P_FILE            = LUNA_POT_PATH/LP165P.cof
#-----------------------------------------------------------
GUI_CONFIG_PATH        = DATA_PATH/gui_config/
PERSONALIZATION_FILE   = GUI_CONFIG_PATH/MyGmat.ini
#-----------------------------------------------------------
ICON_PATH              = DATA_PATH/graphics/icons/
MAIN_ICON_FILE         = ICON_PATH/GMATWin32.ico
#-----------------------------------------------------------
SPLASH_PATH            = DATA_PATH/graphics/splash/
SPLASH_FILE            = SPLASH_PATH/GMATSplashScreen.png
#-----------------------------------------------------------
TEXTURE_PATH           = DATA_PATH/graphics/texture/
SUN_TEXTURE_FILE       = TEXTURE_PATH/Sun.jpg
MERCURY_TEXTURE_FILE   = TEXTURE_PATH/Mercury_JPLCaltech.jpg
VENUS_TEXTURE_FILE     = TEXTURE_PATH/Venus_BjornJonsson.jpg
EARTH_TEXTURE_FILE     = TEXTURE_PATH/ModifiedBlueMarble.jpg
LUNA_TEXTURE_FILE      = TEXTURE_PATH/Moon_HermesCelestiaMotherlode.jpg
MARS_TEXTURE_FILE      = TEXTURE_PATH/Mars_JPLCaltechUSGS.jpg
JUPITER_TEXTURE_FILE   = TEXTURE_PATH/Jupiter_HermesCelestiaMotherlode.jpg
SATURN_TEXTURE_FILE    = TEXTURE_PATH/Saturn_gradiusCelestiaMotherlode.jpg
URANUS_TEXTURE_FILE    = TEXTURE_PATH/Uranus_JPLCaltech.jpg
NEPTUNE_TEXTURE_FILE   = TEXTURE_PATH/Neptune_BjornJonsson.jpg
PLUTO_TEXTURE_FILE     = TEXTURE_PATH/Pluto_JPLCaltech.jpg
#-----------------------------------------------------------
STAR_PATH              = DATA_PATH/graphics/stars/
STAR_FILE              = STAR_PATH/inp_StarCatalog.txt
CONSTELLATION_FILE     = STAR_PATH/inp_Constellation.txt
#-----------------------------------------------------------
MODEL_PATH             = DATA_PATH/vehicle/models/
SPACECRAFT_MODEL_FILE  = MODEL_PATH/aura.3ds
#-----------------------------------------------------------
HELP_FILE              = ROOT_PATH/docs/help/help.chm
#-----------------------------------------------------------
ICRF_FILE              = DATA_PATH/icrf/ICRF_Table.txt
#-----------------------------------------------------------

#-----------------------------------------------------------
# Debug options
#-----------------------------------------------------------
RUN_MODE              = TESTING
#RUN_MODE              = TESTING_NO_PLOTS
#RUN_MODE              = EXIT_AFTER_RUN
#DEBUG_PARAMETERS      = OFF
#HIDE_SAVEMISSION      = TRUE
PLOT_MODE             = TILE<|MERGE_RESOLUTION|>--- conflicted
+++ resolved
@@ -51,11 +51,7 @@
 PLUGIN                 = ../plugins/libProductionPropagators
 
 # Alpha plugins
-<<<<<<< HEAD
-#PLUGIN                = ./libCInterface
-=======
 PLUGIN                = ./libCInterface
->>>>>>> 747febc2
 PLUGIN                = ../plugins/libEventLocator
 PLUGIN                = ../plugins/libExtraPropagators
 PLUGIN                = ../plugins/libGmatEstimation
@@ -84,11 +80,9 @@
 EPHEM_PATH             = OUTPUT_PATH/
 #-----------------------------------------------------------
 GMAT_FUNCTION_PATH     = ROOT_PATH/userfunctions/gmat
-GMAT_FUNCTION_PATH     = C:/Projects/GMAT/RoutineTests/GmatFunctions
 #-----------------------------------------------------------
 MATLAB_FUNCTION_PATH   = ROOT_PATH/matlab
 MATLAB_FUNCTION_PATH   = ROOT_PATH/userfunctions/matlab
-MATLAB_FUNCTION_PATH   = C:/Projects/GMAT/RoutineTests/MatlabFunctions
 #-----------------------------------------------------------
 DATA_PATH              = ROOT_PATH/data/
 #-----------------------------------------------------------
