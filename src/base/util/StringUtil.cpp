--- conflicted
+++ resolved
@@ -5400,6 +5400,7 @@
    }
 }
 
+
 std::string GmatStringUtil::GetAlignmentString(const std::string inputString, 
 											  UnsignedInt len, 
 											  AlignmentType adjust)
@@ -5413,7 +5414,6 @@
 	  retVal = (inputString + s1).substr(0,len);
 	  break;
 
-<<<<<<< HEAD
    case RIGHT:
       retVal = s1 + inputString;
 	  retVal = retVal.substr(retVal.length()-len, len);
@@ -5428,7 +5428,8 @@
 //   MessageInterface::ShowMessage("retVal=<%s>\n", retVal.c_str());
 
    return retVal;
-=======
+}
+
 //------------------------------------------------------------------------------
 // std::wstring StringToWideString(const std::string &str)
 //------------------------------------------------------------------------------
@@ -5454,6 +5455,11 @@
    // MultiByteToWideChar(CP_UTF8, 0, &str[0], (int)str.size(), &wstr[0], size_needed);
    // return wstr;
 
+
+
+
+
+
    // Method 3 (Windows only):
    // int len;
    // int slength = (int)s.length() + 1;
@@ -5506,5 +5512,83 @@
 {
    std::wstring wstr(wchar);
    return WideStringToString(wstr);
->>>>>>> 07c4d0f3
-}
+}
+
+
+////------------------------------------------------------------------------------
+//// std::wstring StringToWideString(const std::string &str)
+////------------------------------------------------------------------------------
+///**
+// * Converts narrow string (std::string) to wide string (std::wstring).
+// */
+////------------------------------------------------------------------------------
+//std::wstring GmatStringUtil::StringToWideString(const std::string &str)
+//{
+//   // Convert an ASCII string to a Unicode String
+//   // Method 1 (cross-platform):
+//   std::wstring wstrTo;
+//   wchar_t *wszTo = new wchar_t[str.length() + 1];
+//   wszTo[str.size()] = L'\0';
+//   int num = std::mbstowcs(wszTo, str.c_str(), str.length());
+//   wstrTo = wszTo;
+//   delete[] wszTo;
+//   return wstrTo;
+//   
+//   // Method 2 (Windows only):
+//   // int size_needed = MultiByteToWideChar(CP_UTF8, 0, &str[0], (int)str.size(), NULL, 0);
+//   // std::wstring wstr(size_needed, 0);
+//   // MultiByteToWideChar(CP_UTF8, 0, &str[0], (int)str.size(), &wstr[0], size_needed);
+//   // return wstr;
+//   // Method 3 (Windows only):
+//   // int len;
+//   // int slength = (int)s.length() + 1;
+//   // len = MultiByteToWideChar(CP_ACP, 0, s.c_str(), slength, 0, 0); 
+//   // wchar_t* buf = new wchar_t[len];
+//   // MultiByteToWideChar(CP_ACP, 0, s.c_str(), slength, buf, len);
+//   // std::wstring wstr(buf);
+//   // delete[] buf;
+//   // return wstr;
+//
+//}
+
+
+////------------------------------------------------------------------------------
+//// std::string WideStringToString(const std::wstring &wstr)
+////------------------------------------------------------------------------------
+///**
+// * Converts wide string (std::wstring) to narrow string (std::string).
+// */
+////------------------------------------------------------------------------------
+//std::string GmatStringUtil::WideStringToString(const std::wstring &wstr)
+//{
+//   // Convert a Unicode string to an ASCII String
+//   // Method 1 (cross-platform):
+//   std::string strTo;
+//   char *szTo = new char[wstr.length() + 1];
+//   szTo[wstr.size()] = '\0';
+//   int num = std::wcstombs(szTo, wstr.c_str(), wstr.length());
+//
+//   strTo = szTo;
+//   delete[] szTo;
+//   return strTo;
+//   
+//   // Method 2 (Windows only):
+//   // int size_needed = WideCharToMultiByte(CP_UTF8, 0, &wstr[0], (int)wstr.size(), NULL, 0, NULL, NULL);
+//   // std::string strTo(size_needed, 0);
+//   // WideCharToMultiByte(CP_UTF8, 0, &wstr[0], (int)wstr.size(), &strTo[0], size_needed, NULL, NULL);
+//   // return strTo;
+//}
+
+
+////------------------------------------------------------------------------------
+//// std::string WideStringToString(const wchar_t *wchar)
+////------------------------------------------------------------------------------
+///**
+// * Converts wide string (wchar_t*) to narrow string (std::string).
+// */
+////------------------------------------------------------------------------------
+//std::string GmatStringUtil::WideStringToString(const wchar_t *wchar)
+//{
+//   std::wstring wstr(wchar);
+//   return WideStringToString(wstr);
+//}
