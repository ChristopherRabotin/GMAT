# $Id$
# 
# GMAT: General Mission Analysis Tool.
# 
#  Copyright (c) 2002-2014 United States Government as represented by the
#  Administrator of The National Aeronautics and Space Administration.
#  All Other Rights Reserved.

# 
# Eclipse makefile for GMAT base library
# Initial Version - D. Conway - 2005/06/17
# Modifed for Mac OS 10.3  W. Shoan - 2005.11.10

# Updated 2005/08/11.  
# This file now requires the file BuildEnv.mk in the top level folder.

include ../BuildEnv.mk

ifdef MAC_SPECIFIC
# use GMAT_LIB_DIR and GMAT_BIN_DIR from BuildEnv.mk
ifndef GMAT_BIN_DIR
GMAT_BIN_DIR = bin
endif
ifndef GMAT_LIB_DIR
GMAT_LIB_DIR = lib
endif
else  ####### set BIN and LIB for other platforms for now
GMAT_LIB_DIR = lib
GMAT_BIN_DIR = bin
endif

ifeq ($(SHARED_BASE), 1)

ifeq ($(LINUX_MAC), 1)

ifdef MAC_SPECIFIC
SHARED_EXTENSION = .dylib
SHARED_LIB_FLAGS = -L$(SPICE_LIB_DIR) $(SPICE_LIBRARIES) -dynamiclib -Wl -undefined dynamic_lookup $(MAC_ARCHITECTURE_FLAGS)
MSISE_C_OBJECTS  = solarsys/msise90_sub.o
else
SHARED_EXTENSION = .so
SHARED_LIB_FLAGS = -shared -L$(SPICE_LIB_DIR) $(SPICE_LIBRARIES)
MSISE_C_OBJECTS  = solarsys/msise90_sub.o
endif

else

SHARED_EXTENSION = .dll

endif
BASE_LIB_NAME = libGmatBase$(SHARED_EXTENSION)
BASETARGET = $(GMAT_LIB_DIR)/$(BASE_LIB_NAME)

else

BASE_LIB_NAME = libGmatBase.a
BASETARGET = $(GMAT_LIB_DIR)/$(BASE_LIB_NAME)

endif

#CONSOLETARGET = lib/libGmatConsole.a - we can now link to the regular base target
CONSOLETARGET=$(BASETARGET)

#ifeq ($(CONSOLE_APP),1)

#TARGET = $(CONSOLETARGET)
# Console (no wx code) versions of these objects
BRIDGEOBJECTS =
#
#else

TARGET = $(BASETARGET)
# GUI versions of these objects
# Note: ExternalOptimizer also uses some wx code, so it is included here

#BRIDGEOBJECTS =
# ExternalOptimizer now part of base code
# solver/ExternalOptimizer.o 
# FminconOptimizer moved to plug-in
# solver/FminconOptimizer.o       
#else
#BRIDGEOBJECTS = 
# GuiInterpreter now part of the gui code.
# interpreter/GuiInterpreter.o

#endif

ifeq ($(USE_SPICE),1)
SPICE_OBJECTS = \
	 attitude/SpiceAttitude.o \
    util/SpiceAttitudeKernelReader.o \
	 util/SpiceInterface.o \
    util/SpiceOrbitKernelReader.o \
    util/SpiceKernelReader.o \
    util/SpiceKernelWriter.o \
	 util/SpiceOrbitKernelWriter.o
else
SPICE_OBJECTS =
endif


all: $(TARGET)
gui: $(BASETARGET)
console: $(CONSOLETARGET)

clean : archclean


archclean :
	rm -rf */*.o
	rm -rf */*/*.o
	rm -rf */*~
	rm -rf core
	rm -rf */core
	rm -rf obj/*
	rm -rf $(BASETARGET)
	rm -rf ../matlab/gmat_mex/src/*.o
	if [ -d ../../application/$(GMAT_BIN_DIR) ]; then rm -rf ../../application/$(GMAT_BIN_DIR)/$(BASE_LIB_NAME); fi;

HEADERS = -Iinclude \
          -Ifoundation \
          -Ihardware \
          -Iexecutive \
          -Ievent \
          -Iattitude \
          -Ispacecraft \
          -Iasset \
          -Iforcemodel \
          -Iforcemodel/harmonic \
          -Ipropagator \
          -Isubscriber \
          -Icommand \
          -Isolarsys \
          -Ifactory \
          -Istopcond \
          -Iinterpreter \
          -Iutil \
          -Iinterpolator \
          -Iinterface \
          -Iparameter \
          -Iconfigs \
          -Iburn \
          -Isolver \
          -Ifunction \
          -Icoordsystem \
          -Imath \
          -Iplugin \
          -I../gui/include \
          -I../gui/include/bitmaps \
          -I../gui/app \
          -I../gui/view \
          -I../gui/output \
          -I../gui/foundation \
          -I../gui/subscriber \
          -I../gui/mission 




OBJECTS = \
    asset/AssetException.o \
    asset/BodyFixedPoint.o \
    asset/GroundstationInterface.o \
    attitude/Attitude.o \
    attitude/AttitudeException.o \
    attitude/CCSDSAttitude.o \
    attitude/CSFixed.o \
    attitude/Kinematic.o \
    attitude/NadirPointing.o \
    attitude/PrecessingSpinner.o \
    attitude/Spinner.o \
    burn/BurnException.o \
    burn/Burn.o \
    burn/FiniteBurn.o \
    burn/ImpulsiveBurn.o \
    burn/InertialManeuverFrame.o \
    burn/ManeuverFrameManager.o \
    burn/ManeuverFrame.o \
    burn/VnbManeuverFrame.o \
    command/Achieve.o \
    command/Assignment.o \
    command/BeginFiniteBurn.o \
    command/BeginFunction.o \
    command/BeginMissionSequence.o \
    command/BeginScript.o \
    command/BranchCommand.o \
    command/CallFunction.o \
    command/CommandException.o \
    command/GmatCommand.o \
    command/CommandUtil.o \
    command/ClearPlot.o \
    command/ConditionalBranch.o \
    command/Create.o \
    command/Else.o \
    command/EndFiniteBurn.o \
    command/EndFor.o \
    command/EndFunction.o \
    command/EndIf.o \
    command/EndOptimize.o \
    command/EndScript.o \
    command/EndTarget.o \
    command/EndWhile.o \
    command/FindEvents.o \
    command/For.o \
    command/If.o \
    command/ManageObject.o \
    command/Maneuver.o \
    command/MarkPoint.o \
    command/Minimize.o \
    command/NonlinearConstraint.o \
    command/NoOp.o \
    command/Optimize.o \
    command/PenDown.o \
    command/PenUp.o \
    command/PlotCommand.o \
    command/Propagate.o \
    command/PropagationEnabledCommand.o \
    command/Report.o \
    command/RunSolver.o \
    command/SaveMission.o \
    command/SolverBranchCommand.o \
    command/SolverSequenceCommand.o \
    command/Stop.o \
    command/Target.o \
    command/Toggle.o \
    command/Vary.o \
    command/While.o \
    configs/ConfigManagerException.o \
    configs/ConfigManager.o \
    coordsystem/AxisSystem.o \
    coordsystem/BodyFixedAxes.o \
    coordsystem/BodyInertialAxes.o \
    coordsystem/BodySpinSunAxes.o \
    coordsystem/CoordinateBase.o \
    coordsystem/CoordinateConverter.o \
    coordsystem/CoordinateSystemException.o \
    coordsystem/CoordinateSystem.o \
    coordsystem/DynamicAxes.o \
    coordsystem/EquatorAxes.o \
    coordsystem/GeocentricSolarEclipticAxes.o \
    coordsystem/GeocentricSolarMagneticAxes.o \
    coordsystem/IAUFile.o \
    coordsystem/ICRFAxes.o \
    coordsystem/ICRFFile.o \
    coordsystem/ITRFAxes.o \
    coordsystem/InertialAxes.o \
    coordsystem/ItrfCoefficientsFile.o \
    coordsystem/LocalAlignedConstrainedAxes.o \
    coordsystem/MeanOfDateAxes.o \
    coordsystem/MJ2000EcAxes.o \
    coordsystem/MJ2000EqAxes.o \
    coordsystem/MODEcAxes.o \
    coordsystem/MODEqAxes.o \
    coordsystem/MOEEcAxes.o \
    coordsystem/MOEEqAxes.o \
    coordsystem/ObjectReferencedAxes.o \
    coordsystem/TODEcAxes.o \
    coordsystem/TODEqAxes.o \
    coordsystem/TOEEcAxes.o \
    coordsystem/TOEEqAxes.o \
    coordsystem/TopocentricAxes.o \
    coordsystem/TrueOfDateAxes.o \
    event/Brent.o \
    event/EventException.o \
    event/EventLocator.o \
    event/LocatedEvent.o \
<<<<<<< HEAD
    event/LocatedEventTable.o \
    event/RootFinder.o \
=======
    executive/ListenerManager.o \
    executive/ListenerManagerInterface.o \
>>>>>>> 763f9064
    executive/Moderator.o \
    executive/PlotInterface.o \
    executive/PlotReceiver.o \
    executive/PublisherException.o \
    executive/Publisher.o \
    executive/SandboxException.o \
    executive/Sandbox.o \
    factory/AtmosphereFactory.o \
    factory/AttitudeFactory.o \
    factory/AxisSystemFactory.o \
    factory/BurnFactory.o \
    factory/CalculatedPointFactory.o \
    factory/CelestialBodyFactory.o \
    factory/CommandFactory.o \
    factory/CoordinateSystemFactory.o \
    factory/FactoryException.o \
    factory/FactoryManager.o \
    factory/Factory.o \
    factory/ODEModelFactory.o \
    factory/HardwareFactory.o \
    factory/InterfaceFactory.o \
    factory/MathFactory.o \
    factory/ParameterFactory.o \
    factory/PhysicalModelFactory.o \
    factory/PropagatorFactory.o \
    factory/PropSetupFactory.o \
    factory/SolarSystemFactory.o \
    factory/SolverFactory.o \
    factory/SpacecraftFactory.o \
    factory/StopConditionFactory.o \
    factory/SubscriberFactory.o \
    forcemodel/DragForce.o \
    forcemodel/FiniteThrust.o \
    forcemodel/GravityBase.o \
    forcemodel/GravityField.o \
    forcemodel/HarmonicField.o \
    forcemodel/ODEModelException.o \
    forcemodel/ODEModel.o \
    forcemodel/PhysicalModel.o \
    forcemodel/PointMassForce.o \
    forcemodel/RelativisticCorrection.o \
    forcemodel/SolarRadiationPressure.o \
    forcemodel/harmonic/Harmonic.o \
    forcemodel/harmonic/HarmonicGravity.o \
    forcemodel/harmonic/HarmonicGravityCof.o \
    forcemodel/harmonic/HarmonicGravityGrv.o \
    foundation/IChangeListener.o \
    foundation/Covariance.o \
    foundation/ElementWrapper.o \
    foundation/GmatBaseException.o \
    foundation/GmatBase.o \
    foundation/GmatState.o \
    foundation/ObjectInitializer.o \
    foundation/SpacePoint.o \
    foundation/StateManager.o \
    foundation/TriggerManager.o \
    function/Function.o \
    function/FunctionException.o \
    function/FunctionManager.o \
    hardware/ChemicalTank.o \
    hardware/ChemicalThruster.o \
    hardware/ElectricTank.o \
    hardware/ElectricThruster.o \
    hardware/FuelTank.o \
    hardware/HardwareException.o \
    hardware/Hardware.o \
    hardware/NuclearPowerSystem.o \
    hardware/PowerSystem.o \
    hardware/SolarPowerSystem.o \
    hardware/Thruster.o \
    interface/InterfaceException.o \
    interface/Interface.o \
    interface/GmatInterface.o \
    interpolator/InterpolatorException.o \
    interpolator/Interpolator.o \
    interpolator/BrentDekkerZero.o \
    interpolator/CubicSplineInterpolator.o \
    interpolator/LinearInterpolator.o \
    interpolator/NotAKnotInterpolator.o \
    interpolator/LagrangeInterpolator.o \
    interpreter/InterpreterException.o \
    interpreter/Interpreter.o \
    interpreter/MathParser.o \
    interpreter/MathTree.o \
    interpreter/ScriptInterpreter.o \
    interpreter/ScriptReadWriter.o \
    interpreter/Validator.o \
    math/Abs.o \
    math/Acos.o \
    math/Acosh.o \
    math/Add.o \
    math/Asin.o \
    math/Asinh.o \
    math/Atan.o \
    math/Atan2.o \
    math/Cos.o \
    math/Cosh.o \
    math/DegToRad.o \
    math/Determinant.o \
    math/Divide.o \
    math/Exp.o \
    math/FunctionRunner.o \
    math/Log.o \
    math/Log10.o \
    math/Inverse.o \
    math/MathElement.o \
    math/MathException.o \
    math/MathFunction.o \
    math/MathNode.o \
    math/Multiply.o \
    math/Negate.o \
    math/Norm.o \
    math/Power.o \
    math/RadToDeg.o \
    math/Sin.o \
    math/Sinh.o \
    math/Sqrt.o \
    math/Subtract.o \
    math/Tan.o \
    math/Tanh.o \
    math/Transpose.o \
    parameter/AlternateEquinoctialParameters.o \
    parameter/AngularParameters.o \
    parameter/Array.o \
    parameter/ArrayWrapper.o \
    parameter/ArrayElementWrapper.o \
    parameter/AttitudeData.o \
    parameter/AttitudeParameters.o \
    parameter/AttitudeReal.o \
    parameter/AttitudeRvector.o \
    parameter/AttitudeString.o \
    parameter/BallisticMassParameters.o \
    parameter/BallisticMassReal.o \
    parameter/BooleanWrapper.o \
    parameter/BplaneData.o \
    parameter/BplaneParameters.o \
    parameter/BplaneReal.o \
    parameter/BrouwerMeanLongParameters.o \
    parameter/BrouwerMeanShortParameters.o \
    parameter/BurnData.o \
    parameter/BurnParameters.o \
    parameter/BurnReal.o \
    parameter/CartesianParameters.o \
    parameter/DelaunayParameters.o \
    parameter/EnvData.o \
    parameter/EnvReal.o \
    parameter/EquinoctialParameters.o \
    parameter/ExpressionParser.o \
    parameter/HardwareReal.o \
    parameter/HardwareParameters.o \
    parameter/IncomingAsymptoteParameters.o \
    parameter/KeplerianParameters.o \
    parameter/ModEquinoctialParameters.o \
    parameter/NumberWrapper.o \
    parameter/ObjectWrapper.o \
    parameter/ObjectPropertyWrapper.o \
    parameter/OnOffWrapper.o \
    parameter/OrbitalParameters.o \
    parameter/OrbitData.o \
    parameter/OrbitReal.o \
    parameter/OrbitRmat33.o \
    parameter/OrbitRmat66.o \
    parameter/OrbitRvec6.o \
    parameter/OrbitStmParameters.o \
    parameter/OutgoingAsymptoteParameters.o \
    parameter/ParameterDatabase.o \
    parameter/ParameterInfo.o \
    parameter/Parameter.o \
    parameter/ParameterWrapper.o \
    parameter/PlanetData.o \
    parameter/PlanetodeticParameters.o \
    parameter/PlanetParameters.o \
    parameter/PlanetReal.o \
    parameter/RealVar.o \
    parameter/RefData.o \
    parameter/Rmat33Var.o \
    parameter/Rmat66Var.o \
    parameter/Rvec6Var.o \
    parameter/RvectorVar.o \
    parameter/SpacecraftData.o \
    parameter/SphericalParameters.o \
    parameter/StringWrapper.o \
    parameter/StringObjectWrapper.o \
    parameter/StringVar.o \
    parameter/TimeData.o \
    parameter/TimeParameters.o \
    parameter/TimeReal.o \
    parameter/TimeString.o \
    parameter/Variable.o \
    parameter/VariableWrapper.o \
    plugin/DynamicLibrary.o \
    propagator/AdamsBashforthMoulton.o \
    propagator/DormandElMikkawyPrince68.o \
    propagator/Integrator.o \
    propagator/PredictorCorrector.o \
    propagator/PrinceDormand45.o \
    propagator/PrinceDormand78.o \
    propagator/PropagationStateManager.o \
    propagator/Propagator.o \
    propagator/PropSetup.o \
    propagator/RungeKutta89.o \
    propagator/RungeKuttaFehlberg56.o \
    propagator/RungeKuttaNystrom.o \
    propagator/RungeKutta.o \
    solarsys/Asteroid.o \
    solarsys/AtmosphereModel.o \
    solarsys/Barycenter.o \
    solarsys/CalculatedPoint.o \
    solarsys/CelestialBody.o \
    solarsys/Comet.o \
    solarsys/DeFile.o \
    solarsys/ExponentialAtmosphere.o \
    solarsys/JacchiaRobertsAtmosphere.o \
    solarsys/LibrationPoint.o \
    solarsys/MediaCorrectionInterface.o \
    solarsys/Moon.o \
    solarsys/Msise90Atmosphere.o \
    solarsys/PlanetaryEphemException.o \
    solarsys/PlanetaryEphem.o \
    solarsys/Planet.o \
    solarsys/ShadowState.o \
    solarsys/SlpFile.o \
    solarsys/SolarFluxReader.o \
    solarsys/SolarSystemException.o \
    solarsys/SolarSystem.o \
    solarsys/SpecialCelestialPoint.o \
    solarsys/Star.o \
    solver/Solver.o \
    solver/DifferentialCorrector.o \
    solver/Optimizer.o \
    solver/InternalOptimizer.o \
    solver/ExternalOptimizer.o \
    solver/SteepestDescent.o \
    solver/DerivativeModel.o \
    solver/Gradient.o \
    solver/Jacobian.o \
    solver/LineSearch.o \
    solver/ISolverListener.o \
    spacecraft/FormationInterface.o \
    spacecraft/Spacecraft.o \
    spacecraft/SpaceObject.o \
    spacecraft/TextTrajectoryFile.o \
    stopcond/StopCondition.o \
    subscriber/EphemerisFile.o \
    subscriber/EphemManager.o \
    subscriber/MessageWindow.o \
    subscriber/TextEphemFile.o \
    subscriber/OrbitPlot.o \
    subscriber/GroundTrackPlot.o \
    subscriber/OrbitView.o \
    subscriber/OwnedPlot.o \
    subscriber/ReportFile.o \
    subscriber/Subscriber.o \
    subscriber/XyPlot.o \
    util/A1Date.o \
    util/A1Mjd.o \
    util/AngleUtil.o \
    util/AttitudeConversionUtility.o \
    util/AttitudeUtil.o \
    util/BaseException.o \
    util/BodyFixedStateConverter.o \
    util/CalculationUtilities.o \
    util/CCSDSAEMEulerAngleSegment.o \
    util/CCSDSAEMQuaternionSegment.o \
    util/CCSDSAEMReader.o \
    util/CCSDSAEMSegment.o \
    util/CCSDSEMReader.o \
    util/CCSDSEMSegment.o \
    util/Code500EphemerisFile.o \
    util/ColorDatabase.o \
    util/Date.o \
    util/DateUtil.o \
    util/ElapsedTime.o \
    util/EopFile.o \
    util/FileManager.o \
    util/FileUtil.o \
    util/Frozen.o \
    util/GmatGlobal.o \
    util/GmatTime.o \
    util/GravityFileUtil.o \
    util/GregorianDate.o \
    util/LeapSecsFileReader.o \
    util/Linear.o \
    util/MemoryTracker.o \
    util/MessageInterface.o \
    util/MessageReceiver.o \
    util/OrbitDesignerTime.o \
    util/RealUtilities.o \
    util/RepeatGroundTrack.o \
    util/RepeatSunSync.o \
    util/RgbColor.o \
    util/Rmatrix33.o \
    util/Rmatrix66.o \
    util/Rmatrix.o \
    util/Rvector3.o \
    util/Rvector6.o \
    util/Rvector.o \
    util/SPADFileReader.o \
    util/StateConversionUtil.o \
    util/StringTokenizer.o \
    util/StringUtil.o \
    util/SunSync.o \
    util/TextParser.o \
    util/TimeSystemConverter.o \
    util/TimeTypes.o \
    util/UtcDate.o \
    solarsys/SimpleExponentialAtmosphere.o \
    $(TCPIP_OBJECTS) \
    $(SPICE_OBJECTS)


FORTRAN_OBJECTS = solarsys/msise90_sub.o

    # parameter/EquinoctialParameters.o \
    # stopcond/BaseStopCondition.o \

ifeq ($(SHARED_BASE), 1)
$(TARGET) : $(OBJECTS) $(FORTRAN_OBJECTS) $(BRIDGEOBJECTS)
	mkdir -p $(GMAT_LIB_DIR)
	$(CPP) -o $(TARGET) $(OBJECTS) $(FORTRAN_OBJECTS) $(BRIDGEOBJECTS) $(SHARED_LIB_FLAGS)
	cp -f $(TARGET) ../../application/$(GMAT_BIN_DIR)/.
else
$(TARGET) : $(OBJECTS) $(FORTRAN_OBJECTS) $(BRIDGEOBJECTS)
	mkdir -p $(GMAT_LIB_DIR)
	ar rs $(TARGET) $(OBJECTS) $(FORTRAN_OBJECTS) $(BRIDGEOBJECTS)
	ranlib $(TARGET)
endif	

$(OBJECTS): %.o: %.cpp %.hpp
	$(CPP) $(CPPFLAGS) $(HEADERS) -c -o $@ $<

#$(OBJECTS): %.o: %.c
#	$(C) $(CPPFLAGS) $(HEADERS) -c -o $@ $<


ifeq ($(CONSOLE_APP), 0)
$(BRIDGEOBJECTS): %.o: %.cpp %.hpp
	$(CPP) $(CPPFLAGS) $(HEADERS) -c -o $@ $<
endif


# Specific instructions for the fortran code
ifeq ($(USE_F2C_VERSION), 0)

solarsys/msise90_sub.o: solarsys/msise90_sub.for
	$(FORTRAN) -c solarsys/msise90_sub.for -o solarsys/msise90_sub.o $(F77_FLAGS) 

else
solarsys/msise90_sub.o: solarsys/msise90_sub.for
	$(C) -c solarsys/msise90_sub.c -o solarsys/msise90_sub.o $(F2C_INCLUDE) $(CPPFLAGS)

endif

# Instructions for the console app interfaces
interpreter/GuiInterpreterConsole.o : interpreter/GuiInterpreter.cpp \
                                      interpreter/GuiInterpreter.hpp
	$(CPP) $(CPPFLAGS) $(HEADERS) -c interpreter/GuiInterpreter.cpp \
	                              -o interpreter/GuiInterpreterConsole.o

#executive/MessageInterfaceConsole.o : executive/MessageInterface.cpp \
#                                      executive/MessageInterface.hpp
#	$(CPP) $(CPPFLAGS) $(HEADERS) -c executive/MessageInterface.cpp \
#	                              -o executive/MessageInterfaceConsole.o

#executive/PlotInterfaceConsole.o : executive/PlotInterface.cpp \
#                                   executive/PlotInterface.hpp
#	$(CPP) $(CPPFLAGS) $(HEADERS) -c executive/PlotInterface.cpp \
#	                              -o executive/PlotInterfaceConsole.o<|MERGE_RESOLUTION|>--- conflicted
+++ resolved
@@ -264,13 +264,9 @@
     event/EventException.o \
     event/EventLocator.o \
     event/LocatedEvent.o \
-<<<<<<< HEAD
-    event/LocatedEventTable.o \
-    event/RootFinder.o \
-=======
     executive/ListenerManager.o \
     executive/ListenerManagerInterface.o \
->>>>>>> 763f9064
+    event/RootFinder.o \
     executive/Moderator.o \
     executive/PlotInterface.o \
     executive/PlotReceiver.o \
