# $Id$
# 
# GMAT: General Mission Analysis Tool.
# 
#  Copyright (c) 2002-2014 United States Government as represented by the
#  Administrator of The National Aeronautics and Space Administration.
#  All Other Rights Reserved.

# 
# Eclipse makefile for GMAT base library
# Initial Version - D. Conway - 2005/06/17
# Modifed for Mac OS 10.3  W. Shoan - 2005.11.10

# Updated 2005/08/11.  
# This file now requires the file BuildEnv.mk in the top level folder.

include ../BuildEnv.mk

ifdef MAC_SPECIFIC
# use GMAT_LIB_DIR and GMAT_BIN_DIR from BuildEnv.mk
ifndef GMAT_BIN_DIR
GMAT_BIN_DIR = bin
endif
ifndef GMAT_LIB_DIR
GMAT_LIB_DIR = lib
endif
else  ####### set BIN and LIB for other platforms for now
GMAT_LIB_DIR = lib
GMAT_BIN_DIR = bin
endif

ifeq ($(SHARED_BASE), 1)

ifeq ($(LINUX_MAC), 1)

ifdef MAC_SPECIFIC
SHARED_EXTENSION = .dylib
SHARED_LIB_FLAGS = -L$(SPICE_LIB_DIR) $(SPICE_LIBRARIES) -dylib -dynamiclib -Wl -undefined dynamic_lookup $(MAC_ARCHITECTURE_FLAGS)
MSISE_C_OBJECTS  = solarsys/msise90_sub.o
else
SHARED_EXTENSION = .so
SHARED_LIB_FLAGS = -shared -L$(SPICE_LIB_DIR) $(SPICE_LIBRARIES)
MSISE_C_OBJECTS  = solarsys/msise90_sub.o
endif

else

SHARED_EXTENSION = .dll

endif
BASE_LIB_NAME = libGmatBase$(SHARED_EXTENSION)
BASETARGET = $(GMAT_LIB_DIR)/$(BASE_LIB_NAME)

else

BASE_LIB_NAME = libGmatBase.a
BASETARGET = $(GMAT_LIB_DIR)/$(BASE_LIB_NAME)

endif

#CONSOLETARGET = lib/libGmatConsole.a - we can now link to the regular base target
CONSOLETARGET=$(BASETARGET)

#ifeq ($(CONSOLE_APP),1)

#TARGET = $(CONSOLETARGET)
# Console (no wx code) versions of these objects
BRIDGEOBJECTS =
#
#else

TARGET = $(BASETARGET)
# GUI versions of these objects
# Note: ExternalOptimizer also uses some wx code, so it is included here

#BRIDGEOBJECTS =
# ExternalOptimizer now part of base code
# solver/ExternalOptimizer.o 
# FminconOptimizer moved to plug-in
# solver/FminconOptimizer.o       
#else
#BRIDGEOBJECTS = 
# GuiInterpreter now part of the gui code.
# interpreter/GuiInterpreter.o

#endif

ifeq ($(USE_SPICE),1)
SPICE_OBJECTS = \
	 attitude/SpiceAttitude.o \
    util/SpiceAttitudeKernelReader.o \
	 util/SpiceInterface.o \
    util/SpiceOrbitKernelReader.o \
    util/SpiceKernelReader.o \
    util/SpiceKernelWriter.o \
	 util/SpiceOrbitKernelWriter.o
else
SPICE_OBJECTS =
endif


all: $(TARGET)
gui: $(BASETARGET)
console: $(CONSOLETARGET)

clean : archclean


archclean :
	rm -rf */*.o
	rm -rf */*/*.o
	rm -rf */*~
	rm -rf core
	rm -rf */core
	rm -rf obj/*
	rm -rf $(BASETARGET)
	rm -rf ../matlab/gmat_mex/src/*.o
	if [ -d ../../application/$(GMAT_BIN_DIR) ]; then rm -rf ../../application/$(GMAT_BIN_DIR)/$(BASE_LIB_NAME); fi;

HEADERS = -Iinclude \
          -Ifoundation \
          -Ihardware \
          -Ierrormodel \
          -Iexecutive \
          -Ievent \
          -Iattitude \
          -Ispacecraft \
          -Iasset \
          -Iforcemodel \
          -Iforcemodel/harmonic \
          -Ipropagator \
          -Isubscriber \
          -Icommand \
          -Isolarsys \
          -Ifactory \
          -Istopcond \
          -Iinterpreter \
          -Iutil \
          -Iinterpolator \
          -Iinterface \
          -Iparameter \
          -Iconfigs \
          -Iburn \
          -Isolver \
          -Ifunction \
          -Icoordsystem \
          -Imath \
          -Iplugin \
          -I../gui/include \
          -I../gui/include/bitmaps \
          -I../gui/app \
          -I../gui/view \
          -I../gui/output \
          -I../gui/foundation \
          -I../gui/subscriber \
          -I../gui/mission 




OBJECTS = \
    asset/AssetException.o \
    asset/BodyFixedPoint.o \
    asset/GroundstationInterface.o \
    attitude/Attitude.o \
    attitude/AttitudeException.o \
    attitude/CCSDSAttitude.o \
    attitude/CSFixed.o \
    attitude/Kinematic.o \
    attitude/NadirPointing.o \
    attitude/PrecessingSpinner.o \
    attitude/Spinner.o \
    burn/BurnException.o \
    burn/Burn.o \
    burn/FiniteBurn.o \
    burn/ImpulsiveBurn.o \
    burn/InertialManeuverFrame.o \
    burn/ManeuverFrameManager.o \
    burn/ManeuverFrame.o \
    burn/VnbManeuverFrame.o \
    command/Achieve.o \
    command/Assignment.o \
    command/BeginFiniteBurn.o \
    command/BeginFunction.o \
    command/BeginMissionSequence.o \
    command/BeginScript.o \
    command/BranchCommand.o \
    command/CallFunction.o \
    command/CommandException.o \
    command/GmatCommand.o \
    command/CommandUtil.o \
    command/ClearPlot.o \
    command/ConditionalBranch.o \
    command/Create.o \
    command/Else.o \
    command/EndFiniteBurn.o \
    command/EndFor.o \
    command/EndFunction.o \
    command/EndIf.o \
    command/EndOptimize.o \
    command/EndScript.o \
    command/EndTarget.o \
    command/EndWhile.o \
    command/For.o \
    command/If.o \
    command/ManageObject.o \
    command/Maneuver.o \
    command/MarkPoint.o \
    command/Minimize.o \
    command/NonlinearConstraint.o \
    command/NoOp.o \
    command/Optimize.o \
    command/PenDown.o \
    command/PenUp.o \
    command/PlotCommand.o \
    command/Propagate.o \
    command/PropagationEnabledCommand.o \
    command/Report.o \
    command/RunSolver.o \
    command/SaveMission.o \
    command/SolverBranchCommand.o \
    command/SolverSequenceCommand.o \
    command/Stop.o \
    command/Target.o \
    command/Toggle.o \
    command/Vary.o \
    command/While.o \
    configs/ConfigManagerException.o \
    configs/ConfigManager.o \
    coordsystem/AxisSystem.o \
    coordsystem/BodyFixedAxes.o \
    coordsystem/BodyInertialAxes.o \
    coordsystem/BodySpinSunAxes.o \
    coordsystem/CoordinateBase.o \
    coordsystem/CoordinateConverter.o \
    coordsystem/CoordinateSystemException.o \
    coordsystem/CoordinateSystem.o \
    coordsystem/DynamicAxes.o \
    coordsystem/EquatorAxes.o \
    coordsystem/GeocentricSolarEclipticAxes.o \
    coordsystem/GeocentricSolarMagneticAxes.o \
    coordsystem/IAUFile.o \
    coordsystem/ICRFAxes.o \
    coordsystem/ICRFFile.o \
    coordsystem/ITRFAxes.o \
    coordsystem/InertialAxes.o \
    coordsystem/ItrfCoefficientsFile.o \
    coordsystem/LocalAlignedConstrainedAxes.o \
    coordsystem/MeanOfDateAxes.o \
    coordsystem/MJ2000EcAxes.o \
    coordsystem/MJ2000EqAxes.o \
    coordsystem/MODEcAxes.o \
    coordsystem/MODEqAxes.o \
    coordsystem/MOEEcAxes.o \
    coordsystem/MOEEqAxes.o \
    coordsystem/ObjectReferencedAxes.o \
    coordsystem/TODEcAxes.o \
    coordsystem/TODEqAxes.o \
    coordsystem/TOEEcAxes.o \
    coordsystem/TOEEqAxes.o \
    coordsystem/TopocentricAxes.o \
    coordsystem/TrueOfDateAxes.o \
<<<<<<< HEAD
    errormodel/ErrorModel.o \
    event/Brent.o \
=======
>>>>>>> 07c4d0f3
    event/EventException.o \
    event/EventFunction.o \
    event/EventLocator.o \
    event/LocatedEventTable.o \
    event/LocatedEvent.o \
    executive/Moderator.o \
    executive/PlotInterface.o \
    executive/PlotReceiver.o \
    executive/PublisherException.o \
    executive/Publisher.o \
    executive/SandboxException.o \
    executive/Sandbox.o \
    factory/AtmosphereFactory.o \
    factory/AttitudeFactory.o \
    factory/AxisSystemFactory.o \
    factory/BurnFactory.o \
    factory/CalculatedPointFactory.o \
    factory/CelestialBodyFactory.o \
    factory/CommandFactory.o \
    factory/CoordinateSystemFactory.o \
    factory/ErrorModelFactory.o \
    factory/FactoryException.o \
    factory/FactoryManager.o \
    factory/Factory.o \
    factory/ODEModelFactory.o \
    factory/HardwareFactory.o \
    factory/InterfaceFactory.o \
    factory/MathFactory.o \
    factory/ParameterFactory.o \
    factory/PhysicalModelFactory.o \
    factory/PropagatorFactory.o \
    factory/PropSetupFactory.o \
    factory/SolarSystemFactory.o \
    factory/SolverFactory.o \
    factory/SpacecraftFactory.o \
    factory/StopConditionFactory.o \
    factory/SubscriberFactory.o \
    forcemodel/DragForce.o \
    forcemodel/FiniteThrust.o \
    forcemodel/GravityBase.o \
    forcemodel/GravityField.o \
    forcemodel/HarmonicField.o \
    forcemodel/ODEModelException.o \
    forcemodel/ODEModel.o \
    forcemodel/PhysicalModel.o \
    forcemodel/PointMassForce.o \
    forcemodel/RelativisticCorrection.o \
    forcemodel/SolarRadiationPressure.o \
    forcemodel/harmonic/Harmonic.o \
    forcemodel/harmonic/HarmonicGravity.o \
    forcemodel/harmonic/HarmonicGravityCof.o \
    forcemodel/harmonic/HarmonicGravityGrv.o \
    foundation/Covariance.o \
    foundation/ElementWrapper.o \
    foundation/GmatBaseException.o \
    foundation/GmatBase.o \
    foundation/GmatState.o \
    foundation/ObjectInitializer.o \
    foundation/SpacePoint.o \
    foundation/StateManager.o \
    foundation/TriggerManager.o \
    function/Function.o \
    function/FunctionException.o \
    function/FunctionManager.o \
    hardware/ChemicalTank.o \
    hardware/ChemicalThruster.o \
    hardware/ElectricTank.o \
    hardware/ElectricThruster.o \
    hardware/FuelTank.o \
    hardware/HardwareException.o \
    hardware/Hardware.o \
    hardware/NuclearPowerSystem.o \
    hardware/PowerSystem.o \
    hardware/SolarPowerSystem.o \
    hardware/Thruster.o \
    interface/InterfaceException.o \
    interface/Interface.o \
    interface/GmatInterface.o \
    interpolator/InterpolatorException.o \
    interpolator/Interpolator.o \
    interpolator/BrentDekkerZero.o \
    interpolator/CubicSplineInterpolator.o \
    interpolator/LinearInterpolator.o \
    interpolator/NotAKnotInterpolator.o \
    interpolator/LagrangeInterpolator.o \
    interpreter/InterpreterException.o \
    interpreter/Interpreter.o \
    interpreter/MathParser.o \
    interpreter/MathTree.o \
    interpreter/ScriptInterpreter.o \
    interpreter/ScriptReadWriter.o \
    interpreter/Validator.o \
    math/Abs.o \
    math/Acos.o \
    math/Acosh.o \
    math/Add.o \
    math/Asin.o \
    math/Asinh.o \
    math/Atan.o \
    math/Atan2.o \
    math/Cos.o \
    math/Cosh.o \
    math/DegToRad.o \
    math/Determinant.o \
    math/Divide.o \
    math/Exp.o \
    math/FunctionRunner.o \
    math/Log.o \
    math/Log10.o \
    math/Inverse.o \
    math/MathElement.o \
    math/MathException.o \
    math/MathFunction.o \
    math/MathNode.o \
    math/Multiply.o \
    math/Negate.o \
    math/Norm.o \
    math/Power.o \
    math/RadToDeg.o \
    math/Sin.o \
    math/Sinh.o \
    math/Sqrt.o \
    math/Subtract.o \
    math/Tan.o \
    math/Tanh.o \
    math/Transpose.o \
    parameter/AlternateEquinoctialParameters.o \
    parameter/AngularParameters.o \
    parameter/Array.o \
    parameter/ArrayWrapper.o \
    parameter/ArrayElementWrapper.o \
    parameter/AttitudeData.o \
    parameter/AttitudeParameters.o \
    parameter/AttitudeReal.o \
    parameter/AttitudeRvector.o \
    parameter/AttitudeString.o \
    parameter/BallisticMassParameters.o \
    parameter/BallisticMassReal.o \
    parameter/BooleanWrapper.o \
    parameter/BplaneData.o \
    parameter/BplaneParameters.o \
    parameter/BplaneReal.o \
    parameter/BrouwerMeanLongParameters.o \
    parameter/BrouwerMeanShortParameters.o \
    parameter/BurnData.o \
    parameter/BurnParameters.o \
    parameter/BurnReal.o \
    parameter/CartesianParameters.o \
    parameter/DelaunayParameters.o \
    parameter/EnvData.o \
    parameter/EnvParameters.o \
    parameter/EnvReal.o \
    parameter/EquinoctialParameters.o \
    parameter/ExpressionParser.o \
    parameter/HardwareReal.o \
    parameter/HardwareParameters.o \
    parameter/IncomingAsymptoteParameters.o \
    parameter/KeplerianParameters.o \
    parameter/ModEquinoctialParameters.o \
    parameter/NumberWrapper.o \
    parameter/ObjectWrapper.o \
    parameter/ObjectPropertyWrapper.o \
    parameter/OnOffWrapper.o \
    parameter/OrbitalParameters.o \
    parameter/OrbitData.o \
    parameter/OrbitReal.o \
    parameter/OrbitRmat33.o \
    parameter/OrbitRmat66.o \
    parameter/OrbitRvec6.o \
    parameter/OrbitStmParameters.o \
    parameter/OutgoingAsymptoteParameters.o \
    parameter/ParameterDatabase.o \
    parameter/ParameterInfo.o \
    parameter/Parameter.o \
    parameter/ParameterWrapper.o \
    parameter/PlanetData.o \
    parameter/PlanetodeticParameters.o \
    parameter/PlanetParameters.o \
    parameter/PlanetReal.o \
    parameter/RealVar.o \
    parameter/RefData.o \
    parameter/Rmat33Var.o \
    parameter/Rmat66Var.o \
    parameter/Rvec6Var.o \
    parameter/RvectorVar.o \
    parameter/SpacecraftData.o \
    parameter/SphericalParameters.o \
    parameter/StringWrapper.o \
    parameter/StringObjectWrapper.o \
    parameter/StringVar.o \
    parameter/TimeData.o \
    parameter/TimeParameters.o \
    parameter/TimeReal.o \
    parameter/TimeString.o \
    parameter/Variable.o \
    parameter/VariableWrapper.o \
    plugin/DynamicLibrary.o \
    propagator/AdamsBashforthMoulton.o \
    propagator/DormandElMikkawyPrince68.o \
    propagator/Integrator.o \
    propagator/PredictorCorrector.o \
    propagator/PrinceDormand45.o \
    propagator/PrinceDormand78.o \
    propagator/PropagationStateManager.o \
    propagator/Propagator.o \
    propagator/PropSetup.o \
    propagator/RungeKutta89.o \
    propagator/RungeKuttaFehlberg56.o \
    propagator/RungeKuttaNystrom.o \
    propagator/RungeKutta.o \
    solarsys/Asteroid.o \
    solarsys/AtmosphereModel.o \
    solarsys/Barycenter.o \
    solarsys/CalculatedPoint.o \
    solarsys/CelestialBody.o \
    solarsys/Comet.o \
    solarsys/DeFile.o \
    solarsys/ExponentialAtmosphere.o \
    solarsys/JacchiaRobertsAtmosphere.o \
    solarsys/LibrationPoint.o \
    solarsys/MediaCorrectionInterface.o \
    solarsys/Moon.o \
    solarsys/Msise90Atmosphere.o \
    solarsys/PlanetaryEphemException.o \
    solarsys/PlanetaryEphem.o \
    solarsys/Planet.o \
    solarsys/ShadowState.o \
    solarsys/SlpFile.o \
    solarsys/SolarFluxFileReader.o \
    solarsys/SolarSystemException.o \
    solarsys/SolarSystem.o \
    solarsys/SpecialCelestialPoint.o \
    solarsys/Star.o \
    solver/Solver.o \
    solver/DifferentialCorrector.o \
    solver/Optimizer.o \
    solver/InternalOptimizer.o \
    solver/ExternalOptimizer.o \
    solver/SteepestDescent.o \
    solver/DerivativeModel.o \
    solver/Gradient.o \
    solver/Jacobian.o \
    solver/LineSearch.o \
    spacecraft/FormationInterface.o \
    spacecraft/Spacecraft.o \
    spacecraft/SpaceObject.o \
    spacecraft/TextTrajectoryFile.o \
    stopcond/StopCondition.o \
    subscriber/EphemerisFile.o \
    subscriber/EphemManager.o \
    subscriber/MessageWindow.o \
    subscriber/TextEphemFile.o \
    subscriber/OrbitPlot.o \
    subscriber/GroundTrackPlot.o \
    subscriber/OrbitView.o \
    subscriber/OwnedPlot.o \
    subscriber/ReportFile.o \
    subscriber/Subscriber.o \
    subscriber/XyPlot.o \
    util/A1Date.o \
    util/A1Mjd.o \
    util/AngleUtil.o \
    util/AttitudeConversionUtility.o \
    util/AttitudeUtil.o \
    util/BaseException.o \
    util/BodyFixedStateConverter.o \
    util/CalculationUtilities.o \
    util/CCSDSAEMEulerAngleSegment.o \
    util/CCSDSAEMQuaternionSegment.o \
    util/CCSDSAEMReader.o \
    util/CCSDSAEMSegment.o \
    util/CCSDSEMReader.o \
    util/CCSDSEMSegment.o \
    util/Code500EphemerisFile.o \
    util/ColorDatabase.o \
    util/Date.o \
    util/DateUtil.o \
    util/ElapsedTime.o \
    util/EopFile.o \
    util/FileManager.o \
    util/FileUtil.o \
    util/Frozen.o \
    util/GmatGlobal.o \
    util/GmatTime.o \
    util/GravityFileUtil.o \
    util/GregorianDate.o \
    util/LatLonHgt.o \
    util/LeapSecsFileReader.o \
    util/Linear.o \
    util/MemoryTracker.o \
    util/MessageInterface.o \
    util/MessageReceiver.o \
    util/OrbitDesignerTime.o \
    util/RealUtilities.o \
    util/RepeatGroundTrack.o \
    util/RepeatSunSync.o \
    util/RgbColor.o \
    util/Rmatrix33.o \
    util/Rmatrix66.o \
    util/Rmatrix.o \
    util/Rvector3.o \
    util/Rvector6.o \
    util/Rvector.o \
    util/SPADFileReader.o \
    util/StateConversionUtil.o \
    util/StringTokenizer.o \
    util/StringUtil.o \
    util/SunSync.o \
    util/TextParser.o \
    util/TimeSystemConverter.o \
    util/TimeTypes.o \
    util/UtcDate.o \
    solarsys/SimpleExponentialAtmosphere.o \
    $(TCPIP_OBJECTS) \
    $(SPICE_OBJECTS)
#    solarsys/BodyDataReader.o \
#    spacecraft/TimeConverter.o \
#    interface/SocketServer.o \
#    util/Keplerian.o \
#    util/CoordUtil.o \
#    util/ModKeplerian.o \
#    util/Anomaly.o \
#    spacecraft/StateConverter.o \
#    spacecraft/Converter.o \
#    util/Cartesian.o \
#    event/Brent.o \
#    event/RootFinder.o \
#    forcemodel/EventModel.o \


#    parameter/OrbitAMatrixParameters.o \
#    forcemodel/harmonic/EarthTide.o \
#    $(BRIDGEOBJECTS)

# Future classes:
#    propagator/Cowell.o \



FORTRAN_OBJECTS = solarsys/msise90_sub.o

    # parameter/EquinoctialParameters.o \
    # stopcond/BaseStopCondition.o \

ifeq ($(SHARED_BASE), 1)
$(TARGET) : $(OBJECTS) $(FORTRAN_OBJECTS) $(BRIDGEOBJECTS)
	mkdir -p $(GMAT_LIB_DIR)
	$(CPP) -o $(TARGET) $(OBJECTS) $(FORTRAN_OBJECTS) $(BRIDGEOBJECTS) $(SHARED_LIB_FLAGS)
	cp -f $(TARGET) ../../application/$(GMAT_BIN_DIR)/.
else
$(TARGET) : $(OBJECTS) $(FORTRAN_OBJECTS) $(BRIDGEOBJECTS)
	mkdir -p $(GMAT_LIB_DIR)
	ar rs $(TARGET) $(OBJECTS) $(FORTRAN_OBJECTS) $(BRIDGEOBJECTS)
	ranlib $(TARGET)
endif	

$(OBJECTS): %.o: %.cpp %.hpp
	$(CPP) $(CPPFLAGS) $(HEADERS) -c -o $@ $<

#$(OBJECTS): %.o: %.c
#	$(C) $(CPPFLAGS) $(HEADERS) -c -o $@ $<


ifeq ($(CONSOLE_APP), 0)
$(BRIDGEOBJECTS): %.o: %.cpp %.hpp
	$(CPP) $(CPPFLAGS) $(HEADERS) -c -o $@ $<
endif


# Specific instructions for the fortran code
ifeq ($(USE_F2C_VERSION), 0)

solarsys/msise90_sub.o: solarsys/msise90_sub.for
	$(FORTRAN) -c solarsys/msise90_sub.for -o solarsys/msise90_sub.o $(F77_FLAGS) 

else
solarsys/msise90_sub.o: solarsys/msise90_sub.for
	$(C) -c solarsys/msise90_sub.c -o solarsys/msise90_sub.o $(F2C_INCLUDE) $(CPPFLAGS)

endif

# Instructions for the console app interfaces
interpreter/GuiInterpreterConsole.o : interpreter/GuiInterpreter.cpp \
                                      interpreter/GuiInterpreter.hpp
	$(CPP) $(CPPFLAGS) $(HEADERS) -c interpreter/GuiInterpreter.cpp \
	                              -o interpreter/GuiInterpreterConsole.o

#executive/MessageInterfaceConsole.o : executive/MessageInterface.cpp \
#                                      executive/MessageInterface.hpp
#	$(CPP) $(CPPFLAGS) $(HEADERS) -c executive/MessageInterface.cpp \
#	                              -o executive/MessageInterfaceConsole.o

#executive/PlotInterfaceConsole.o : executive/PlotInterface.cpp \
#                                   executive/PlotInterface.hpp
#	$(CPP) $(CPPFLAGS) $(HEADERS) -c executive/PlotInterface.cpp \
#	                              -o executive/PlotInterfaceConsole.o<|MERGE_RESOLUTION|>--- conflicted
+++ resolved
@@ -260,16 +260,14 @@
     coordsystem/TOEEqAxes.o \
     coordsystem/TopocentricAxes.o \
     coordsystem/TrueOfDateAxes.o \
-<<<<<<< HEAD
     errormodel/ErrorModel.o \
     event/Brent.o \
-=======
->>>>>>> 07c4d0f3
     event/EventException.o \
     event/EventFunction.o \
     event/EventLocator.o \
     event/LocatedEventTable.o \
     event/LocatedEvent.o \
+    event/RootFinder.o \
     executive/Moderator.o \
     executive/PlotInterface.o \
     executive/PlotReceiver.o \
@@ -303,6 +301,7 @@
     factory/StopConditionFactory.o \
     factory/SubscriberFactory.o \
     forcemodel/DragForce.o \
+    forcemodel/EventModel.o \
     forcemodel/FiniteThrust.o \
     forcemodel/GravityBase.o \
     forcemodel/GravityField.o \
