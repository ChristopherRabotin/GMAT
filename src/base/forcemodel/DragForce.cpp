--- conflicted
+++ resolved
@@ -37,10 +37,7 @@
 #include "CoordinateSystem.hpp"
 #include "TimeTypes.hpp"
 #include "FileManager.hpp"    // for flux files
-<<<<<<< HEAD
 #include "PropagationStateManager.hpp"
-=======
->>>>>>> 763f9064
 
 #include <sstream>                 // for <<
 #include <cmath>
@@ -55,10 +52,7 @@
 //#define DEBUG_FIRST_CALL
 //#define DEBUG_NAN_CONDITIONS
 //#define DEBUG_FLUX_FILE
-<<<<<<< HEAD
 //#define DEBUG_FINITEDIFF
-=======
->>>>>>> 763f9064
 
 //#define DUMP_DERIVATIVE
 //#define DUMP_DENSITY
@@ -361,10 +355,6 @@
 //      cbFixed = (CoordinateSystem*)(df.cbFixed->Clone());      // Any other initialization needed?
       cbFixed = (CoordinateSystem*)(df.cbFixed);
 
-<<<<<<< HEAD
-//   parameterCount += 7;
-=======
->>>>>>> 763f9064
    parameterCount = DragForceParamCount;
 
    dimension = df.dimension;
@@ -963,11 +953,7 @@
             if (body->GetName() != atmos->GetCentralBodyName())
 				   throw ODEModelException("Force model's central body ('" +
 				         body->GetName() + "') and Atmosphere model's central body ('" +
-<<<<<<< HEAD
-				         atmos->GetCentralBodyName() + "') are different\n");
-=======
 				         atmos->GetCentralBodyName() + "')are different\n");
->>>>>>> 763f9064
 
             atmos->SetSunVector(sunLoc);
             atmos->SetCentralBodyVector(cbLoc);
@@ -991,10 +977,6 @@
             atmos->SetRealParameter(F107AID, fluxF107A);
             atmos->SetRealParameter(KPID, kp);
 
-<<<<<<< HEAD
-            // Set the fully qualified file names
-            std::string weatherfile = fluxPath + cssiWFile;
-=======
             // Set the file names, possibly with path prefixes
             FileManager *fm = FileManager::Instance();
 
@@ -1004,7 +986,6 @@
             if (fm->DoesFileExist(weatherfile) == false)
                throw ODEModelException("Cannot open the observated space weather file " +
                      cssiWFile + ", nor the file at the location " + weatherfile);
->>>>>>> 763f9064
             atmos->SetStringParameter(cssiWFileID, weatherfile);
 
             #ifdef DEBUG_FLUX_FILE
@@ -1012,28 +993,23 @@
                      atmos->GetStringParameter(cssiWFileID).c_str());
             #endif
 
-<<<<<<< HEAD
-            weatherfile = fluxPath + schattenWFile;
-=======
             weatherfile = schattenWFile;
             if (fm->DoesFileExist(weatherfile) == false)
                weatherfile = fluxPath + schattenWFile;
             if (fm->DoesFileExist(weatherfile) == false)
                throw ODEModelException("Cannot open the predicted space weather file " +
                      schattenWFile + ", nor the file at the location " + weatherfile);
->>>>>>> 763f9064
             atmos->SetStringParameter(schattenWFileID, weatherfile);
 
             #ifdef DEBUG_FLUX_FILE
                MessageInterface::ShowMessage("Schatten File setting: %s\n",
                      atmos->GetStringParameter(schattenWFileID).c_str());
             #endif
-<<<<<<< HEAD
-
-            if (cbFixed != NULL)
-               atmos->SetFixedCoordinateSystem(cbFixed);
-            if (internalCoordSystem != NULL)
-               atmos->SetInternalCoordSystem(internalCoordSystem);
+
+            if (cbFixed != NULL)										// made changes by TUAN NGUYEN
+               atmos->SetFixedCoordinateSystem(cbFixed);				// made changes by TUAN NGUYEN
+            if (internalCoordSystem != NULL)							// made changes by TUAN NGUYEN
+               atmos->SetInternalCoordSystem(internalCoordSystem);		// made changes by TUAN NGUYEN
             if (atmos->GetCbJ2000CoordinateSystem() == NULL)                                                        // made changes for bug GMT-5282
             {                                                                                                       // made changes for bug GMT-5282
                // Create an cbJ2000 coordinate system if it is not ready set in atmos                               // made changes for bug GMT-5282
@@ -1044,8 +1020,6 @@
                   atmos->SetCbJ2000CoordinateSystem(cbJ2000);                                                       // made changes for bug GMT-5282
                }                                                                                                    // made changes for bug GMT-5282
             }                                                                                                       // made changes for bug GMT-5282
-=======
->>>>>>> 763f9064
 
 			   try
 			   {
@@ -1055,15 +1029,10 @@
                } catch (...){}
 
 
-<<<<<<< HEAD
 			   atmos->Initialize();										// Note: it needs to initialize before use. Fixed bug GMT-4124
-=======
-            atmos->Initialize();										// made changes by TUAN NGUYEN		Note: it needs to initialize before use. Fixed bug GMT-4124
-            
             // Set the source flags: constants, files, etc
             atmos->SetInputSource(historicWSource, predictedWSource);
             atmos->SetSchattenFlags(schattenTimingModel, schattenErrorModel);
->>>>>>> 763f9064
          }
          else
          {
@@ -2616,8 +2585,6 @@
 
 
 //------------------------------------------------------------------------------
-<<<<<<< HEAD
-=======
 // bool CheckFluxFile(const std::string &filename, bool isHistoric)
 //------------------------------------------------------------------------------
 /**
@@ -2762,7 +2729,6 @@
 
 
 //------------------------------------------------------------------------------
->>>>>>> 763f9064
 // bool SupportsDerivative(Gmat::StateElementId id)
 //------------------------------------------------------------------------------
 /**
