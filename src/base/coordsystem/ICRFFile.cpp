<<<<<<< HEAD
//$Id: ICRFFile.cpp 9513 2012-02-24 21:23:06Z tuandangnguyen $
//------------------------------------------------------------------------------
//                            ICRFFile.cpp
//------------------------------------------------------------------------------
// GMAT: General Mission Analysis Tool
//
// Copyright (c) 2002-2014 United States Government as represented by the
// Administrator of The National Aeronautics and Space Administration.
// All Other Rights Reserved.
//
// Developed jointly by NASA/GSFC and Thinking Systems, Inc. under contract
// number #####
//
// Author: Tuan Nguyen (NASA/GSFC)
// Created: 2012/05/30
//
/**
 * Implements ICRFFile class as specified in the GMAT Math Spec.
 */
//------------------------------------------------------------------------------

#include "ICRFFile.hpp"
#include <stdio.h>
#include "LagrangeInterpolator.hpp"
#include "FileManager.hpp"
#include "MessageInterface.hpp"

//------------------------------------------------------------------------------
// static data
//------------------------------------------------------------------------------
const Integer ICRFFile::MAX_TABLE_SIZE = 128;

ICRFFile*     ICRFFile::instance       = NULL;

//------------------------------------------------------------------------------
//  public methods
//------------------------------------------------------------------------------

//------------------------------------------------------------------------------
// ICRFFile* Instance()
//------------------------------------------------------------------------------
/**
 * Returns a pointer to the instance of the singleton.
 *
 * @return pointer to the instance
 */
//------------------------------------------------------------------------------
ICRFFile* ICRFFile::Instance()
{
   if (instance == NULL)
	  instance = new ICRFFile("ICRF_Table.txt",3);	// this file contains a table of Euler rotation vectors for time range from 1957 to 2100

   return instance;
}

//------------------------------------------------------------------------------
// void Initialize()
//------------------------------------------------------------------------------
/**
 * Initializes the instance by reading data from the file.
 */
//------------------------------------------------------------------------------
void ICRFFile::Initialize()
{
   if (isInitialized)
      return;

   // Allocate buffer to store ICRF rotation vector table:
   AllocateArrays();
   
   // Use FileManager::FindPath() for new file path implementation (LOJ: 2014.07.01)
   
	// Open IAU2000/2006 data file:
   // FileManager* thefile = FileManager::Instance();
   // std::string path = thefile->GetPathname(FileManager::ICRF_FILE);
   // std::string name = thefile->GetFilename(FileManager::ICRF_FILE);
   // icrfFileName = path+name;
   // FILE* fpt = fopen(icrfFileName.c_str(), "r");
   // if (fpt == NULL)
	//   throw GmatBaseException("Error: GMAT can't open '" + icrfFileName + "' file!!!\n");
   
   FileManager *fm = FileManager::Instance();
   icrfFileName = fm->GetFilename(FileManager::ICRF_FILE);
   icrfFileNameFullPath = fm->FindPath(icrfFileName, FileManager::ICRF_FILE, true, true, true);
   
   // Check full path file
   if (icrfFileNameFullPath == "")
		throw GmatBaseException("The ICRF file '" + icrfFileName + "' does not exist\n");
   
   FILE* fpt = fopen(icrfFileNameFullPath.c_str(), "r");
   if (fpt == NULL)
      throw GmatBaseException("Error: GMAT can't open '" + icrfFileName + "' file!!!\n");
   
   // Read ICRF Euler rotation vector from data file and store to buffer:
   Real t;
   Real rotationvector[3];
   int c;
   Integer i;
   for (i= 0; (c = fscanf(fpt, "%lf, %le, %le, %le\n",&t,
	      &rotationvector[0],&rotationvector[1],&rotationvector[2])) != EOF; ++i)
   {
      // expend the buffer size when it has no room to contain data:
      if (i >= tableSz)
      {
         // create a new buffer with a larger size:
         Integer new_size = tableSz*2;
         Real* ind = new Real[new_size];
         Real** dep = new Real*[new_size];

         // copy contain in the current buffer to the new buffer:
         memcpy(ind, independence, tableSz*sizeof(Real));
         memcpy(dep, dependences, tableSz*sizeof(Real*));
         for (Integer k=tableSz; k < new_size; ++k)
            dep[k] = NULL;

         // delete the current buffer and use the new buffer as the current buffer:
         delete independence;
         delete dependences;
         independence = ind;
         dependences = dep;
         tableSz = new_size;
      }

      // store data to buffer:
      independence[i] = t;
      if (dependences[i] == NULL)
         dependences[i] = new Real[dimension];

      for (Integer j = 0; j < dimension; ++j)
         dependences[i][j] = rotationvector[j];
   }

   pointsCount = i;
   isInitialized = true;
}

//------------------------------------------------------------------------------
// void Finalize()
//------------------------------------------------------------------------------
/*
 * Finalizes the system by closing an opened file and deleting objects.
 */
//------------------------------------------------------------------------------
void ICRFFile::Finalize()
{
   CleanupArrays();
}

//------------------------------------------------------------------------------
// bool GetICRFRotationVector(Real ind, Real* icrfRotationVector, Integer dim,
//                            Integer order)
//------------------------------------------------------------------------------
/*
 * Get ICRF Euler rotation vector for a given epoch
 *
 * @param <ind>                  epoch at which Euler rotation vector needed
 * @param <icrfRotationVector>   the array containing the result of Euler
 *                               rotation vector
 * @param <dim>                  dimension of dependent vector
 * @param <order>                interpolation order
 */
//------------------------------------------------------------------------------
bool ICRFFile::GetICRFRotationVector(Real ind,    Real* icrfRotationVector,
                                     Integer dim, Integer order)
{
	// Verify the feasibility of interpolation:
	if ((independence == NULL)||(pointsCount == 0))
	{
		throw GmatBaseException("No data point is used for interpolation.\n");
	}
	else
	{
		if((ind < independence[0])||(ind > independence[pointsCount-1]))
		{
			throw GmatBaseException("The value of independent variable is out of range.\n");
		}

		if(order >= pointsCount)
		{
			throw GmatBaseException("Number of data points is not enough for interpolation.\n");
		}
	}

	// Specify beginning index and ending index in order to run interpolation:
	// The ICRF table has unequal step size. Therefore, we cannot use stepsize
	// to specify midpoint but binary search:
	Integer start = 0;
	Integer end = pointsCount-1;
	Integer midpoint;
	while (start < end-1)
	{
		midpoint = (start + end)/2;
		if (ind > independence[midpoint])
			start = midpoint;
		else
			end = midpoint;
	}

	Integer beginIndex = (0 > (midpoint-order/2))? 0:(midpoint-order/2);
	Integer endIndex = ((pointsCount-1) < (beginIndex+order))? (pointsCount-1):(beginIndex+order);
	beginIndex = (0 > (endIndex-order))? 0:(endIndex-order);

	// Run interpolation:
	// create an interpolator:
	LagrangeInterpolator* interpolator = new LagrangeInterpolator("", dim, order);

	// add data points in order to run interpolator:
	for (Integer i= beginIndex; i <= endIndex; ++i)
	{
		interpolator->AddPoint(independence[i], dependences[i]);
	}

	// run interpolator and get the result of dependent variables:
	interpolator->SetForceInterpolation(true);
	bool returnval = interpolator->Interpolate(ind, icrfRotationVector);
	delete interpolator;

	return returnval;
}


//------------------------------------------------------------------------------
//  protected methods
//------------------------------------------------------------------------------

//------------------------------------------------------------------------------
//  void AllocateArrays()
//------------------------------------------------------------------------------
/**
 * Allocates ICRFFile buffers to contain ICRF Euler rotation vector read from file.
 */
//------------------------------------------------------------------------------
void ICRFFile::AllocateArrays()
{
   
   independence = new Real[tableSz];

   dependences = new Real*[tableSz];
   Integer i;
   for (i = 0; i < tableSz; ++i)
   {
      dependences[i]  = new Real[dimension];
   }
}


//------------------------------------------------------------------------------
//  void CleanupArrays()
//------------------------------------------------------------------------------
/**
 * Frees the memory used by the IAUFile buffer.
 */
//------------------------------------------------------------------------------
void ICRFFile::CleanupArrays()
{
   if (independence != NULL)
   {
	  // clean up the array of independent variable
	  delete independence;
	  independence = NULL;

	  // clean up the array of dependent variables
	  Integer i= 0;
	  for (i=0; i <tableSz; ++i)
	  {
		  if (dependences[i] != NULL)
			  delete dependences[i];
	  }

	  delete dependences;
	  dependences = NULL;
   }
}

//------------------------------------------------------------------------------
//  private methods
//------------------------------------------------------------------------------

//------------------------------------------------------------------------------
//  ICRFFile(const std::string &fileName = "ICRF_Table.txt",
//           const Integer dim = 3);
//------------------------------------------------------------------------------
/**
 * Constructs ICRFFile object (default constructor).
 *
 * @param <fileName>  Name of ICRF data file
 * @param <dim>       dimension of dependent vector
 */
//------------------------------------------------------------------------------
ICRFFile::ICRFFile(const std::string &fileName, Integer dim) :
   icrfFileName      (fileName),
   icrfFileNameFullPath (""),
   independence      (NULL),
   dependences       (NULL),
   dimension         (dim),
   tableSz           (MAX_TABLE_SIZE),
   pointsCount       (0),
   isInitialized     (false)
{
}

//------------------------------------------------------------------------------
//  ~ICRFFile()
//------------------------------------------------------------------------------
/**
 * Destroys ICRFFile object (destructor).
 */
//------------------------------------------------------------------------------
ICRFFile::~ICRFFile()
{
   CleanupArrays();
}

=======
//$Id: ICRFFile.cpp 9513 2012-02-24 21:23:06Z tuandangnguyen $
//------------------------------------------------------------------------------
//                            ICRFFile.cpp
//------------------------------------------------------------------------------
// GMAT: General Mission Analysis Tool
//
// Copyright (c) 2002 - 2015 United States Government as represented by the
// Administrator of the National Aeronautics and Space Administration.
// All Other Rights Reserved.
//
// Licensed under the Apache License, Version 2.0 (the "License"); 
// You may not use this file except in compliance with the License. 
// You may obtain a copy of the License at:
// http://www.apache.org/licenses/LICENSE-2.0. 
// Unless required by applicable law or agreed to in writing, software
// distributed under the License is distributed on an "AS IS" BASIS,
// WITHOUT WARRANTIES OR CONDITIONS OF ANY KIND, either 
// express or implied.   See the License for the specific language
// governing permissions and limitations under the License.
//
// Developed jointly by NASA/GSFC and Thinking Systems, Inc. under contract
// number #####
//
// Author: Tuan Nguyen (NASA/GSFC)
// Created: 2012/05/30
//
/**
 * Implements ICRFFile class as specified in the GMAT Math Spec.
 */
//------------------------------------------------------------------------------

#include "ICRFFile.hpp"
#include <stdio.h>
#include "LagrangeInterpolator.hpp"
#include "FileManager.hpp"
#include "MessageInterface.hpp"

//------------------------------------------------------------------------------
// static data
//------------------------------------------------------------------------------
const Integer ICRFFile::MAX_TABLE_SIZE = 128;

ICRFFile*     ICRFFile::instance       = NULL;

//------------------------------------------------------------------------------
//  public methods
//------------------------------------------------------------------------------

//------------------------------------------------------------------------------
// ICRFFile* Instance()
//------------------------------------------------------------------------------
/**
 * Returns a pointer to the instance of the singleton.
 *
 * @return pointer to the instance
 */
//------------------------------------------------------------------------------
ICRFFile* ICRFFile::Instance()
{
   if (instance == NULL)
	  instance = new ICRFFile("ICRF_Table.txt",3);	// this file contains a table of Euler rotation vectors for time range from 1957 to 2100

   return instance;
}

//------------------------------------------------------------------------------
// void Initialize()
//------------------------------------------------------------------------------
/**
 * Initializes the instance by reading data from the file.
 */
//------------------------------------------------------------------------------
void ICRFFile::Initialize()
{
   if (isInitialized)
      return;

   // Allocate buffer to store ICRF rotation vector table:
   AllocateArrays();
   
   // Use FileManager::FindPath() for new file path implementation (LOJ: 2014.07.01)
   
	// Open IAU2000/2006 data file:
   // FileManager* thefile = FileManager::Instance();
   // std::string path = thefile->GetPathname(FileManager::ICRF_FILE);
   // std::string name = thefile->GetFilename(FileManager::ICRF_FILE);
   // icrfFileName = path+name;
   // FILE* fpt = fopen(icrfFileName.c_str(), "r");
   // if (fpt == NULL)
	//   throw GmatBaseException("Error: GMAT cann't open '" + icrfFileName + "' file!!!\n");
   
   FileManager *fm = FileManager::Instance();
   icrfFileName = fm->GetFilename(FileManager::ICRF_FILE);
   icrfFileNameFullPath = fm->FindPath(icrfFileName, FileManager::ICRF_FILE, true, true, true);
   
   // Check full path file
   if (icrfFileNameFullPath == "")
		throw GmatBaseException("The ICRF file '" + icrfFileName + "' does not exist\n");
   
   FILE* fpt = fopen(icrfFileNameFullPath.c_str(), "r");
   if (fpt == NULL)
      throw GmatBaseException("Error: GMAT cann't open '" + icrfFileName + "' file!!!\n");
   
   // Read ICRF Euler rotation vector from data file and store to buffer:
   Real t;
   Real rotationvector[3];
   int c;
   Integer i;
   for (i= 0; (c = fscanf(fpt, "%lf, %le, %le, %le\n",&t,
	      &rotationvector[0],&rotationvector[1],&rotationvector[2])) != EOF; ++i)
   {
      // expend the buffer size when it has no room to contain data:
      if (i >= tableSz)
      {
         // create a new buffer with a larger size:
         Integer new_size = tableSz*2;
         Real* ind = new Real[new_size];
         Real** dep = new Real*[new_size];

         // copy contain in the current buffer to the new buffer:
         memcpy(ind, independence, tableSz*sizeof(Real));
         memcpy(dep, dependences, tableSz*sizeof(Real*));
         for (Integer k=tableSz; k < new_size; ++k)
            dep[k] = NULL;

         // delete the current buffer and use the new buffer as the current buffer:
         delete independence;
         delete dependences;
         independence = ind;
         dependences = dep;
         tableSz = new_size;
      }

      // store data to buffer:
      independence[i] = t;
      if (dependences[i] == NULL)
         dependences[i] = new Real[dimension];

      for (Integer j = 0; j < dimension; ++j)
         dependences[i][j] = rotationvector[j];
   }

   pointsCount = i;
   isInitialized = true;
}

//------------------------------------------------------------------------------
// void Finalize()
//------------------------------------------------------------------------------
/*
 * Finalizes the system by closing an opened file and deleting objects.
 */
//------------------------------------------------------------------------------
void ICRFFile::Finalize()
{
   CleanupArrays();
}

//------------------------------------------------------------------------------
// bool GetICRFRotationVector(Real ind, Real* icrfRotationVector, Integer dim,
//                            Integer order)
//------------------------------------------------------------------------------
/*
 * Get ICRF Euler rotation vector for a given epoch
 *
 * @param <ind>                  epoch at which Euler rotation vector needed
 * @param <icrfRotationVector>   the array containing the result of Euler
 *                               rotation vector
 * @param <dim>                  dimension of dependent vector
 * @param <order>                interpolation order
 */
//------------------------------------------------------------------------------
bool ICRFFile::GetICRFRotationVector(Real ind,    Real* icrfRotationVector,
                                     Integer dim, Integer order)
{
	// Verify the feasibility of interpolation:
	if ((independence == NULL)||(pointsCount == 0))
	{
		throw GmatBaseException("No data point is used for interpolation.\n");
	}
	else
	{
		if((ind < independence[0])||(ind > independence[pointsCount-1]))
		{
			throw GmatBaseException("The value of independent variable is out of range.\n");
		}

		if(order >= pointsCount)
		{
			throw GmatBaseException("Number of data points is not enough for interpolation.\n");
		}
	}

	// Specify beginning index and ending index in order to run interpolation:
	// The ICRF table has unequal step size. Therefore, we cannot use stepsize
	// to specify midpoint but binary search:
	Integer start = 0;
	Integer end = pointsCount-1;
	Integer midpoint;
	while (start < end-1)
	{
		midpoint = (start + end)/2;
		if (ind > independence[midpoint])
			start = midpoint;
		else
			end = midpoint;
	}

	Integer beginIndex = (0 > (midpoint-order/2))? 0:(midpoint-order/2);
	Integer endIndex = ((pointsCount-1) < (beginIndex+order))? (pointsCount-1):(beginIndex+order);
	beginIndex = (0 > (endIndex-order))? 0:(endIndex-order);

	// Run interpolation:
	// create an interpolator:
	LagrangeInterpolator* interpolator = new LagrangeInterpolator("", dim, order);

	// add data points in order to run interpolator:
	for (Integer i= beginIndex; i <= endIndex; ++i)
	{
		interpolator->AddPoint(independence[i], dependences[i]);
	}

	// run interpolator and get the result of dependent variables:
	interpolator->SetForceInterpolation(true);
	bool returnval = interpolator->Interpolate(ind, icrfRotationVector);
	delete interpolator;

	return returnval;
}


//------------------------------------------------------------------------------
//  protected methods
//------------------------------------------------------------------------------

//------------------------------------------------------------------------------
//  void AllocateArrays()
//------------------------------------------------------------------------------
/**
 * Allocates ICRFFile buffers to contain ICRF Euler rotation vector read from file.
 */
//------------------------------------------------------------------------------
void ICRFFile::AllocateArrays()
{
   
   independence = new Real[tableSz];

   dependences = new Real*[tableSz];
   Integer i;
   for (i = 0; i < tableSz; ++i)
   {
      dependences[i]  = new Real[dimension];
   }
}


//------------------------------------------------------------------------------
//  void CleanupArrays()
//------------------------------------------------------------------------------
/**
 * Frees the memory used by the IAUFile buffer.
 */
//------------------------------------------------------------------------------
void ICRFFile::CleanupArrays()
{
   if (independence != NULL)
   {
	  // clean up the array of independent variable
	  delete independence;
	  independence = NULL;

	  // clean up the array of dependent variables
	  Integer i= 0;
	  for (i=0; i <tableSz; ++i)
	  {
		  if (dependences[i] != NULL)
			  delete dependences[i];
	  }

	  delete dependences;
	  dependences = NULL;
   }
}

//------------------------------------------------------------------------------
//  private methods
//------------------------------------------------------------------------------

//------------------------------------------------------------------------------
//  ICRFFile(const std::string &fileName = "ICRF_Table.txt",
//           const Integer dim = 3);
//------------------------------------------------------------------------------
/**
 * Constructs ICRFFile object (default constructor).
 *
 * @param <fileName>  Name of ICRF data file
 * @param <dim>       dimension of dependent vector
 */
//------------------------------------------------------------------------------
ICRFFile::ICRFFile(const std::string &fileName, Integer dim) :
   icrfFileName      (fileName),
   icrfFileNameFullPath (""),
   independence      (NULL),
   dependences       (NULL),
   dimension         (dim),
   tableSz           (MAX_TABLE_SIZE),
   pointsCount       (0),
   isInitialized     (false)
{
}

//------------------------------------------------------------------------------
//  ~ICRFFile()
//------------------------------------------------------------------------------
/**
 * Destroys ICRFFile object (destructor).
 */
//------------------------------------------------------------------------------
ICRFFile::~ICRFFile()
{
   CleanupArrays();
}
>>>>>>> 763f9064
<|MERGE_RESOLUTION|>--- conflicted
+++ resolved
@@ -1,638 +1,323 @@
-<<<<<<< HEAD
-//$Id: ICRFFile.cpp 9513 2012-02-24 21:23:06Z tuandangnguyen $
-//------------------------------------------------------------------------------
-//                            ICRFFile.cpp
-//------------------------------------------------------------------------------
-// GMAT: General Mission Analysis Tool
-//
-// Copyright (c) 2002-2014 United States Government as represented by the
-// Administrator of The National Aeronautics and Space Administration.
-// All Other Rights Reserved.
-//
-// Developed jointly by NASA/GSFC and Thinking Systems, Inc. under contract
-// number #####
-//
-// Author: Tuan Nguyen (NASA/GSFC)
-// Created: 2012/05/30
-//
-/**
- * Implements ICRFFile class as specified in the GMAT Math Spec.
- */
-//------------------------------------------------------------------------------
-
-#include "ICRFFile.hpp"
-#include <stdio.h>
-#include "LagrangeInterpolator.hpp"
-#include "FileManager.hpp"
-#include "MessageInterface.hpp"
-
-//------------------------------------------------------------------------------
-// static data
-//------------------------------------------------------------------------------
-const Integer ICRFFile::MAX_TABLE_SIZE = 128;
-
-ICRFFile*     ICRFFile::instance       = NULL;
-
-//------------------------------------------------------------------------------
-//  public methods
-//------------------------------------------------------------------------------
-
-//------------------------------------------------------------------------------
-// ICRFFile* Instance()
-//------------------------------------------------------------------------------
-/**
- * Returns a pointer to the instance of the singleton.
- *
- * @return pointer to the instance
- */
-//------------------------------------------------------------------------------
-ICRFFile* ICRFFile::Instance()
-{
-   if (instance == NULL)
-	  instance = new ICRFFile("ICRF_Table.txt",3);	// this file contains a table of Euler rotation vectors for time range from 1957 to 2100
-
-   return instance;
-}
-
-//------------------------------------------------------------------------------
-// void Initialize()
-//------------------------------------------------------------------------------
-/**
- * Initializes the instance by reading data from the file.
- */
-//------------------------------------------------------------------------------
-void ICRFFile::Initialize()
-{
-   if (isInitialized)
-      return;
-
-   // Allocate buffer to store ICRF rotation vector table:
-   AllocateArrays();
-   
-   // Use FileManager::FindPath() for new file path implementation (LOJ: 2014.07.01)
-   
-	// Open IAU2000/2006 data file:
-   // FileManager* thefile = FileManager::Instance();
-   // std::string path = thefile->GetPathname(FileManager::ICRF_FILE);
-   // std::string name = thefile->GetFilename(FileManager::ICRF_FILE);
-   // icrfFileName = path+name;
-   // FILE* fpt = fopen(icrfFileName.c_str(), "r");
-   // if (fpt == NULL)
-	//   throw GmatBaseException("Error: GMAT can't open '" + icrfFileName + "' file!!!\n");
-   
-   FileManager *fm = FileManager::Instance();
-   icrfFileName = fm->GetFilename(FileManager::ICRF_FILE);
-   icrfFileNameFullPath = fm->FindPath(icrfFileName, FileManager::ICRF_FILE, true, true, true);
-   
-   // Check full path file
-   if (icrfFileNameFullPath == "")
-		throw GmatBaseException("The ICRF file '" + icrfFileName + "' does not exist\n");
-   
-   FILE* fpt = fopen(icrfFileNameFullPath.c_str(), "r");
-   if (fpt == NULL)
-      throw GmatBaseException("Error: GMAT can't open '" + icrfFileName + "' file!!!\n");
-   
-   // Read ICRF Euler rotation vector from data file and store to buffer:
-   Real t;
-   Real rotationvector[3];
-   int c;
-   Integer i;
-   for (i= 0; (c = fscanf(fpt, "%lf, %le, %le, %le\n",&t,
-	      &rotationvector[0],&rotationvector[1],&rotationvector[2])) != EOF; ++i)
-   {
-      // expend the buffer size when it has no room to contain data:
-      if (i >= tableSz)
-      {
-         // create a new buffer with a larger size:
-         Integer new_size = tableSz*2;
-         Real* ind = new Real[new_size];
-         Real** dep = new Real*[new_size];
-
-         // copy contain in the current buffer to the new buffer:
-         memcpy(ind, independence, tableSz*sizeof(Real));
-         memcpy(dep, dependences, tableSz*sizeof(Real*));
-         for (Integer k=tableSz; k < new_size; ++k)
-            dep[k] = NULL;
-
-         // delete the current buffer and use the new buffer as the current buffer:
-         delete independence;
-         delete dependences;
-         independence = ind;
-         dependences = dep;
-         tableSz = new_size;
-      }
-
-      // store data to buffer:
-      independence[i] = t;
-      if (dependences[i] == NULL)
-         dependences[i] = new Real[dimension];
-
-      for (Integer j = 0; j < dimension; ++j)
-         dependences[i][j] = rotationvector[j];
-   }
-
-   pointsCount = i;
-   isInitialized = true;
-}
-
-//------------------------------------------------------------------------------
-// void Finalize()
-//------------------------------------------------------------------------------
-/*
- * Finalizes the system by closing an opened file and deleting objects.
- */
-//------------------------------------------------------------------------------
-void ICRFFile::Finalize()
-{
-   CleanupArrays();
-}
-
-//------------------------------------------------------------------------------
-// bool GetICRFRotationVector(Real ind, Real* icrfRotationVector, Integer dim,
-//                            Integer order)
-//------------------------------------------------------------------------------
-/*
- * Get ICRF Euler rotation vector for a given epoch
- *
- * @param <ind>                  epoch at which Euler rotation vector needed
- * @param <icrfRotationVector>   the array containing the result of Euler
- *                               rotation vector
- * @param <dim>                  dimension of dependent vector
- * @param <order>                interpolation order
- */
-//------------------------------------------------------------------------------
-bool ICRFFile::GetICRFRotationVector(Real ind,    Real* icrfRotationVector,
-                                     Integer dim, Integer order)
-{
-	// Verify the feasibility of interpolation:
-	if ((independence == NULL)||(pointsCount == 0))
-	{
-		throw GmatBaseException("No data point is used for interpolation.\n");
-	}
-	else
-	{
-		if((ind < independence[0])||(ind > independence[pointsCount-1]))
-		{
-			throw GmatBaseException("The value of independent variable is out of range.\n");
-		}
-
-		if(order >= pointsCount)
-		{
-			throw GmatBaseException("Number of data points is not enough for interpolation.\n");
-		}
-	}
-
-	// Specify beginning index and ending index in order to run interpolation:
-	// The ICRF table has unequal step size. Therefore, we cannot use stepsize
-	// to specify midpoint but binary search:
-	Integer start = 0;
-	Integer end = pointsCount-1;
-	Integer midpoint;
-	while (start < end-1)
-	{
-		midpoint = (start + end)/2;
-		if (ind > independence[midpoint])
-			start = midpoint;
-		else
-			end = midpoint;
-	}
-
-	Integer beginIndex = (0 > (midpoint-order/2))? 0:(midpoint-order/2);
-	Integer endIndex = ((pointsCount-1) < (beginIndex+order))? (pointsCount-1):(beginIndex+order);
-	beginIndex = (0 > (endIndex-order))? 0:(endIndex-order);
-
-	// Run interpolation:
-	// create an interpolator:
-	LagrangeInterpolator* interpolator = new LagrangeInterpolator("", dim, order);
-
-	// add data points in order to run interpolator:
-	for (Integer i= beginIndex; i <= endIndex; ++i)
-	{
-		interpolator->AddPoint(independence[i], dependences[i]);
-	}
-
-	// run interpolator and get the result of dependent variables:
-	interpolator->SetForceInterpolation(true);
-	bool returnval = interpolator->Interpolate(ind, icrfRotationVector);
-	delete interpolator;
-
-	return returnval;
-}
-
-
-//------------------------------------------------------------------------------
-//  protected methods
-//------------------------------------------------------------------------------
-
-//------------------------------------------------------------------------------
-//  void AllocateArrays()
-//------------------------------------------------------------------------------
-/**
- * Allocates ICRFFile buffers to contain ICRF Euler rotation vector read from file.
- */
-//------------------------------------------------------------------------------
-void ICRFFile::AllocateArrays()
-{
-   
-   independence = new Real[tableSz];
-
-   dependences = new Real*[tableSz];
-   Integer i;
-   for (i = 0; i < tableSz; ++i)
-   {
-      dependences[i]  = new Real[dimension];
-   }
-}
-
-
-//------------------------------------------------------------------------------
-//  void CleanupArrays()
-//------------------------------------------------------------------------------
-/**
- * Frees the memory used by the IAUFile buffer.
- */
-//------------------------------------------------------------------------------
-void ICRFFile::CleanupArrays()
-{
-   if (independence != NULL)
-   {
-	  // clean up the array of independent variable
-	  delete independence;
-	  independence = NULL;
-
-	  // clean up the array of dependent variables
-	  Integer i= 0;
-	  for (i=0; i <tableSz; ++i)
-	  {
-		  if (dependences[i] != NULL)
-			  delete dependences[i];
-	  }
-
-	  delete dependences;
-	  dependences = NULL;
-   }
-}
-
-//------------------------------------------------------------------------------
-//  private methods
-//------------------------------------------------------------------------------
-
-//------------------------------------------------------------------------------
-//  ICRFFile(const std::string &fileName = "ICRF_Table.txt",
-//           const Integer dim = 3);
-//------------------------------------------------------------------------------
-/**
- * Constructs ICRFFile object (default constructor).
- *
- * @param <fileName>  Name of ICRF data file
- * @param <dim>       dimension of dependent vector
- */
-//------------------------------------------------------------------------------
-ICRFFile::ICRFFile(const std::string &fileName, Integer dim) :
-   icrfFileName      (fileName),
-   icrfFileNameFullPath (""),
-   independence      (NULL),
-   dependences       (NULL),
-   dimension         (dim),
-   tableSz           (MAX_TABLE_SIZE),
-   pointsCount       (0),
-   isInitialized     (false)
-{
-}
-
-//------------------------------------------------------------------------------
-//  ~ICRFFile()
-//------------------------------------------------------------------------------
-/**
- * Destroys ICRFFile object (destructor).
- */
-//------------------------------------------------------------------------------
-ICRFFile::~ICRFFile()
-{
-   CleanupArrays();
-}
-
-=======
-//$Id: ICRFFile.cpp 9513 2012-02-24 21:23:06Z tuandangnguyen $
-//------------------------------------------------------------------------------
-//                            ICRFFile.cpp
-//------------------------------------------------------------------------------
-// GMAT: General Mission Analysis Tool
-//
-// Copyright (c) 2002 - 2015 United States Government as represented by the
-// Administrator of the National Aeronautics and Space Administration.
-// All Other Rights Reserved.
-//
-// Licensed under the Apache License, Version 2.0 (the "License"); 
-// You may not use this file except in compliance with the License. 
-// You may obtain a copy of the License at:
-// http://www.apache.org/licenses/LICENSE-2.0. 
-// Unless required by applicable law or agreed to in writing, software
-// distributed under the License is distributed on an "AS IS" BASIS,
-// WITHOUT WARRANTIES OR CONDITIONS OF ANY KIND, either 
-// express or implied.   See the License for the specific language
-// governing permissions and limitations under the License.
-//
-// Developed jointly by NASA/GSFC and Thinking Systems, Inc. under contract
-// number #####
-//
-// Author: Tuan Nguyen (NASA/GSFC)
-// Created: 2012/05/30
-//
-/**
- * Implements ICRFFile class as specified in the GMAT Math Spec.
- */
-//------------------------------------------------------------------------------
-
-#include "ICRFFile.hpp"
-#include <stdio.h>
-#include "LagrangeInterpolator.hpp"
-#include "FileManager.hpp"
-#include "MessageInterface.hpp"
-
-//------------------------------------------------------------------------------
-// static data
-//------------------------------------------------------------------------------
-const Integer ICRFFile::MAX_TABLE_SIZE = 128;
-
-ICRFFile*     ICRFFile::instance       = NULL;
-
-//------------------------------------------------------------------------------
-//  public methods
-//------------------------------------------------------------------------------
-
-//------------------------------------------------------------------------------
-// ICRFFile* Instance()
-//------------------------------------------------------------------------------
-/**
- * Returns a pointer to the instance of the singleton.
- *
- * @return pointer to the instance
- */
-//------------------------------------------------------------------------------
-ICRFFile* ICRFFile::Instance()
-{
-   if (instance == NULL)
-	  instance = new ICRFFile("ICRF_Table.txt",3);	// this file contains a table of Euler rotation vectors for time range from 1957 to 2100
-
-   return instance;
-}
-
-//------------------------------------------------------------------------------
-// void Initialize()
-//------------------------------------------------------------------------------
-/**
- * Initializes the instance by reading data from the file.
- */
-//------------------------------------------------------------------------------
-void ICRFFile::Initialize()
-{
-   if (isInitialized)
-      return;
-
-   // Allocate buffer to store ICRF rotation vector table:
-   AllocateArrays();
-   
-   // Use FileManager::FindPath() for new file path implementation (LOJ: 2014.07.01)
-   
-	// Open IAU2000/2006 data file:
-   // FileManager* thefile = FileManager::Instance();
-   // std::string path = thefile->GetPathname(FileManager::ICRF_FILE);
-   // std::string name = thefile->GetFilename(FileManager::ICRF_FILE);
-   // icrfFileName = path+name;
-   // FILE* fpt = fopen(icrfFileName.c_str(), "r");
-   // if (fpt == NULL)
-	//   throw GmatBaseException("Error: GMAT cann't open '" + icrfFileName + "' file!!!\n");
-   
-   FileManager *fm = FileManager::Instance();
-   icrfFileName = fm->GetFilename(FileManager::ICRF_FILE);
-   icrfFileNameFullPath = fm->FindPath(icrfFileName, FileManager::ICRF_FILE, true, true, true);
-   
-   // Check full path file
-   if (icrfFileNameFullPath == "")
-		throw GmatBaseException("The ICRF file '" + icrfFileName + "' does not exist\n");
-   
-   FILE* fpt = fopen(icrfFileNameFullPath.c_str(), "r");
-   if (fpt == NULL)
-      throw GmatBaseException("Error: GMAT cann't open '" + icrfFileName + "' file!!!\n");
-   
-   // Read ICRF Euler rotation vector from data file and store to buffer:
-   Real t;
-   Real rotationvector[3];
-   int c;
-   Integer i;
-   for (i= 0; (c = fscanf(fpt, "%lf, %le, %le, %le\n",&t,
-	      &rotationvector[0],&rotationvector[1],&rotationvector[2])) != EOF; ++i)
-   {
-      // expend the buffer size when it has no room to contain data:
-      if (i >= tableSz)
-      {
-         // create a new buffer with a larger size:
-         Integer new_size = tableSz*2;
-         Real* ind = new Real[new_size];
-         Real** dep = new Real*[new_size];
-
-         // copy contain in the current buffer to the new buffer:
-         memcpy(ind, independence, tableSz*sizeof(Real));
-         memcpy(dep, dependences, tableSz*sizeof(Real*));
-         for (Integer k=tableSz; k < new_size; ++k)
-            dep[k] = NULL;
-
-         // delete the current buffer and use the new buffer as the current buffer:
-         delete independence;
-         delete dependences;
-         independence = ind;
-         dependences = dep;
-         tableSz = new_size;
-      }
-
-      // store data to buffer:
-      independence[i] = t;
-      if (dependences[i] == NULL)
-         dependences[i] = new Real[dimension];
-
-      for (Integer j = 0; j < dimension; ++j)
-         dependences[i][j] = rotationvector[j];
-   }
-
-   pointsCount = i;
-   isInitialized = true;
-}
-
-//------------------------------------------------------------------------------
-// void Finalize()
-//------------------------------------------------------------------------------
-/*
- * Finalizes the system by closing an opened file and deleting objects.
- */
-//------------------------------------------------------------------------------
-void ICRFFile::Finalize()
-{
-   CleanupArrays();
-}
-
-//------------------------------------------------------------------------------
-// bool GetICRFRotationVector(Real ind, Real* icrfRotationVector, Integer dim,
-//                            Integer order)
-//------------------------------------------------------------------------------
-/*
- * Get ICRF Euler rotation vector for a given epoch
- *
- * @param <ind>                  epoch at which Euler rotation vector needed
- * @param <icrfRotationVector>   the array containing the result of Euler
- *                               rotation vector
- * @param <dim>                  dimension of dependent vector
- * @param <order>                interpolation order
- */
-//------------------------------------------------------------------------------
-bool ICRFFile::GetICRFRotationVector(Real ind,    Real* icrfRotationVector,
-                                     Integer dim, Integer order)
-{
-	// Verify the feasibility of interpolation:
-	if ((independence == NULL)||(pointsCount == 0))
-	{
-		throw GmatBaseException("No data point is used for interpolation.\n");
-	}
-	else
-	{
-		if((ind < independence[0])||(ind > independence[pointsCount-1]))
-		{
-			throw GmatBaseException("The value of independent variable is out of range.\n");
-		}
-
-		if(order >= pointsCount)
-		{
-			throw GmatBaseException("Number of data points is not enough for interpolation.\n");
-		}
-	}
-
-	// Specify beginning index and ending index in order to run interpolation:
-	// The ICRF table has unequal step size. Therefore, we cannot use stepsize
-	// to specify midpoint but binary search:
-	Integer start = 0;
-	Integer end = pointsCount-1;
-	Integer midpoint;
-	while (start < end-1)
-	{
-		midpoint = (start + end)/2;
-		if (ind > independence[midpoint])
-			start = midpoint;
-		else
-			end = midpoint;
-	}
-
-	Integer beginIndex = (0 > (midpoint-order/2))? 0:(midpoint-order/2);
-	Integer endIndex = ((pointsCount-1) < (beginIndex+order))? (pointsCount-1):(beginIndex+order);
-	beginIndex = (0 > (endIndex-order))? 0:(endIndex-order);
-
-	// Run interpolation:
-	// create an interpolator:
-	LagrangeInterpolator* interpolator = new LagrangeInterpolator("", dim, order);
-
-	// add data points in order to run interpolator:
-	for (Integer i= beginIndex; i <= endIndex; ++i)
-	{
-		interpolator->AddPoint(independence[i], dependences[i]);
-	}
-
-	// run interpolator and get the result of dependent variables:
-	interpolator->SetForceInterpolation(true);
-	bool returnval = interpolator->Interpolate(ind, icrfRotationVector);
-	delete interpolator;
-
-	return returnval;
-}
-
-
-//------------------------------------------------------------------------------
-//  protected methods
-//------------------------------------------------------------------------------
-
-//------------------------------------------------------------------------------
-//  void AllocateArrays()
-//------------------------------------------------------------------------------
-/**
- * Allocates ICRFFile buffers to contain ICRF Euler rotation vector read from file.
- */
-//------------------------------------------------------------------------------
-void ICRFFile::AllocateArrays()
-{
-   
-   independence = new Real[tableSz];
-
-   dependences = new Real*[tableSz];
-   Integer i;
-   for (i = 0; i < tableSz; ++i)
-   {
-      dependences[i]  = new Real[dimension];
-   }
-}
-
-
-//------------------------------------------------------------------------------
-//  void CleanupArrays()
-//------------------------------------------------------------------------------
-/**
- * Frees the memory used by the IAUFile buffer.
- */
-//------------------------------------------------------------------------------
-void ICRFFile::CleanupArrays()
-{
-   if (independence != NULL)
-   {
-	  // clean up the array of independent variable
-	  delete independence;
-	  independence = NULL;
-
-	  // clean up the array of dependent variables
-	  Integer i= 0;
-	  for (i=0; i <tableSz; ++i)
-	  {
-		  if (dependences[i] != NULL)
-			  delete dependences[i];
-	  }
-
-	  delete dependences;
-	  dependences = NULL;
-   }
-}
-
-//------------------------------------------------------------------------------
-//  private methods
-//------------------------------------------------------------------------------
-
-//------------------------------------------------------------------------------
-//  ICRFFile(const std::string &fileName = "ICRF_Table.txt",
-//           const Integer dim = 3);
-//------------------------------------------------------------------------------
-/**
- * Constructs ICRFFile object (default constructor).
- *
- * @param <fileName>  Name of ICRF data file
- * @param <dim>       dimension of dependent vector
- */
-//------------------------------------------------------------------------------
-ICRFFile::ICRFFile(const std::string &fileName, Integer dim) :
-   icrfFileName      (fileName),
-   icrfFileNameFullPath (""),
-   independence      (NULL),
-   dependences       (NULL),
-   dimension         (dim),
-   tableSz           (MAX_TABLE_SIZE),
-   pointsCount       (0),
-   isInitialized     (false)
-{
-}
-
-//------------------------------------------------------------------------------
-//  ~ICRFFile()
-//------------------------------------------------------------------------------
-/**
- * Destroys ICRFFile object (destructor).
- */
-//------------------------------------------------------------------------------
-ICRFFile::~ICRFFile()
-{
-   CleanupArrays();
-}
->>>>>>> 763f9064
+//$Id: ICRFFile.cpp 9513 2012-02-24 21:23:06Z tuandangnguyen $
+//------------------------------------------------------------------------------
+//                            ICRFFile.cpp
+//------------------------------------------------------------------------------
+// GMAT: General Mission Analysis Tool
+//
+// Copyright (c) 2002 - 2015 United States Government as represented by the
+// Administrator of the National Aeronautics and Space Administration.
+// All Other Rights Reserved.
+//
+// Licensed under the Apache License, Version 2.0 (the "License"); 
+// You may not use this file except in compliance with the License. 
+// You may obtain a copy of the License at:
+// http://www.apache.org/licenses/LICENSE-2.0. 
+// Unless required by applicable law or agreed to in writing, software
+// distributed under the License is distributed on an "AS IS" BASIS,
+// WITHOUT WARRANTIES OR CONDITIONS OF ANY KIND, either 
+// express or implied.   See the License for the specific language
+// governing permissions and limitations under the License.
+//
+// Developed jointly by NASA/GSFC and Thinking Systems, Inc. under contract
+// number #####
+//
+// Author: Tuan Nguyen (NASA/GSFC)
+// Created: 2012/05/30
+//
+/**
+ * Implements ICRFFile class as specified in the GMAT Math Spec.
+ */
+//------------------------------------------------------------------------------
+
+#include "ICRFFile.hpp"
+#include <stdio.h>
+#include "LagrangeInterpolator.hpp"
+#include "FileManager.hpp"
+#include "MessageInterface.hpp"
+
+//------------------------------------------------------------------------------
+// static data
+//------------------------------------------------------------------------------
+const Integer ICRFFile::MAX_TABLE_SIZE = 128;
+
+ICRFFile*     ICRFFile::instance       = NULL;
+
+//------------------------------------------------------------------------------
+//  public methods
+//------------------------------------------------------------------------------
+
+//------------------------------------------------------------------------------
+// ICRFFile* Instance()
+//------------------------------------------------------------------------------
+/**
+ * Returns a pointer to the instance of the singleton.
+ *
+ * @return pointer to the instance
+ */
+//------------------------------------------------------------------------------
+ICRFFile* ICRFFile::Instance()
+{
+   if (instance == NULL)
+	  instance = new ICRFFile("ICRF_Table.txt",3);	// this file contains a table of Euler rotation vectors for time range from 1957 to 2100
+
+   return instance;
+}
+
+//------------------------------------------------------------------------------
+// void Initialize()
+//------------------------------------------------------------------------------
+/**
+ * Initializes the instance by reading data from the file.
+ */
+//------------------------------------------------------------------------------
+void ICRFFile::Initialize()
+{
+   if (isInitialized)
+      return;
+
+   // Allocate buffer to store ICRF rotation vector table:
+   AllocateArrays();
+   
+   // Use FileManager::FindPath() for new file path implementation (LOJ: 2014.07.01)
+   
+	// Open IAU2000/2006 data file:
+   // FileManager* thefile = FileManager::Instance();
+   // std::string path = thefile->GetPathname(FileManager::ICRF_FILE);
+   // std::string name = thefile->GetFilename(FileManager::ICRF_FILE);
+   // icrfFileName = path+name;
+   // FILE* fpt = fopen(icrfFileName.c_str(), "r");
+   // if (fpt == NULL)
+	//   throw GmatBaseException("Error: GMAT can't open '" + icrfFileName + "' file!!!\n");
+   
+   FileManager *fm = FileManager::Instance();
+   icrfFileName = fm->GetFilename(FileManager::ICRF_FILE);
+   icrfFileNameFullPath = fm->FindPath(icrfFileName, FileManager::ICRF_FILE, true, true, true);
+   
+   // Check full path file
+   if (icrfFileNameFullPath == "")
+		throw GmatBaseException("The ICRF file '" + icrfFileName + "' does not exist\n");
+   
+   FILE* fpt = fopen(icrfFileNameFullPath.c_str(), "r");
+   if (fpt == NULL)
+      throw GmatBaseException("Error: GMAT can't open '" + icrfFileName + "' file!!!\n");
+   
+   // Read ICRF Euler rotation vector from data file and store to buffer:
+   Real t;
+   Real rotationvector[3];
+   int c;
+   Integer i;
+   for (i= 0; (c = fscanf(fpt, "%lf, %le, %le, %le\n",&t,
+	      &rotationvector[0],&rotationvector[1],&rotationvector[2])) != EOF; ++i)
+   {
+      // expend the buffer size when it has no room to contain data:
+      if (i >= tableSz)
+      {
+         // create a new buffer with a larger size:
+         Integer new_size = tableSz*2;
+         Real* ind = new Real[new_size];
+         Real** dep = new Real*[new_size];
+
+         // copy contain in the current buffer to the new buffer:
+         memcpy(ind, independence, tableSz*sizeof(Real));
+         memcpy(dep, dependences, tableSz*sizeof(Real*));
+         for (Integer k=tableSz; k < new_size; ++k)
+            dep[k] = NULL;
+
+         // delete the current buffer and use the new buffer as the current buffer:
+         delete independence;
+         delete dependences;
+         independence = ind;
+         dependences = dep;
+         tableSz = new_size;
+      }
+
+      // store data to buffer:
+      independence[i] = t;
+      if (dependences[i] == NULL)
+         dependences[i] = new Real[dimension];
+
+      for (Integer j = 0; j < dimension; ++j)
+         dependences[i][j] = rotationvector[j];
+   }
+
+   pointsCount = i;
+   isInitialized = true;
+}
+
+//------------------------------------------------------------------------------
+// void Finalize()
+//------------------------------------------------------------------------------
+/*
+ * Finalizes the system by closing an opened file and deleting objects.
+ */
+//------------------------------------------------------------------------------
+void ICRFFile::Finalize()
+{
+   CleanupArrays();
+}
+
+//------------------------------------------------------------------------------
+// bool GetICRFRotationVector(Real ind, Real* icrfRotationVector, Integer dim,
+//                            Integer order)
+//------------------------------------------------------------------------------
+/*
+ * Get ICRF Euler rotation vector for a given epoch
+ *
+ * @param <ind>                  epoch at which Euler rotation vector needed
+ * @param <icrfRotationVector>   the array containing the result of Euler
+ *                               rotation vector
+ * @param <dim>                  dimension of dependent vector
+ * @param <order>                interpolation order
+ */
+//------------------------------------------------------------------------------
+bool ICRFFile::GetICRFRotationVector(Real ind,    Real* icrfRotationVector,
+                                     Integer dim, Integer order)
+{
+	// Verify the feasibility of interpolation:
+	if ((independence == NULL)||(pointsCount == 0))
+	{
+		throw GmatBaseException("No data point is used for interpolation.\n");
+	}
+	else
+	{
+		if((ind < independence[0])||(ind > independence[pointsCount-1]))
+		{
+			throw GmatBaseException("The value of independent variable is out of range.\n");
+		}
+
+		if(order >= pointsCount)
+		{
+			throw GmatBaseException("Number of data points is not enough for interpolation.\n");
+		}
+	}
+
+	// Specify beginning index and ending index in order to run interpolation:
+	// The ICRF table has unequal step size. Therefore, we cannot use stepsize
+	// to specify midpoint but binary search:
+	Integer start = 0;
+	Integer end = pointsCount-1;
+	Integer midpoint;
+	while (start < end-1)
+	{
+		midpoint = (start + end)/2;
+		if (ind > independence[midpoint])
+			start = midpoint;
+		else
+			end = midpoint;
+	}
+
+	Integer beginIndex = (0 > (midpoint-order/2))? 0:(midpoint-order/2);
+	Integer endIndex = ((pointsCount-1) < (beginIndex+order))? (pointsCount-1):(beginIndex+order);
+	beginIndex = (0 > (endIndex-order))? 0:(endIndex-order);
+
+	// Run interpolation:
+	// create an interpolator:
+	LagrangeInterpolator* interpolator = new LagrangeInterpolator("", dim, order);
+
+	// add data points in order to run interpolator:
+	for (Integer i= beginIndex; i <= endIndex; ++i)
+	{
+		interpolator->AddPoint(independence[i], dependences[i]);
+	}
+
+	// run interpolator and get the result of dependent variables:
+	interpolator->SetForceInterpolation(true);
+	bool returnval = interpolator->Interpolate(ind, icrfRotationVector);
+	delete interpolator;
+
+	return returnval;
+}
+
+
+//------------------------------------------------------------------------------
+//  protected methods
+//------------------------------------------------------------------------------
+
+//------------------------------------------------------------------------------
+//  void AllocateArrays()
+//------------------------------------------------------------------------------
+/**
+ * Allocates ICRFFile buffers to contain ICRF Euler rotation vector read from file.
+ */
+//------------------------------------------------------------------------------
+void ICRFFile::AllocateArrays()
+{
+   
+   independence = new Real[tableSz];
+
+   dependences = new Real*[tableSz];
+   Integer i;
+   for (i = 0; i < tableSz; ++i)
+   {
+      dependences[i]  = new Real[dimension];
+   }
+}
+
+
+//------------------------------------------------------------------------------
+//  void CleanupArrays()
+//------------------------------------------------------------------------------
+/**
+ * Frees the memory used by the IAUFile buffer.
+ */
+//------------------------------------------------------------------------------
+void ICRFFile::CleanupArrays()
+{
+   if (independence != NULL)
+   {
+	  // clean up the array of independent variable
+	  delete independence;
+	  independence = NULL;
+
+	  // clean up the array of dependent variables
+	  Integer i= 0;
+	  for (i=0; i <tableSz; ++i)
+	  {
+		  if (dependences[i] != NULL)
+			  delete dependences[i];
+	  }
+
+	  delete dependences;
+	  dependences = NULL;
+   }
+}
+
+//------------------------------------------------------------------------------
+//  private methods
+//------------------------------------------------------------------------------
+
+//------------------------------------------------------------------------------
+//  ICRFFile(const std::string &fileName = "ICRF_Table.txt",
+//           const Integer dim = 3);
+//------------------------------------------------------------------------------
+/**
+ * Constructs ICRFFile object (default constructor).
+ *
+ * @param <fileName>  Name of ICRF data file
+ * @param <dim>       dimension of dependent vector
+ */
+//------------------------------------------------------------------------------
+ICRFFile::ICRFFile(const std::string &fileName, Integer dim) :
+   icrfFileName      (fileName),
+   icrfFileNameFullPath (""),
+   independence      (NULL),
+   dependences       (NULL),
+   dimension         (dim),
+   tableSz           (MAX_TABLE_SIZE),
+   pointsCount       (0),
+   isInitialized     (false)
+{
+}
+
+//------------------------------------------------------------------------------
+//  ~ICRFFile()
+//------------------------------------------------------------------------------
+/**
+ * Destroys ICRFFile object (destructor).
+ */
+//------------------------------------------------------------------------------
+ICRFFile::~ICRFFile()
+{
+   CleanupArrays();
+}
+