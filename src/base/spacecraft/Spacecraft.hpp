//$Id$
//------------------------------------------------------------------------------
//                                 Spacecraft
//------------------------------------------------------------------------------
// GMAT: General Mission Analysis Tool.
//
// Copyright (c) 2002-2014 United States Government as represented by the
// Administrator of The National Aeronautics and Space Administration.
// All Other Rights Reserved.
//
// Developed jointly by NASA/GSFC and Thinking Systems, Inc. under contract
// number S-67573-G
//
// Author:  Joey Gurganus, Reworked by D. Conway
// Created: 2003/10/22
//
/**
 * Definition of the Spacecraft class base
 */
//------------------------------------------------------------------------------

#ifndef Spacecraft_hpp
#define Spacecraft_hpp

#include "SpaceObject.hpp"
#include "Rvector6.hpp"
#include "GmatState.hpp"
#include "FuelTank.hpp"
#include "Thruster.hpp"
#include "PowerSystem.hpp"
#include "CoordinateSystem.hpp"
#include "CoordinateConverter.hpp"
#include "TimeSystemConverter.hpp"
#include "Attitude.hpp"
#include "SPADFileReader.hpp"

class GMAT_API Spacecraft : public SpaceObject
{
public:
   Spacecraft(const std::string &name,
      const std::string &typeStr = "Spacecraft");
   Spacecraft(const Spacecraft &a);
   Spacecraft&          operator=(const Spacecraft &a);

   // Destructor
   virtual              ~Spacecraft();

   virtual void         SetSolarSystem(SolarSystem *ss);
   void                 SetInternalCoordSystem(CoordinateSystem *cs);
   CoordinateSystem*    GetInternalCoordSystem();
   
   std::string          GetModelFile();
   std::string          GetModelFileFullPath();
   int                  GetModelId();
   void                 SetModelId(int id);
   
   void                 SetState(const Rvector6 &cartState);
   void                 SetState(const std::string &elementType, Real *instate);
   void                 SetState(const Real s1, const Real s2, const Real s3,
                                 const Real s4, const Real s5, const Real s6);

   virtual GmatState&   GetState();
   virtual Rvector6     GetState(std::string rep);
   virtual Rvector6     GetState(Integer rep);
   StringArray          GetStateElementLabels(const std::string &stateType);
   Rvector6             GetCartesianState();
   Rvector6             GetKeplerianState();
   Rvector6             GetModifiedKeplerianState();

   Real                 GetAnomaly() const;
   std::string          GetAnomalyType() const;
   
   virtual bool         HasAttitude();
   virtual const Rmatrix33&
                        GetAttitude(Real a1mjdTime);
   const Rvector3&      GetAngularVelocity(Real a1mjdTime) const;
   const UnsignedIntArray&
                        GetEulerAngleSequence() const;
   
   Rvector3             GetSPADSRPArea(const Real ep, const Rvector3 &sunVector);
   
   // inherited from GmatBase
   virtual GmatBase*    Clone(void) const;
   virtual void         Copy(const GmatBase* orig);
   virtual bool         RenameRefObject(const Gmat::ObjectType type,
                                        const std::string &oldName,
                                        const std::string &newName);
   virtual const std::string
                        GetAttributeCommentLine(Integer index);
   virtual void         SetAttributeCommentLine(Integer index,
                                                const std::string &comment);
   virtual const std::string
                        GetInlineAttributeComment(Integer index);
   virtual void         SetInlineAttributeComment(Integer index,
                                                  const std::string &comment);
   
   virtual std::string  GetRefObjectName(const Gmat::ObjectType type) const;

   virtual bool         HasRefObjectTypeArray();
   virtual const        ObjectTypeArray& GetRefObjectTypeArray();
   virtual const StringArray&
                        GetRefObjectNameArray(const Gmat::ObjectType type);
   virtual bool         SetRefObjectName(const Gmat::ObjectType type,
                                         const std::string &name);
   virtual GmatBase*    GetRefObject(const Gmat::ObjectType type,
                                     const std::string &name);
   virtual bool         SetRefObject(GmatBase *obj, const Gmat::ObjectType type,
                                     const std::string &name = "");

   virtual ObjectArray& GetRefObjectArray(const Gmat::ObjectType type);
   virtual ObjectArray& GetRefObjectArray(const std::string& typeString);

   // Parameter accessor methods -- overridden from GmatBase
   virtual Integer      GetParameterID(const std::string &str) const;

   virtual bool         IsParameterReadOnly(const Integer id) const;
   virtual bool         IsParameterReadOnly(const std::string &label) const;
   virtual bool         IsParameterCommandModeSettable(const Integer id) const;

   virtual bool         ParameterAffectsDynamics(const Integer id) const;
   virtual bool         ParameterDvInitializesNonzero(const Integer id,
                              const Integer r = 0, const Integer c = 0) const;
   virtual Real         ParameterDvInitialValue(const Integer id,
                              const Integer r = 0, const Integer c = 0) const;

   virtual Real         GetRealParameter(const Integer id) const;
   virtual Real         GetRealParameter(const std::string &label) const;
   virtual Real         SetRealParameter(const Integer id, const Real value);
   virtual Real         SetRealParameter(const std::string &label, const Real value);
   virtual Real         SetRealParameter(const Integer id,
                                         const Real value,
                                         const Integer index);
   
   virtual const Rvector& GetRvectorParameter(const Integer id) const;
   virtual const Rvector& GetRvectorParameter(const std::string &label) const;
   virtual const Rvector& SetRvectorParameter(const Integer id,
                                              const Rvector &value);
   virtual const Rvector& SetRvectorParameter(const std::string &label,
                                              const Rvector &value);
   
   virtual std::string  GetStringParameter(const Integer id) const;
   virtual std::string  GetStringParameter(const std::string &label) const;
   virtual bool         SetStringParameter(const Integer id, const std::string &value);
   virtual bool         SetStringParameter(const std::string &label,
                                           const std::string &value);
   virtual bool         SetStringParameter(const Integer id,
                                           const std::string &value,
                                           const Integer index);
   virtual bool         SetStringParameter(const std::string &label,
                                           const std::string &value,
                                           const Integer index);

   virtual const Rmatrix&
                        GetRmatrixParameter(const Integer id) const;
   virtual const Rmatrix&
                        SetRmatrixParameter(const Integer id,
                                            const Rmatrix &value);
   virtual const Rmatrix&
                        GetRmatrixParameter(const std::string &label) const;
   virtual const Rmatrix&
                        SetRmatrixParameter(const std::string &label,
                                            const Rmatrix &value);
   virtual Real         GetRealParameter(const Integer id, const Integer row,
                                         const Integer col) const;
   virtual Real         GetRealParameter(const std::string &label,
                                         const Integer row,
                                         const Integer col) const;
   virtual Real         SetRealParameter(const Integer id, const Real value,
                                         const Integer row, const Integer col);
   virtual Real         SetRealParameter(const std::string &label,
                                         const Real value, const Integer row,
                                         const Integer col);

   const StringArray&   GetStringArrayParameter(const Integer id) const;
   virtual const StringArray&
                        GetStringArrayParameter(const std::string &label) const;
   virtual std::string  GetStringParameter(const Integer id, const Integer index) const;
   virtual std::string  GetStringParameter(const std::string & label, const Integer index) const;

   virtual std::string  GetParameterText(const Integer id) const;
   virtual Gmat::ParameterType
                        GetParameterType(const Integer id) const;
   virtual std::string  GetParameterTypeString(const Integer id) const;
   virtual Gmat::ObjectType
                        GetPropertyObjectType(const Integer id) const;
   virtual bool         CanAssignStringToObjectProperty(const Integer id) const;
   
   virtual bool         Validate();
   virtual bool         Initialize();

   virtual bool         TakeAction(const std::string &action,
                                   const std::string &actionData = "");
   virtual bool         IsOwnedObject(Integer id) const;
   virtual GmatBase*    GetOwnedObject(Integer whichOne);


   virtual const std::string&
                        GetGeneratingString(Gmat::WriteMode mode = Gmat::SCRIPTING,
                                            const std::string &prefix = "",
                                            const std::string &useName = "");

   std::string GetEpochString();
   void SetDateFormat(const std::string &dateType);
   void SetEpoch(const std::string &ep);
   void SetEpoch(const std::string &type, const std::string &ep, Real a1mjd);
   void SetState(const std::string &type, const Rvector6 &cartState);
   void SetAnomaly(const std::string &type, Real ta);

   virtual Integer         GetPropItemID(const std::string &whichItem);
   virtual Integer         SetPropItem(const std::string &propItem);
   virtual StringArray     GetDefaultPropItems();
   virtual Real*           GetPropItem(const Integer item);
   virtual Integer         GetPropItemSize(const Integer item);
   virtual bool            PropItemNeedsFinalUpdate(const Integer item);

   virtual bool            IsEstimationParameterValid(const Integer id);
   virtual Integer         GetEstimationParameterSize(const Integer id);
   virtual Real*           GetEstimationParameterValue(const Integer id);

   virtual bool            HasDynamicParameterSTM(Integer parameterId);
   virtual Rmatrix*        GetParameterSTM(Integer parameterId);
   virtual Integer         HasParameterCovariances(Integer parameterId);

   // Cloned object update management
   virtual bool HasLocalClones();
   virtual void UpdateClonedObject(GmatBase *obj);
   virtual void UpdateClonedObjectParameter(GmatBase *obj,
                                            Integer updatedParameterId);

   virtual void      UpdateElementLabels();
   virtual void      UpdateElementLabels(const std::string &displayStateType);

protected:
   enum SC_Param_ID
   {
      SC_EPOCH_ID = SpaceObjectParamCount,
      ELEMENT1_ID,
      ELEMENT2_ID,
      ELEMENT3_ID,
      ELEMENT4_ID,
      ELEMENT5_ID,
      ELEMENT6_ID,
      ELEMENT1UNIT_ID,
      ELEMENT2UNIT_ID,
      ELEMENT3UNIT_ID,
      ELEMENT4UNIT_ID,
      ELEMENT5UNIT_ID,
      ELEMENT6UNIT_ID,
      STATE_TYPE_ID,           // deprecated
      DISPLAY_STATE_TYPE_ID,
      ANOMALY_ID,
      COORD_SYS_ID,
      DRY_MASS_ID,
      DATE_FORMAT_ID,
      CD_ID,
      CR_ID,
      DRAG_AREA_ID,
      SRP_AREA_ID,
      FUEL_TANK_ID,
      THRUSTER_ID,
      POWER_SYSTEM_ID,
      TOTAL_MASS_ID,
      SPACECRAFT_ID,
      ATTITUDE,
      ORBIT_STM,
      ORBIT_A_MATRIX,
//      ORBIT_COVARIANCE,

      // SPAD SRP parameters
      SPAD_SRP_FILE,
      SPAD_SRP_FILE_FULL_PATH, // read-only
      SPAD_SRP_SCALE_FACTOR,

      // Hidden parameters used by the PSM
      CARTESIAN_X,
      CARTESIAN_Y,
      CARTESIAN_Z,
      CARTESIAN_VX,
      CARTESIAN_VY,
      CARTESIAN_VZ,
      MASS_FLOW,

      // Hardware for spacecraft
      ADD_HARDWARE,
      // The filename used for the spacecraft's model 
      MODEL_FILE,
      MODEL_FILE_FULL_PATH, // read-only
      // The Offset, rotation, and scale values for the spacecraft's model
      MODEL_OFFSET_X,
      MODEL_OFFSET_Y,
      MODEL_OFFSET_Z,
      MODEL_ROTATION_X,
      MODEL_ROTATION_Y,
      MODEL_ROTATION_Z,
      MODEL_SCALE,
      MODEL_MAX,

      SpacecraftParamCount = MODEL_MAX  // Assumes model params at the end
   };

   enum MultipleReps  // these are IDs for the different representations
   {
      // Cartesian
      CART_X = 10000,
      CART_Y,
      CART_Z,
      CART_VX,
      CART_VY,
      CART_VZ,
      // Keplerian
      KEPL_SMA,
      KEPL_ECC,
      KEPL_INC,
      KEPL_RAAN,
      KEPL_AOP,
      KEPL_TA,
      KEPL_EA,
      KEPL_MA,
      KEPL_HA,
      // Modified Keplerian
      MOD_KEPL_RADPER,
      MOD_KEPL_RADAPO,
      // SphericalAZFPA
      AZFPA_RMAG,
      AZFPA_RA,
      AZFPA_DEC,
      AZFPA_VMAG,
      AZFPA_AZI,
      AZFPA_FPA,
      // SphericalRADEC
      RADEC_RAV,
      RADEC_DECV,
      // Equinoctial
      EQ_PEY,
      EQ_PEX,
      EQ_PNY,
      EQ_PNX,
      EQ_MLONG,
      // Modified Equinoctial (Semi-latus rectum); Modified by M.H.
      MOD_EQ_P,
      MOD_EQ_F,		
      MOD_EQ_G,		
      MOD_EQ_H,		
      MOD_EQ_K,		
      MOD_EQ_TLONG,
      // Alternate Equinoctial by HYKim
      ALT_EQ_P,
      ALT_EQ_Q,
      // Delaunay; Modified by M.H.
      DEL_DELA_l,
      DEL_DELA_g,
      DEL_DELA_h,
      DEL_DELA_L,
      DEL_DELA_G,
      DEL_DELA_H,
      // Planetodetic; Modified by M.H.
      PLD_RMAG,
      PLD_LON,
      PLD_LAT,
      PLD_VMAG,
      PLD_AZI,
      PLD_HFPA,
      // Hyperbolic Incoming Asymptotes mod by YK
      // @note RadPer and TA are shared by Mod_Kep and Kep.
      // Added HyperbolicRadPer (LOJ: 2014.04.28)
      // Added separate Incoming/Outgoing RadPer and C3 (LOJ: 2014.05.07)
      //HYP_RAD_PER,
      //HYP_ASYM_C3,
      HYP_ASYM_INCOMING_RAD_PER,
      HYP_ASYM_INCOMING_C3_ENERGY,
      HYP_ASYM_INCOMING_RHA,
      HYP_ASYM_INCOMING_DHA,
      HYP_ASYM_INCOMING_BVAZI,
      // Hyperbolic Outgoing Asymptotes
      HYP_ASYM_OUTGOING_RAD_PER,
      HYP_ASYM_OUTGOING_C3_ENERGY,
      HYP_ASYM_OUTGOING_RHA,
      HYP_ASYM_OUTGOING_DHA,
      HYP_ASYM_OUTGOING_BVAZI,
      // Brouwer-Lyddane Mean elements (short term only) mod by YK 
      BROLYD_SHORT_SMA,
      BROLYD_SHORT_ECC,
      BROLYD_SHORT_INC,
      BROLYD_SHORT_RAAN,
      BROLYD_SHORT_AOP,
      BROLYD_SHORT_MA,
      // Brouwer-Lyddane Mean elements mod by YK 
      BROLYD_LONG_SMA,
      BROLYD_LONG_ECC,
      BROLYD_LONG_INC,
      BROLYD_LONG_RAAN,
      BROLYD_LONG_AOP,
      BROLYD_LONG_MA,
      EndMultipleReps
   };
   // these are the corresponding strings
   static const std::string MULT_REP_STRINGS[EndMultipleReps - CART_X];
   
   /// Spacecraft parameter types
   static const Gmat::ParameterType
                  PARAMETER_TYPE[SpacecraftParamCount - SpaceObjectParamCount];
   /// Spacecraft parameter labels
   static const std::string
                  PARAMETER_LABEL[SpacecraftParamCount - SpaceObjectParamCount];

   enum STATE_REPS
   {
      CARTESIAN_ID = 0,
      KEPLERIAN_ID,
      MODIFIED_KEPLERIAN_ID,
      SPHERICAL_AZFPA_ID,
      SPHERICAL_RADEC_ID,
      EQUINOCTIAL_ID,
      MODIFIED_EQUINOCTIAL_ID,   // Modified by M.H.
      ALTERNATE_EQUINOCTIAL_ID,  // Modified by HYKim
      DELAUNAY_ID,	            // Modified by M.H.
      PLANETODETIC_ID,           // Modified by M.H.
      IN_ASYM_ID,	               // Mod by YK
      OUT_ASYM_ID,
      BROLYD_SHORT_ID,
      BROLYD_LONG_ID
   };
   
   static const Integer ATTITUDE_ID_OFFSET;
   static const Real    UNSET_ELEMENT_VALUE;
   
   std::map <std::string, std::string> attribCommentLineMap;
   std::map <std::string, std::string> inlineAttribCommentMap;
   std::map<std::string, std::string> defaultStateTypeMap;
   std::map <std::string, StringArray> stateElementLabelsMap;
   std::map <std::string, StringArray> stateElementUnitsMap;
   std::multimap <std::string, std::string> allElementLabelsMultiMap;
   
   /// State element labels
   StringArray       stateElementLabel;
   /// State element units
   StringArray       stateElementUnits;
   /// Possible state representations
   StringArray       representations;
   
   // The ID of the model that the spacecraft uses, and the filename as well
   std::string          modelFile;   
   int                  modelID;
   
   /// Model file path
   std::string          modelFileFullPath;
   
   /// Epoch string, specifying the text form of the epoch
   std::string       scEpochStr;
   Real              dryMass;
   Real              coeffDrag;
   Real              dragArea;
   Real              srpArea;
   Real              reflectCoeff;
   /// String specifying the epoch time system (A1, TAI, UTC, or TT)
   std::string       epochSystem;
   /// String specifying the epoch time format (Gregorian or ModJulian)
   std::string       epochFormat;
   /// String specifying the epoch system and format used for scEpochStr (TAIModJulian, etc)
   std::string       epochType;
   std::string       stateType;
   std::string       displayStateType;
   std::string       anomalyType;
   Real              trueAnomaly;

   
   // The Offset, Rotation, and Scale values for the model
   Real                 modelOffsetX;
   Real                 modelOffsetY;
   Real                 modelOffsetZ;
   Real                 modelRotationX;
   Real                 modelRotationY;
   Real                 modelRotationZ;
   Real                 modelScale;
   
   /// Solar system now needed to set to cloned Thruster
   SolarSystem       *solarSystem;
   /// Base coordinate system for the Spacecraft
   CoordinateSystem  *internalCoordSystem;
   /// Coordinate system used for the input and output to the GUI
   CoordinateSystem  *coordinateSystem;

   std::string       coordSysName;

   /// Gravitational constant for the central body (origin)
   Real              originMu;
   /// GFlattening coefficient for the central body (origin)
   Real              originFlattening;
   /// Equatorial radius for the central body (origin)
   Real              originEqRadius;
   /// Default cartesian state
   Rvector6          defaultCartesian;
   /// Current list of possible input state types
   StringArray       possibleInputTypes;
   /// Flag indicating whether or not the coordinate system has been set by the user
   bool              coordSysSet;
   /// Flag indicating whether or not the epoch has been set by the user
   bool              epochSet;
   /// Flag indicating whether or not unique state element found
   bool              uniqueStateTypeFound;
   
   /// coordinate system map to be used for Thrusters for now
   std::map<std::string, CoordinateSystem*> coordSysMap;

   /// Spacecraft ID Used in estimation, measurement data files, etc
   std::string       spacecraftId;

   /// The model type of the attitude
   std::string       attitudeModel;
   /// Pointer to the object that manages the attitude of the spacecraft
   Attitude          *attitude;

   // for non-internal spacecraft information
   CoordinateConverter coordConverter;

   // Lists of hardware elements added 11/12/04, djc
   /// Fuel tank names
   StringArray       tankNames;
   /// Thruster names
   StringArray       thrusterNames;
   /// Name of the PowerSystem
   std::string       powerSystemName;
   /// Pointers to the fuel tanks
   ObjectArray       tanks;
   /// Pointers to the spacecraft thrusters
   ObjectArray       thrusters;
   /// Pointer to the PowerSystem
   PowerSystem       *powerSystem;
   /// Dry mass plus fuel masses, a calculated parameter
   Real              totalMass;

   /// New constructs needed to preserve interfaces
   Rvector6          rvState;

   bool              initialDisplay;
   bool              csSet;
   bool              isThrusterSettingMode;

   /// The orbit State Transition Matrix
   Rmatrix           orbitSTM;
   /// The orbit State A Matrix
   Rmatrix           orbitAMatrix;

   /// The name of the SPAD SRP file
   std::string       spadSRPFile;
   /// SPAD SRP full path file name
   std::string       spadSrpFileFullPath;
   /// the scale factor to use for the SSPAD SRP data
   Real              spadSRPScaleFactor;
   /// the SPADFileReader
   SPADFileReader    *spadSRPReader;
   /// Body-fixed coordinate system used for SPAD SRP calculations
   CoordinateSystem  *spadBFCS;

   /// Toggle to making Cart state dynamic; Integer to handle multiple includes
   Integer           includeCartesianState;

   // Hardware
   /// List of hardware names used in the spacecraft
   StringArray       hardwareNames;
   /// List of hardware objects used in the spacecraft
   ObjectArray       hardwareList;

   Real              UpdateTotalMass();
   Real              UpdateTotalMass() const;
   bool              ApplyTotalMass(Real newMass);
   void              DeleteOwnedObjects(bool deleteAttitude, bool deleteTanks,
                                        bool deleteThrusters, bool deletePowerSystem,
                                        bool otherHardware);
   void              CloneOwnedObjects(Attitude *att, const ObjectArray &tnks,
<<<<<<< HEAD
                                       const ObjectArray &thrs, const ObjectArray &otherHw);        // made changes by TUAN NGUYEN      09/23/2014
=======
                                       const ObjectArray &thrs, PowerSystem *pwr);
>>>>>>> a58c4441
   void              AttachTanksToThrusters();
   bool              SetHardware(GmatBase *obj, StringArray &hwNames,
                                 ObjectArray &hwArray);
   bool              SetPowerSystem(GmatBase *obj, std::string &psName);
   virtual void      WriteParameters(Gmat::WriteMode mode, std::string &prefix,
                        std::stringstream &stream);

   Rvector6          GetStateInRepresentation(const std::string &rep = "", bool useDefaultCartesian = false);
   Rvector6          GetStateInRepresentation(Integer rep = CARTESIAN_ID, bool useDefaultCartesian = false);
   void              SetStateFromRepresentation(const std::string &rep, Rvector6 &st, const std::string &label = "");

   Real              GetElement(const std::string &label);
   bool              SetElement(const std::string &label, const Real &value);
   Integer           LookUpLabel(const std::string &label, std::string &rep);
   void              RecomputeStateAtEpoch(const GmatEpoch &toEpoch);

private:
   bool              VerifyAddHardware();
   Integer           NumStateElementsSet();
   void              SetPossibleInputTypes(const std::string& label, const std::string &rep);
   bool              ValidateOrbitStateValue(const std::string &forRep, const std::string &withLabel, Real andValue, bool checkCoupled = true);

   bool              SetAttitudeAndCopyData(Attitude *oldAtt, Attitude *newAtt, bool deleteOldAtt = false);
   void              BuildStateElementLabelsAndUnits();
};

#endif // Spacecraft_hpp<|MERGE_RESOLUTION|>--- conflicted
+++ resolved
@@ -48,7 +48,7 @@
    virtual void         SetSolarSystem(SolarSystem *ss);
    void                 SetInternalCoordSystem(CoordinateSystem *cs);
    CoordinateSystem*    GetInternalCoordSystem();
-   
+
    std::string          GetModelFile();
    std::string          GetModelFileFullPath();
    int                  GetModelId();
@@ -78,7 +78,7 @@
                         GetEulerAngleSequence() const;
    
    Rvector3             GetSPADSRPArea(const Real ep, const Rvector3 &sunVector);
-   
+
    // inherited from GmatBase
    virtual GmatBase*    Clone(void) const;
    virtual void         Copy(const GmatBase* orig);
@@ -225,7 +225,7 @@
    virtual bool HasLocalClones();
    virtual void UpdateClonedObject(GmatBase *obj);
    virtual void UpdateClonedObjectParameter(GmatBase *obj,
-                                            Integer updatedParameterId);
+         Integer updatedParameterId);
 
    virtual void      UpdateElementLabels();
    virtual void      UpdateElementLabels(const std::string &displayStateType);
@@ -437,7 +437,7 @@
    StringArray       stateElementUnits;
    /// Possible state representations
    StringArray       representations;
-   
+
    // The ID of the model that the spacecraft uses, and the filename as well
    std::string          modelFile;   
    int                  modelID;
@@ -498,7 +498,7 @@
    bool              epochSet;
    /// Flag indicating whether or not unique state element found
    bool              uniqueStateTypeFound;
-   
+
    /// coordinate system map to be used for Thrusters for now
    std::map<std::string, CoordinateSystem*> coordSysMap;
 
@@ -568,11 +568,8 @@
                                         bool deleteThrusters, bool deletePowerSystem,
                                         bool otherHardware);
    void              CloneOwnedObjects(Attitude *att, const ObjectArray &tnks,
-<<<<<<< HEAD
-                                       const ObjectArray &thrs, const ObjectArray &otherHw);        // made changes by TUAN NGUYEN      09/23/2014
-=======
-                                       const ObjectArray &thrs, PowerSystem *pwr);
->>>>>>> a58c4441
+                                       const ObjectArray &thrs, PowerSystem *pwr,
+                                       const ObjectArray &otherHw);        // made changes by TUAN NGUYEN      09/23/2014
    void              AttachTanksToThrusters();
    bool              SetHardware(GmatBase *obj, StringArray &hwNames,
                                  ObjectArray &hwArray);
