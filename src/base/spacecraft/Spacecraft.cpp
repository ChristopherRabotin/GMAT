--- conflicted
+++ resolved
@@ -6065,22 +6065,24 @@
    }
 
    Real dm;
-<<<<<<< HEAD
-   for (UnsignedInt i = 0; i < active.size(); ++i)
-   {
-      // Change the mass in each attached tank based on the thruster mix ratios
-      ObjectArray usedTanks = active[i]->GetRefObjectArray(Gmat::HARDWARE);
-      if (!GmatMathUtil::IsEqual(totalFlow, 0.0))
+
+   // todo: Check: This loop needs to be updated to split apart the flow based on plumbing
+   for (UnsignedInt i = 0; i < activeThrusters.size(); ++i)
+   {
+      // Change the mass in each attached tank
+      ObjectArray usedTanks = activeThrusters[i]->GetRefObjectArray(Gmat::HARDWARE);
+      
+      if (!GmatMathUtil::IsEqual(totalFlow,0.0))
       {
          dm = massChange * flowrate[i] / totalFlow;
 
          #ifdef DEBUG_MASS_FLOW
             MessageInterface::ShowMessage("flowrate = %12.10f, totalFlow = %12.10f\n",
                   flowrate[i], totalFlow);
-            MessageInterface::ShowMessage("%.12le from %s = [ ", dm, active[i]->GetName().c_str());
+            MessageInterface::ShowMessage("%.12le from %s = [ ", dm, activeThrusters[i]->GetName().c_str());
          #endif
 
-         Rvector mixRatio = active[i]->GetRvectorParameter("MixRatio");
+            Rvector mixRatio = activeThrusters[i]->GetRvectorParameter("MixRatio");
          Real mixTotal = 0.0;
          for (UnsignedInt imix = 0; imix < mixRatio.GetSize(); ++imix)
             mixTotal += mixRatio[imix];
@@ -6093,35 +6095,7 @@
             usedTanks[j]->SetRealParameter("FuelMass",
                   (usedTanks[j]->GetRealParameter("FuelMass")) + dmt * mixRatio[j]);
          }
-=======
-
-   // todo: Check: This loop needs to be updated to split apart the flow based on plumbing
-   for (UnsignedInt i = 0; i < activeThrusters.size(); ++i)
-   {
-      // Change the mass in each attached tank
-      ObjectArray usedTanks = activeThrusters[i]->GetRefObjectArray(Gmat::HARDWARE);
-      // ******
-      if (!GmatMathUtil::IsEqual(totalFlow,0.0))
-      {
-         dm = massChange * flowrate[i] / totalFlow;
-
-         #ifdef DEBUG_MASS_FLOW
-            MessageInterface::ShowMessage("flowrate = %12.10f, totalFlow = %12.10f\n",
-                  flowrate[i], totalFlow);
-            MessageInterface::ShowMessage("%.12le from %s = [ ", dm, activeThrusters[i]->GetName().c_str());
-         #endif
-
-         Real dmt = dm / usedTanks.size();
-         for (ObjectArray::iterator j = usedTanks.begin();
-               j != usedTanks.end(); ++j)
-         {
-            #ifdef DEBUG_MASS_FLOW
-               MessageInterface::ShowMessage(" %.12le ", dmt);
-            #endif
-            (*j)->SetRealParameter("FuelMass",
-                  (*j)->GetRealParameter("FuelMass") + dmt);
-         }
-      } // *****************
+      }
       #ifdef DEBUG_MASS_FLOW
          MessageInterface::ShowMessage(" ] ");
       #endif
@@ -6142,7 +6116,6 @@
 
          thrustHistoryTanks[i]->SetRealParameter("FuelMass",
                thrustHistoryTanks[i]->GetRealParameter("FuelMass") + dm);
->>>>>>> 8c49c995
       }
       #ifdef DEBUG_MASS_FLOW
          MessageInterface::ShowMessage(" ] ");
