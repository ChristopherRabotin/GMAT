--- conflicted
+++ resolved
@@ -372,7 +372,7 @@
    objectTypeNames.push_back("Spacecraft");
    ownedObjectCount = 0;
    blockCommandModeAssignment = false;
-   
+      
    std::stringstream ss("");
    ss << GmatTimeConstants::MJD_OF_J2000;
    scEpochStr = ss.str();
@@ -418,20 +418,20 @@
    representations.push_back("SphericalAZFPA");
    representations.push_back("SphericalRADEC");
    representations.push_back("Equinoctial");
-   representations.push_back("ModifiedEquinoctial");  // Modified by M.H.
+   representations.push_back("ModifiedEquinoctial"); // Modified by M.H.
    representations.push_back("AlternateEquinoctial"); // Modified by HYKim
    representations.push_back("Delaunay");
    representations.push_back("Planetodetic");
-   representations.push_back("IncomingAsymptote");    // Mod by YK
-   representations.push_back("OutgoingAsymptote");    // Mod by YK
-   representations.push_back("BrouwerMeanShort");     // Mod by YK
-   representations.push_back("BrouwerMeanLong");      // Mod by YK
-   
+   representations.push_back("IncomingAsymptote");   // Mod by YK
+   representations.push_back("OutgoingAsymptote");   // Mod by YK
+   representations.push_back("BrouwerMeanShort");    // Mod by YK
+   representations.push_back("BrouwerMeanLong");     // Mod by YK
+
    #ifdef DEBUG_MULTIMAP
    MessageInterface::ShowMessage
       ("Spacecraft constructor using state element labels mulimap\n");
    #endif
-   
+
    parameterCount = SpacecraftParamCount;
 
    // Create a default unnamed attitude
@@ -451,10 +451,10 @@
       (attitude, "new attitude", "Spacecraft constructor()",
        "attitude = new CSFixed("")", this);
    #endif
-   
+
    // Build element labels and units
    BuildStateElementLabelsAndUnits();
-   
+
    // Initialize the STM to the identity matrix
    orbitSTM(0,0) = orbitSTM(1,1) = orbitSTM(2,2) =
    orbitSTM(3,3) = orbitSTM(4,4) = orbitSTM(5,5) = 1.0;
@@ -618,18 +618,11 @@
 //   hardwareList      = a.hardwareList;
 
    // set cloned hardware
-<<<<<<< HEAD
-   CloneOwnedObjects(a.attitude, a.tanks, a.thrusters, a.hardwareList);            // made changes by TUAN NGUYEN      09/23/2014
-
-   BuildElementLabelMap();
-
-=======
-   CloneOwnedObjects(a.attitude, a.tanks, a.thrusters, a.powerSystem);
-   
+   CloneOwnedObjects(a.attitude, a.tanks, a.thrusters, a.powerSystem, a.hardwareList);            // made changes by TUAN NGUYEN      09/23/2014
+
    // Build element labels and units
    BuildStateElementLabelsAndUnits();
-   
->>>>>>> a58c4441
+
    #ifdef DEBUG_SPACECRAFT
    MessageInterface::ShowMessage
       ("Spacecraft::Spacecraft(copy) <%p>'%s' exiting\n", this, GetName().c_str());
@@ -742,20 +735,12 @@
    #ifdef DEBUG_SPACECRAFT
    MessageInterface::ShowMessage
       ("Spacecraft::Spacecraft(=) about to clone all owned objects\n");
-<<<<<<< HEAD
       #endif
-   CloneOwnedObjects(a.attitude, a.tanks, a.thrusters, a.hardwareList);              // made changes by TUAN NGUYEN      09/23/2014
-
-   BuildElementLabelMap();
-
-=======
-   #endif
-   CloneOwnedObjects(a.attitude, a.tanks, a.thrusters, a.powerSystem);
-   
+   CloneOwnedObjects(a.attitude, a.tanks, a.thrusters, a.powerSystem, a.hardwareList);              // made changes by TUAN NGUYEN      09/23/2014
+
    // Build element labels and units
    BuildStateElementLabelsAndUnits();
-   
->>>>>>> a58c4441
+
    orbitSTM = a.orbitSTM;
    orbitAMatrix = a.orbitAMatrix;
 
@@ -2251,14 +2236,14 @@
          {
             #ifdef DEBUG_GET_REAL
             MessageInterface::ShowMessage(
-            "In SC::GetParameterID, multiple reps found!! - str = %s and id = %d\n",
+            "In SC::GetParameterID, multiple reps found!! - str = %s and id = %d\n ",
             str.c_str(), (ii + CART_X));
             #endif
             return ii + CART_X;
          }
       }
-      
-      
+
+
       // Check for element label
       for (Integer i = SpaceObjectParamCount; i < SpacecraftParamCount; ++i)
       {
@@ -2266,7 +2251,7 @@
          {
             #ifdef DEBUG_GET_REAL
             MessageInterface::ShowMessage(
-            "In SC::GetParameterID, getting id %d for str = %s\n",
+            "In SC::GetParameterID, getting id %d for str = %s\n ",
             i, str.c_str());
             #endif
             return i;
@@ -2377,7 +2362,7 @@
    {
       return true;
    }
-   
+
    if (id == MODEL_FILE_FULL_PATH || id == SPAD_SRP_FILE_FULL_PATH)
       return true;
    
@@ -2394,9 +2379,9 @@
 
    // NAIF ID for the spacecraft reference frame is not read-only for spacecraft
    if (id == NAIF_ID_REFERENCE_FRAME)  return false;
-   
+
    // if (id == STATE_TYPE) return true;   when deprecated stuff goes away
-   
+
    return SpaceObject::IsParameterReadOnly(id);
 }
 
@@ -2966,11 +2951,11 @@
       throw SpaceObjectException
          ("ERROR - setting of anomaly of type other than True Anomaly not "
           "currently allowed.");
-   
+
    // First try to set as a state element
    if (SetElement(label, value))
       return value;
-   
+
    if (label == "A1Epoch")
    {
       state.SetEpoch(value);
@@ -3225,7 +3210,7 @@
     
     if (id == MODEL_FILE)
        return modelFile;
-    
+
     if (id == MODEL_FILE_FULL_PATH)
        return modelFileFullPath;
 
@@ -3619,7 +3604,7 @@
    }
    else if (id == MODEL_FILE)
    {
-      modelFile = value;
+        modelFile = value;
       
       // Use FileManager::FindPath() for full path file name (2014.06.24)
       modelFileFullPath = FileManager::Instance()->FindPath(value, "SPACECRAFT_MODEL_FILE", true, false, true);
@@ -3628,9 +3613,9 @@
          MessageInterface::ShowMessage
             ("*** WARNING *** The model file '%s' does not exist for the spacecraft '%s'\n",
              modelFile.c_str(), GetName().c_str());
-      }
-   }
-   
+   }
+   }
+
    #ifdef DEBUG_SC_SET_STRING
    MessageInterface::ShowMessage
       ("Spacecraft::SetStringParameter() returning true\n");
@@ -5296,7 +5281,7 @@
  * Deletes owned objects, such as attitude, tanks, and thrusters, and power system(s)
  */
 //------------------------------------------------------------------------------
-void Spacecraft::DeleteOwnedObjects(bool deleteAttitude,  bool deleteTanks,
+void Spacecraft::DeleteOwnedObjects(bool deleteAttitude, bool deleteTanks,
                                     bool deleteThrusters, bool deletePowerSystem,
                                     bool otherHardware)
 {
@@ -5414,11 +5399,8 @@
  */
 //------------------------------------------------------------------------------
 void Spacecraft::CloneOwnedObjects(Attitude *att, const ObjectArray &tnks,
-<<<<<<< HEAD
-                                   const ObjectArray &thrs, const ObjectArray &otherHardware)   // made changes by TUAN NGUYEN    09/23/2014
-=======
-                                   const ObjectArray &thrs, PowerSystem *pwrSys)
->>>>>>> a58c4441
+                                   const ObjectArray &thrs, PowerSystem *pwrSys,
+                                   const ObjectArray &otherHardware)   // made changes by TUAN NGUYEN    09/23/2014
 {
    #ifdef DEBUG_OBJ_CLONE
    MessageInterface::ShowMessage
@@ -5537,31 +5519,28 @@
       #endif
       AttachTanksToThrusters();
    }
-<<<<<<< HEAD
-
-   // made changes by TUAN NGUYEN         09/23/2014
-   // Clone other hardware
-   for (UnsignedInt i = 0; i < otherHardware.size(); ++i)
-   {
-      // Search otherHardware[i] in hardwareList
-      UnsignedInt j;
-      for(j = 0; j < hardwareList.size(); ++j)
-      {
-         if (hardwareList[j]->GetName() == otherHardware[i]->GetName())
-            break;
-      }
-
-      // If not found, clone otherHardware[i] and add to hardwareList
-      if (j == hardwareList.size())
-         hardwareList.push_back(otherHardware[i]->Clone());
-   }
-=======
    #ifdef DEBUG_OBJ_CLONE
    MessageInterface::ShowMessage
       ("Spacecraft::CloneOwnedObjects() <%p>'%s' EXITING, att=<%p>, powerSystem <%p>, tank count = %d,"
        " thruster count = %d\n", this, GetName().c_str(), att, powerSystem, tnks.size(), thrs.size());
    #endif
->>>>>>> a58c4441
+
+   // made changes by TUAN NGUYEN         09/23/2014
+   // Clone other hardware
+   for (UnsignedInt i = 0; i < otherHardware.size(); ++i)
+   {
+      // Search otherHardware[i] in hardwareList
+      UnsignedInt j;
+      for(j = 0; j < hardwareList.size(); ++j)
+      {
+         if (hardwareList[j]->GetName() == otherHardware[i]->GetName())
+            break;
+      }
+
+      // If not found, clone otherHardware[i] and add to hardwareList
+      if (j == hardwareList.size())
+         hardwareList.push_back(otherHardware[i]->Clone());
+   }
 }
 
 
@@ -6132,7 +6111,7 @@
          MessageInterface::ShowMessage
             ("==> It is %Read-Only\n", IsParameterReadOnly(parmOrder[i]) ? "" : "NOT ");
          #endif
-      }
+   }
    }
    
    // Prep in case spacecraft "own" the attached hardware
@@ -6191,11 +6170,11 @@
  */
 //------------------------------------------------------------------------------
 void Spacecraft::UpdateElementLabels(const std::string &displayStateType)
-{   
+{
    #ifdef DEBUG_MULTIMAP
    MessageInterface::ShowMessage("==> Spacecraft::UpdateElementLabels() using state labels multimap\n");
    #endif
-   
+
    // Check if displayStateType found in the labels map
    if (stateElementLabelsMap.find(displayStateType) != stateElementLabelsMap.end())
       stateElementLabel = stateElementLabelsMap[displayStateType];
@@ -6205,7 +6184,7 @@
          ("*** INTERNAL ERROR *** The state element labels map has not been built for \"" +
           displayStateType + "\"\n");
    }
-   
+
    // Check if displayStateType found in the units map
    if (stateElementUnitsMap.find(displayStateType) != stateElementUnitsMap.end())
       stateElementUnits = stateElementUnitsMap[displayStateType];
@@ -6215,7 +6194,7 @@
          ("*** INTERNAL ERROR *** The state element units map has not been built for \"" +
           displayStateType + "\"\n");
    }
-}
+   }
 
 
 //------------------------------------------------------------------------------
@@ -6266,13 +6245,13 @@
       else
          csState.Set(state.GetState());
    }
-   
+
    // Then convert to the desired representation
    std::string newRep = rep; // LOJ: I made rep to be const std::string &rep (2014.04.17)
    if (rep == "")
       //rep = stateType;   // do I want displayStateType here?
       newRep = stateType;   // do I want displayStateType here?
-   
+
    //if (rep == "Cartesian")
    if (newRep == "Cartesian")
    {
@@ -6336,7 +6315,7 @@
          "Spacecraft::SetStateFromRepresentation: Setting %s state to %s, label = '%s'\n",
          rep.c_str(), st.ToString(16).c_str(), label.c_str());
    #endif
-      
+
    if (internalCoordSystem == NULL)
       throw SpaceObjectException(" The spacecraft internal coordinate system is not set");
    if (coordinateSystem == NULL)
@@ -6369,7 +6348,7 @@
       csState = StateConversionUtil::Convert(st, rep, "Cartesian",
                 originMu, originFlattening, originEqRadius, anomalyType);
    }
-   
+
    #ifdef DEBUG_STATE_INTERFACE
    MessageInterface::ShowMessage
       ("Spacecraft::SetStateFromRepresentation: state has been converted\n");
@@ -6377,7 +6356,7 @@
       ("   Now convert to internal CS, internalCoordSystem=<%p>, coordinateSystem=<%p>\n",
        internalCoordSystem, coordinateSystem);
    #endif
-   
+
    // Then convert to the internal CS
    if (internalCoordSystem != coordinateSystem)
    {
@@ -6583,7 +6562,7 @@
          #endif
          SetPossibleInputTypes(label, stateType);
       }
-      
+
       // Get the true anomaly if needed
       if ((stateType == "Keplerian") || (stateType == "ModifiedKeplerian"))
       {
@@ -6603,7 +6582,7 @@
           (GetParameterText(id+ELEMENT1_ID)).c_str(), rep.c_str());
       MessageInterface::ShowMessage
          ("In SC::SetElement, after LookUpLabel, its label = \"%s\" and its value = %12.10f\n",
-          label.c_str(), value);
+               label.c_str(), value);
    }
    #endif
 
@@ -6634,7 +6613,7 @@
    if ((id == 5) && (StateConversionUtil::IsValidAnomalyType(label)))
 //      trueAnomaly.SetType(label);
       anomalyType = label;  // is this right?
-      
+
    if (id >= 0)
    {
       // Only validate coupled elements in Assignment mode (i.e. before initialization).
@@ -6665,7 +6644,7 @@
          #ifdef DEBUG_SPACECRAFT_SET_ELEMENT
          Rvector6 vec6(state.GetState());
          MessageInterface::ShowMessage
-            ("   CS was %sset, state is now\n   %s\n", (csSet ? "" : "NOT "),
+            ("   CS was %sset, state is now\n   %s \n", (csSet ? "" : "NOT "),
              vec6.ToString().c_str());
          MessageInterface::ShowMessage
             ("In SC::SetElement, '%s', returning TRUE\n", GetName().c_str());
@@ -6673,7 +6652,7 @@
          return true;
       }
    }
-   
+
    #ifdef DEBUG_SPACECRAFT_SET_ELEMENT
    MessageInterface::ShowMessage("In SC::SetElement, returning FALSE\n");
    #endif
@@ -6726,13 +6705,13 @@
       rep = stateType;
       return ELEMENT6_ID;
    }
-   
+
    
    // Use multimap to find out the element id
    #ifdef DEBUG_LOOK_UP_LABEL
    MessageInterface::ShowMessage("   LookUpLabel() using stateElementLabelsMap\n");
    #endif
-   
+
    std::map<std::string, StringArray>::iterator iter;
    bool done = false;
    for (iter = stateElementLabelsMap.begin(); iter != stateElementLabelsMap.end(); ++iter)
@@ -6765,7 +6744,7 @@
       if (done)
          break;
    }
-   
+
    #ifdef DEBUG_LOOK_UP_LABEL
       MessageInterface::ShowMessage("Spacecraft::LookUpLabel(%s..) gives rep %s with retval = %d\n",
          label.c_str(), rep.c_str(), retval);
@@ -6963,14 +6942,14 @@
    #ifdef DEBUG_SC_INPUT_TYPES
    MessageInterface::ShowMessage
       ("\nEntering SetPossibleInputTypes: spacecraft = '%s', label = '%s', rep = '%s'\n",
-       instanceName.c_str(), label.c_str(), rep.c_str());
-   MessageInterface::ShowMessage("possibleInputTypes are:\n");
-   for (unsigned int ii = 0; ii < possibleInputTypes.size(); ii++)
-      MessageInterface::ShowMessage("      %2d    %s\n", ii, possibleInputTypes.at(ii).c_str());
+            instanceName.c_str(), label.c_str(), rep.c_str());
+      MessageInterface::ShowMessage("possibleInputTypes are:\n");
+      for (unsigned int ii = 0; ii < possibleInputTypes.size(); ii++)
+         MessageInterface::ShowMessage("      %2d    %s\n", ii, possibleInputTypes.at(ii).c_str());
    MessageInterface::ShowMessage
       ("stateType = %s, uniqueStateTypeFound=%d\n", stateType.c_str(), uniqueStateTypeFound);
    #endif
-   
+
    
    #ifdef DEBUG_MULTIMAP
    MessageInterface::ShowMessage
@@ -7018,7 +6997,7 @@
          if (find(labels.begin(), labels.end(), label) == labels.end())
          {
             #ifdef DEBUG_SC_INPUT_TYPES
-            MessageInterface::ShowMessage
+      MessageInterface::ShowMessage
                ("'%s' not found, so removing the type '%s' from possible input types\n", label.c_str(), (*iter).c_str());
             #endif
             possibleInputTypes.erase(iter);
@@ -7055,15 +7034,15 @@
       {
          #ifdef DEBUG_SC_INPUT_TYPES
          MessageInterface::ShowMessage
-            ("**** ERROR The label '%s' is not allowed in the the rep '%s', so throwing exception\n",
-             label.c_str(), rep.c_str());
-         #endif
-         std::string errmsg = "Error: you have set orbital state elements not contained in the same state type.  ";
-         errmsg += "This is only allowed after the BeginMissionSequence command.\n";
-         throw SpaceObjectException(errmsg);
-      }
-   }
-   
+         ("**** ERROR The label '%s' is not allowed in the the rep '%s', so throwing exception\n",
+          label.c_str(), rep.c_str());
+      #endif
+      std::string errmsg = "Error: you have set orbital state elements not contained in the same state type.  ";
+      errmsg += "This is only allowed after the BeginMissionSequence command.\n";
+      throw SpaceObjectException(errmsg);
+   }
+   }
+  
    // If there is only one state rep, clear and add it to possibleInputTypes
    if (numRepCount == 1)
    {
@@ -7072,9 +7051,9 @@
          ("Unique state type found for label '%s', uniqueStateTypeFound = %d\n", label.c_str(),
           uniqueStateTypeFound);
       #endif
-      
+   
       if (!uniqueStateTypeFound)
-      {
+   {
          possibleInputTypes.clear();
          possibleInputTypes.push_back(defaultStateType);
          stateType = defaultStateType;
@@ -7082,25 +7061,25 @@
          #ifdef DEBUG_SC_INPUT_TYPES
          MessageInterface::ShowMessage("==> 2 stateType set to %s for the label %s\n", stateType.c_str(), label.c_str());
          #endif
-      }
+   }
    }
    else
-   {      
+   {
       #ifdef DEBUG_SC_INPUT_TYPES
       MessageInterface::ShowMessage("Multiple state types found for label '%s'\n", label.c_str());
       #endif
       
       // If unique state type not found, add the state rep to possible types
       if (!uniqueStateTypeFound)
-      {
+   {
          // Loop through range of temp state type
          for (unsigned int i = 0; i < tempInputTypes.size(); i++)
-         {
+   {
             std::string tempType = tempInputTypes[i];
             if (find(possibleInputTypes.begin(), possibleInputTypes.end(), tempType) == possibleInputTypes.end())
                possibleInputTypes.push_back(tempType);
-         }
-      }
+   }
+   }
    }   
    
    if (possibleInputTypes.size() < 1)
@@ -7113,9 +7092,9 @@
    MessageInterface::ShowMessage
       ("----> leaving SetPossibleInputTypes: spacecraft = %s, label = %s, rep = %s, stateType = %s\n",
        instanceName.c_str(), label.c_str(), rep.c_str(), stateType.c_str());
-   MessageInterface::ShowMessage("----> possibleInputTypes are now:\n");
-   for (unsigned int ii = 0; ii < possibleInputTypes.size(); ii++)
-      MessageInterface::ShowMessage("---->       %d    %s\n", ii, possibleInputTypes.at(ii).c_str());
+      MessageInterface::ShowMessage("----> possibleInputTypes are now:\n");
+      for (unsigned int ii = 0; ii < possibleInputTypes.size(); ii++)
+         MessageInterface::ShowMessage("---->       %d    %s\n", ii, possibleInputTypes.at(ii).c_str());
    #endif
 }
 
@@ -7148,7 +7127,7 @@
       #ifdef DEBUG_SPACECRAFT_SET_ELEMENT
       MessageInterface::ShowMessage("In SC::ValidateOrbitStateValue, about to validate %s with value %le when RadPer already set\n", withLabel.c_str(), andValue);
       #endif
-      validated = StateConversionUtil::ValidateValue(withLabel, andValue, errorMessageFormat, GetDataPrecision(), "RadPer", state[0]);
+         validated = StateConversionUtil::ValidateValue(withLabel, andValue, errorMessageFormat, GetDataPrecision(), "RadPer", state[0]);
    }
 
    // Check for SMA and ECC relative to each other, if necessary
@@ -7205,7 +7184,7 @@
       #ifdef DEBUG_SPACECRAFT_SET_ELEMENT
       MessageInterface::ShowMessage("In SC::ValidateOrbitStateValue, about to validate %s with value %le\n", withLabel.c_str(), andValue);
       #endif
-      validated = StateConversionUtil::ValidateValue(withLabel, andValue, errorMessageFormat, GetDataPrecision());
+         validated = StateConversionUtil::ValidateValue(withLabel, andValue, errorMessageFormat, GetDataPrecision());
    }
    return validated;
 }
