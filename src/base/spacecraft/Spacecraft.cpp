--- conflicted
+++ resolved
@@ -818,7 +818,7 @@
    #ifdef DEBUG_SPACECRAFT
    MessageInterface::ShowMessage
       ("Spacecraft::Spacecraft(=) about to delete all owned objects\n");
-   #endif
+      #endif
 
    // Preserve thrusters that are "turned on"
    StringArray activeThrusters;
@@ -834,13 +834,9 @@
    #ifdef DEBUG_SPACECRAFT
    MessageInterface::ShowMessage
       ("Spacecraft::Spacecraft(=) about to clone all owned objects\n");
-<<<<<<< HEAD
       #endif
    CloneOwnedObjects(a.attitude, a.tanks, a.thrusters, a.powerSystem, a.hardwareList);              // made changes on 09/23/2014
-=======
-   #endif
-   CloneOwnedObjects(a.attitude, a.tanks, a.thrusters, a.powerSystem);
-   
+
    for (UnsignedInt i = 0; i < activeThrusters.size(); ++i)
    {
       for (UnsignedInt j = 0; j < thrusters.size(); ++j)
@@ -852,7 +848,6 @@
    
    // Restore the maneuving state
    isManeuvering = iAmManeuvering ;
->>>>>>> 763f9064
 
    // Build element labels and units
    BuildStateElementLabelsAndUnits();
@@ -1881,7 +1876,7 @@
          #endif
          // Add Spacecraft Power System name
          if (powerSystemName != "")
-            fullList.push_back(powerSystemName);  // need to check power system for ref object names
+         fullList.push_back(powerSystemName);  // need to check power system for ref object names
          return fullList;
       }
 
