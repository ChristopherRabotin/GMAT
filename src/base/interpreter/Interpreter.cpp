--- conflicted
+++ resolved
@@ -1083,8 +1083,8 @@
       // If object to be managed, give warning if name already exist
       if (manage == 1 || manage == 2)
       {
-<<<<<<< HEAD
          obj = FindObject(name, type);
+            
          // Since System Parameters are created automatically as they are referenced,
          // do not give warning if creating a system parameter
          if (obj != NULL && ((obj->GetType() != Gmat::PARAMETER) ||
@@ -1101,28 +1101,6 @@
             HandleError(ex, true, true, showWarning);
             return obj;
          }
-=======
-//         if ((name != "EarthMJ2000Eq") &&
-//             (name != "EarthMJ2000Ec") &&
-//             (name != "EarthFixed")    &&
-//             (name != "EarthICRF"))
-//         {
-            obj = FindObject(name, type);
-            
-            // Since System Parameters are created automatically as they are referenced,
-            // do not give warning if creating a system parameter
-            if (obj != NULL && ((obj->GetType() != Gmat::PARAMETER) ||
-                                (obj->GetType() == Gmat::PARAMETER &&
-                                 (!obj->IsOfType("SystemParameter")))))
-            {
-               InterpreterException ex("");
-               ex.SetDetails("%s object named \"%s\" already exists",
-                             type.c_str(), name.c_str());
-               HandleError(ex, true, true, showWarning);
-               return obj;
-            }
-//         }
->>>>>>> fd26101a
       }
    }
    #ifdef DEBUG_CREATE_CELESTIAL_BODY
@@ -1138,7 +1116,7 @@
       if (currentFunction == NULL)
          throw InterpreterException
             ("Parsing function object but current function pointer is NULL\n");
-   
+      
       ObjectMap *functionMap = currentFunction->GetFunctionObjectMap();
       theModerator->SetObjectMap(functionMap);
    }
@@ -1277,7 +1255,7 @@
       else if (find(spacePointList.begin(), spacePointList.end(), type) != 
                spacePointList.end())
          obj = (GmatBase*)theModerator->CreateSpacePoint(type, name);
-      
+   
       // Handle TrackingSystems
       else if (find(trackingSystemList.begin(), trackingSystemList.end(), type) !=
                trackingSystemList.end())
@@ -1317,7 +1295,7 @@
             obj = theModerator->CreateOtherObject(objType, type, name);
          else
             obj = NULL;
-   }
+      }
    }
    
    
@@ -7855,7 +7833,7 @@
 		 {
 			obj->SetStringParameter("Format", value1);									   // fix Bug 12 in ticket GMT-4314
             retval = obj->SetRefObject(obs, Gmat::OBTYPE);
-		 }
+      }
       }
       else
          throw InterpreterException("Failed to create a " + value +
@@ -10088,12 +10066,12 @@
       }
       else
       {
-      InterpreterException ex
+         InterpreterException ex
             ("Cannot find GmatFunction file \"" + funcPath +
              "\" referenced in the caller of \"" + fName + "\"\n");
-      HandleError(ex, false);
-      retval = false;
-   }
+         HandleError(ex, false);
+         retval = false;
+      }
    }
    
    // check for no extension of .gmf or wrong extension
