//$Id$
//------------------------------------------------------------------------------
//                                  Interpreter
//------------------------------------------------------------------------------
// GMAT: General Mission Analysis Tool.
//
// Copyright (c) 2002-2014 United States Government as represented by the
// Administrator of The National Aeronautics and Space Administration.
// All Other Rights Reserved.
//
// Author: Darrel J. Conway
// Created: 2003/08/28
// Rework:  2006/09/27 by Linda Jun (NASA/GSFC)
// Modified: 
//    2010.03.24 Thomas Grubb
//      - Fixed FinalPass method to gracefully print error message instead of 
//        access violation when celestial body is not set properly
//    2010.03.23 Thomas Grubb/Steve Hughes
//      - Fixed error message in SetPropertyToValue for invalid field values
//
// Developed jointly by NASA/GSFC and Thinking Systems, Inc. under contract
// number S-67573-G
//
/**
 * Class implementation for the Interpreter base class
 */
//------------------------------------------------------------------------------

#include "Interpreter.hpp"          // class's header file
#include "Moderator.hpp"
#include "StringTokenizer.hpp"
#include "ConditionalBranch.hpp"
#include "SolverBranchCommand.hpp"  // To check Vary command levels
#include "StringUtil.hpp"           // for ToReal()
#include "TimeTypes.hpp"
#include "Array.hpp"
#include "Assignment.hpp"           // for GetLHS(), GetRHS()
#include "Validator.hpp"
#include "ElementWrapper.hpp"
#include "MessageInterface.hpp"
#include "FileUtil.hpp"             // for DoesFileExist()
#include "GmatGlobal.hpp"           // for GetMatlabFuncNameExt()
#include "Covariance.hpp"

#include <stack>                    // for checking matching begin/end control logic
#include <fstream>                  // for checking GmatFunction declaration
#include <sstream>                  // for checking GmatFunction declaration

//#define __DO_NOT_USE_OBJ_TYPE_NAME__

//#define DEBUG_HANDLE_ERROR
//#define DEBUG_INIT
//#define DEBUG_COMMAND_LIST
//#define DEBUG_COMMAND_VALIDATION
//#define DEBUG_OBJECT_LIST
//#define DEBUG_ARRAY_GET
//#define DEBUG_CREATE_OBJECT
//#define DEBUG_CREATE_CELESTIAL_BODY
//#define DEBUG_CREATE_PARAM
//#define DEBUG_CREATE_ARRAY
//#define DEBUG_CREATE_COMMAND
//#define DEBUG_CREATE_CALL_FUNCTION
//#define DEBUG_VALIDATE_COMMAND
//#define DEBUG_WRAPPERS
//#define DEBUG_MAKE_ASSIGNMENT
//#define DEBUG_ASSEMBLE_COMMAND
//#define DEBUG_ASSEMBLE_CREATE
//#define DEBUG_ASSEMBLE_CONDITION
//#define DEBUG_ASSEMBLE_FOR
//#define DEBUG_ASSEMBLE_CALL_FUNCTION
//#define DEBUG_ASSEMBLE_REPORT_COMMAND
//#define DEBUG_SET
//#define DEBUG_SET_FORCE_MODEL
//#define DEBUG_SET_SOLAR_SYS
//#define DEBUG_CHECK_OBJECT
//#define DEBUG_CHECK_BRANCH
//#define DEBUG_SPECIAL_CASE
//#define DEBUG_PARSE_REPORT
//#define DEBUG_OBJECT_MAP
//#define DEBUG_OBJECT_LIST
//#define DEBUG_FIND_OBJECT
//#define DEBUG_FIND_PROP_ID
//#define DEBUG_VAR_EXPRESSION
//#define DEBUG_MATH_TREE
//#define DEBUG_FUNCTION
//#define DBGLVL_FUNCTION_DEF 2
//#define DBGLVL_FINAL_PASS 2
//#define DEBUG_AXIS_SYSTEM
//#define DEBUG_SET_MEASUREMENT_MODEL
//#define DEBUG_ALL_OBJECTS

//#ifndef DEBUG_MEMORY
//#define DEBUG_MEMORY
//#endif

#ifdef DEBUG_MEMORY
#include "MemoryTracker.hpp"
#endif

//---------------------------------
// static data
//---------------------------------

StringArray Interpreter::allObjectTypeList = StringArray(1, "");
StringArray Interpreter::viewableCommandList = StringArray(1, "");
std::map<std::string, Gmat::ObjectType> Interpreter::objectTypeMap;

const std::string Interpreter::defaultIndicator = "DFLT__";


//------------------------------------------------------------------------------
// Interpreter(SolarSystem *ss = NULL, ObjectMap *objMap = NULL)
//------------------------------------------------------------------------------
/**
 * Default constructor.
 *
 * @param  ss  The solar system to be used for finding bodies
 * @param  objMap  The object map to be used for finding object 
 */
//------------------------------------------------------------------------------
Interpreter::Interpreter(SolarSystem *ss, ObjectMap *objMap)
{
   inCommandMode = false;
   inRealCommandMode = false;
   beginMissionSeqFound = false;
   initialized = false;
   continueOnError = true;
   parsingDelayedBlock = false;
   ignoreError = false;
   inScriptEvent = false;
   gmatFunctionsAvailable = false;
   inFunctionMode = false;
   hasFunctionDefinition = false;
   currentFunction = NULL;
   theSolarSystem = NULL;
   theObjectMap = NULL;
   currentBlockType = Gmat::COMMENT_BLOCK;      // Initialize to something here
   
   theModerator  = Moderator::Instance();
   theReadWriter = ScriptReadWriter::Instance();
   theValidator = Validator::Instance();
   // Set Interpreter to singleton Validator
   theValidator->SetInterpreter(this);
   
   if (ss)
   {
      theSolarSystem = ss;
      theValidator->SetSolarSystem(ss);
   }
   
   if (objMap)
   {
      theObjectMap = objMap;
      theValidator->SetObjectMap(objMap);
      #ifdef DEBUG_OBJECT_MAP
      MessageInterface::ShowMessage
         ("Interpreter setting object map <%p> to Validator\n", theObjectMap);
      #endif
   }
   
   #ifdef DEBUG_INTERP
   MessageInterface::ShowMessage
      ("Interpreter::Interpreter() initialized=%d, theModerator=%p, theReadWriter=%p, "
       "theValidator=%p\n", initialized, theModerator, theReadWriter, theValidator);
   #endif
}


//------------------------------------------------------------------------------
// Interpreter()
//------------------------------------------------------------------------------
/**
 * Destructor.
 */
//------------------------------------------------------------------------------
Interpreter::~Interpreter()
{
}


//------------------------------------------------------------------------------
// void Initialize()
//------------------------------------------------------------------------------
/**
 * Builds core lists of available objects.
 */
//------------------------------------------------------------------------------
void Interpreter::Initialize()
{
   #ifdef DEBUG_INIT
   MessageInterface::ShowMessage
      ("Interpreter::Initialize() entered, initialized=%d\n", initialized);
   #endif
   
   errorList.clear();
   delayedBlocks.clear();
   delayedBlockLineNumbers.clear();
   inCommandMode = false;
   parsingDelayedBlock = false;
   ignoreError = false;
   
   if (initialized)
   {
      #ifdef DEBUG_INIT
      MessageInterface::ShowMessage
         ("Interpreter::Initialize() already initialized so just returning\n");
      #endif
      return;
   }
   
   BuildCreatableObjectMaps();
   
   // Register aliases used in scripting.  Plugins cannot use aliases, so this 
   // piece is performed outside of the creatable object map definitions.
   RegisterAliases();
   
   // Initialize TextParser command list
   theTextParser.Initialize(commandList);

   initialized = true;
   
   #ifdef DEBUG_INIT
   MessageInterface::ShowMessage("Interpreter::Initialize() leaving\n");
   #endif
}


//------------------------------------------------------------------------------
// void BuildCreatableObjectMaps()
//------------------------------------------------------------------------------
/**
 * Constructs the lists of object type names available in the Factories.  
 * 
 * This method is called whenever factories are registered with the 
 * FactoryManager.  During system startup, the Moderator makes this call after 
 * registering the default factories.  The call is reissued whenever a user
 * created factory is registered using the plug-in interfaces.
 */
//------------------------------------------------------------------------------
void Interpreter::BuildCreatableObjectMaps()
{
   // Build a mapping for all of the defined commands
   commandList.clear();
   StringArray cmds = theModerator->GetListOfFactoryItems(Gmat::COMMAND);
   copy(cmds.begin(), cmds.end(), back_inserter(commandList));
   
   #ifdef DEBUG_INIT
   MessageInterface::ShowMessage("\nNumber of commands = %d\n", cmds.size());
   #endif
   
   #ifdef DEBUG_COMMAND_LIST
      std::vector<std::string>::iterator pos1;
      MessageInterface::ShowMessage("Commands:\n");      
      for (pos1 = cmds.begin(); pos1 != cmds.end(); ++pos1)
         MessageInterface::ShowMessage("   " + *pos1 + "\n");
   #endif
      
   if (cmds.size() == 0)
   {
      throw InterpreterException("Command list is empty.");
   }
   
   // Build a mapping for all viewable commands via GUI
   viewableCommandList.clear();
   cmds = theModerator->GetListOfViewableItems(Gmat::COMMAND);
   copy(cmds.begin(), cmds.end(), back_inserter(viewableCommandList));
   
   #ifdef DEBUG_INIT
   MessageInterface::ShowMessage("\nNumber of viewable commands = %d\n", cmds.size());
   #endif
   
   #ifdef DEBUG_COMMAND_LIST
   std::vector<std::string>::iterator pos;
   MessageInterface::ShowMessage("Viewable Commands:\n");      
   for (pos = cmds.begin(); pos != cmds.end(); ++pos)
      MessageInterface::ShowMessage("   " + *pos + "\n");   
   #endif
   
   // Build a mapping for all of the defined objects
   allObjectTypeList.clear();
   celestialBodyList.clear();
   objectTypeMap.clear();
   
   StringArray scs = theModerator->GetListOfFactoryItems(Gmat::SPACECRAFT);
   //copy(scs.begin(), scs.end(), back_inserter(spacecraftList));
   copy(scs.begin(), scs.end(), back_inserter(allObjectTypeList));
   for (UnsignedInt i = 0; i < scs.size(); i++)
      objectTypeMap.insert(std::make_pair(scs[i], Gmat::SPACECRAFT));
   
   StringArray cbs = theModerator->GetListOfFactoryItems(Gmat::CELESTIAL_BODY);
   copy(cbs.begin(), cbs.end(), back_inserter(celestialBodyList));
   copy(cbs.begin(), cbs.end(), back_inserter(allObjectTypeList));
   for (UnsignedInt i = 0; i < cbs.size(); i++)
      objectTypeMap.insert(std::make_pair(cbs[i], Gmat::CELESTIAL_BODY));
   
   atmosphereList.clear();
   StringArray atms = theModerator->GetListOfFactoryItems(Gmat::ATMOSPHERE);
   copy(atms.begin(), atms.end(), back_inserter(atmosphereList));
   copy(atms.begin(), atms.end(), back_inserter(allObjectTypeList));
   for (UnsignedInt i = 0; i < atmosphereList.size(); i++)
      objectTypeMap.insert(std::make_pair(atmosphereList[i], Gmat::ATMOSPHERE));
   
   attitudeList.clear();
   StringArray atts = theModerator->GetListOfFactoryItems(Gmat::ATTITUDE);
   copy(atts.begin(), atts.end(), back_inserter(attitudeList));
   copy(atts.begin(), atts.end(), back_inserter(allObjectTypeList));
   for (UnsignedInt i = 0; i < attitudeList.size(); i++)
      objectTypeMap.insert(std::make_pair(attitudeList[i], Gmat::ATTITUDE));
   
   axisSystemList.clear();
   StringArray axes = theModerator->GetListOfFactoryItems(Gmat::AXIS_SYSTEM);
   copy(axes.begin(), axes.end(), back_inserter(axisSystemList));
   copy(axes.begin(), axes.end(), back_inserter(allObjectTypeList));
   for (UnsignedInt i = 0; i < axisSystemList.size(); i++)
      objectTypeMap.insert(std::make_pair(axisSystemList[i], Gmat::AXIS_SYSTEM));
   
   burnList.clear();
   StringArray burns = theModerator->GetListOfFactoryItems(Gmat::BURN);
   copy(burns.begin(), burns.end(), back_inserter(burnList));
   copy(burns.begin(), burns.end(), back_inserter(allObjectTypeList));
   for (UnsignedInt i = 0; i < burnList.size(); i++)
      objectTypeMap.insert(std::make_pair(burnList[i], Gmat::BURN));
   
   calculatedPointList.clear();
   StringArray cals = theModerator->GetListOfFactoryItems(Gmat::CALCULATED_POINT);
   copy(cals.begin(), cals.end(), back_inserter(calculatedPointList));
   copy(cals.begin(), cals.end(), back_inserter(allObjectTypeList));
   for (UnsignedInt i = 0; i < calculatedPointList.size(); i++)
      objectTypeMap.insert(std::make_pair(calculatedPointList[i], Gmat::CALCULATED_POINT));
   
   dataFileList.clear();
   StringArray dfs = theModerator->GetListOfFactoryItems(Gmat::DATA_FILE);
   copy(dfs.begin(), dfs.end(), back_inserter(dataFileList));
   copy(dfs.begin(), dfs.end(), back_inserter(allObjectTypeList));
   for (UnsignedInt i = 0; i < dataFileList.size(); i++)
      objectTypeMap.insert(std::make_pair(dataFileList[i], Gmat::DATA_FILE));
   
   ephemFileList.clear();
   StringArray ephems = theModerator->GetListOfFactoryItems(Gmat::EPHEMERIS_FILE);
   copy(ephems.begin(), ephems.end(), back_inserter(ephemFileList));
   copy(ephems.begin(), ephems.end(), back_inserter(allObjectTypeList));
   for (UnsignedInt i = 0; i < ephemFileList.size(); i++)
      objectTypeMap.insert(std::make_pair(ephemFileList[i], Gmat::EPHEMERIS_FILE));
   
   functionList.clear();
   StringArray fns = theModerator->GetListOfFactoryItems(Gmat::FUNCTION);
   copy(fns.begin(), fns.end(), back_inserter(functionList));
   copy(fns.begin(), fns.end(), back_inserter(allObjectTypeList));
   for (UnsignedInt i = 0; i < functionList.size(); i++)
      objectTypeMap.insert(std::make_pair(functionList[i], Gmat::FUNCTION));
   gmatFunctionsAvailable =
         (find(fns.begin(), fns.end(), "GmatFunction") != fns.end());
   
   hardwareList.clear();
   StringArray hws = theModerator->GetListOfFactoryItems(Gmat::HARDWARE);
   copy(hws.begin(), hws.end(), back_inserter(hardwareList));
   copy(hws.begin(), hws.end(), back_inserter(allObjectTypeList));
   for (UnsignedInt i = 0; i < hardwareList.size(); i++)
      objectTypeMap.insert(std::make_pair(hardwareList[i], Gmat::HARDWARE));
   
   measurementList.clear();
   StringArray measurements = theModerator->GetListOfFactoryItems(Gmat::CORE_MEASUREMENT);
   copy(measurements.begin(), measurements.end(), back_inserter(measurementList));
   copy(measurements.begin(), measurements.end(), back_inserter(allObjectTypeList));
   for (UnsignedInt i = 0; i < measurementList.size(); i++)
      objectTypeMap.insert(std::make_pair(measurementList[i], Gmat::CORE_MEASUREMENT));
   
   measurementModelList.clear();
   StringArray measurementModels = theModerator->GetListOfFactoryItems(Gmat::MEASUREMENT_MODEL);
   copy(measurementModels.begin(), measurementModels.end(), back_inserter(measurementModelList));
   copy(measurementModels.begin(), measurementModels.end(), back_inserter(allObjectTypeList));
   for (UnsignedInt i = 0; i < measurementModelList.size(); i++)
      objectTypeMap.insert(std::make_pair(measurementModelList[i], Gmat::MEASUREMENT_MODEL));

   obtypeList.clear();
   StringArray obs = theModerator->GetListOfFactoryItems(Gmat::OBTYPE);
   copy(obs.begin(), obs.end(), back_inserter(obtypeList));
   copy(obs.begin(), obs.end(), back_inserter(allObjectTypeList));
   for (UnsignedInt i = 0; i < obtypeList.size(); i++)
      objectTypeMap.insert(std::make_pair(obtypeList[i], Gmat::OBTYPE));
   
   odeModelList.clear();
   StringArray odes = theModerator->GetListOfFactoryItems(Gmat::ODE_MODEL);
   copy(odes.begin(), odes.end(), back_inserter(odeModelList));
   copy(odes.begin(), odes.end(), back_inserter(allObjectTypeList));
   for (UnsignedInt i = 0; i < odeModelList.size(); i++)
      objectTypeMap.insert(std::make_pair(odeModelList[i], Gmat::ODE_MODEL));
   
   parameterList.clear();
   StringArray parms = theModerator->GetListOfFactoryItems(Gmat::PARAMETER);
   copy(parms.begin(), parms.end(), back_inserter(parameterList));
   copy(parms.begin(), parms.end(), back_inserter(allObjectTypeList));
   for (UnsignedInt i = 0; i < parameterList.size(); i++)
      objectTypeMap.insert(std::make_pair(parameterList[i], Gmat::PARAMETER));
   
   propagatorList.clear();
   StringArray props = theModerator->GetListOfFactoryItems(Gmat::PROPAGATOR);
   copy(props.begin(), props.end(), back_inserter(propagatorList));
   copy(props.begin(), props.end(), back_inserter(allObjectTypeList));
   for (UnsignedInt i = 0; i < propagatorList.size(); i++)
      objectTypeMap.insert(std::make_pair(propagatorList[i], Gmat::PROPAGATOR));
   
   physicalModelList.clear();
   StringArray forces = theModerator->GetListOfFactoryItems(Gmat::PHYSICAL_MODEL);
   copy(forces.begin(), forces.end(), back_inserter(physicalModelList));
   copy(forces.begin(), forces.end(), back_inserter(allObjectTypeList));
   for (UnsignedInt i = 0; i < physicalModelList.size(); i++)
      objectTypeMap.insert(std::make_pair(physicalModelList[i], Gmat::PHYSICAL_MODEL));
   
   solverList.clear();
   StringArray solvers = theModerator->GetListOfFactoryItems(Gmat::SOLVER);
   copy(solvers.begin(), solvers.end(), back_inserter(solverList));
   copy(solvers.begin(), solvers.end(), back_inserter(allObjectTypeList));
   for (UnsignedInt i = 0; i < solverList.size(); i++)
      objectTypeMap.insert(std::make_pair(solverList[i], Gmat::SOLVER));
   
   stopcondList.clear();
   StringArray stops = theModerator->GetListOfFactoryItems(Gmat::STOP_CONDITION);
   copy(stops.begin(), stops.end(), back_inserter(stopcondList));
   copy(stops.begin(), stops.end(), back_inserter(allObjectTypeList));
   for (UnsignedInt i = 0; i < stopcondList.size(); i++)
      objectTypeMap.insert(std::make_pair(stopcondList[i], Gmat::STOP_CONDITION));
   
   subscriberList.clear();
   StringArray subs = theModerator->GetListOfFactoryItems(Gmat::SUBSCRIBER);
   copy(subs.begin(), subs.end(), back_inserter(subscriberList));
   copy(subs.begin(), subs.end(), back_inserter(allObjectTypeList));
   for (UnsignedInt i = 0; i < subscriberList.size(); i++)
      objectTypeMap.insert(std::make_pair(subscriberList[i], Gmat::SUBSCRIBER));
   
   spacePointList.clear();
   StringArray spl = theModerator->GetListOfFactoryItems(Gmat::SPACE_POINT);
   copy(spl.begin(), spl.end(), back_inserter(spacePointList));
   copy(spl.begin(), spl.end(), back_inserter(allObjectTypeList));
   for (UnsignedInt i = 0; i < spacePointList.size(); i++)
      objectTypeMap.insert(std::make_pair(spacePointList[i], Gmat::SPACE_POINT));
   
   trackingSystemList.clear();
   StringArray tsl = theModerator->GetListOfFactoryItems(Gmat::TRACKING_SYSTEM);
   copy(tsl.begin(), tsl.end(), back_inserter(trackingSystemList));
   copy(tsl.begin(), tsl.end(), back_inserter(allObjectTypeList));
   for (UnsignedInt i = 0; i < trackingSystemList.size(); i++)
      objectTypeMap.insert(std::make_pair(trackingSystemList[i], Gmat::TRACKING_SYSTEM));
   
   eventLocatorList.clear();
   StringArray ell = theModerator->GetListOfFactoryItems(Gmat::EVENT_LOCATOR);
   copy(ell.begin(), ell.end(), back_inserter(eventLocatorList));
   copy(ell.begin(), ell.end(), back_inserter(allObjectTypeList));
   for (UnsignedInt i = 0; i < eventLocatorList.size(); i++)
      objectTypeMap.insert(std::make_pair(eventLocatorList[i], Gmat::EVENT_LOCATOR));

   interfaceList.clear();
   StringArray itf = theModerator->GetListOfFactoryItems(Gmat::INTERFACE);
   copy(itf.begin(), itf.end(), back_inserter(interfaceList));
   copy(itf.begin(), itf.end(), back_inserter(allObjectTypeList));
   for (UnsignedInt i = 0; i < interfaceList.size(); i++)
      objectTypeMap.insert(std::make_pair(interfaceList[i], Gmat::INTERFACE));

   errorModelList.clear();                                                              // made changes by TUAN NGUYEN
   StringArray erm = theModerator->GetListOfFactoryItems(Gmat::ERROR_MODEL);            // made changes by TUAN NGUYEN
   copy(erm.begin(), erm.end(), back_inserter(errorModelList));                         // made changes by TUAN NGUYEN
   copy(erm.begin(), erm.end(), back_inserter(allObjectTypeList));                      // made changes by TUAN NGUYEN
   for (UnsignedInt i = 0; i < errorModelList.size(); i++)                              // made changes by TUAN NGUYEN
      objectTypeMap.insert(std::make_pair(errorModelList[i], Gmat::ERROR_MODEL));       // made changes by TUAN NGUYEN

   dataFilterList.clear();                                                              // made changes by TUAN NGUYEN
   StringArray df = theModerator->GetListOfFactoryItems(Gmat::DATA_FILTER);             // made changes by TUAN NGUYEN
   copy(df.begin(), df.end(), back_inserter(dataFilterList));                           // made changes by TUAN NGUYEN
   copy(df.begin(), df.end(), back_inserter(allObjectTypeList));                        // made changes by TUAN NGUYEN
   for (UnsignedInt i = 0; i < dataFilterList.size(); i++)                              // made changes by TUAN NGUYEN
      objectTypeMap.insert(std::make_pair(dataFilterList[i], Gmat::DATA_FILTER));       // made changes by TUAN NGUYEN

   #ifdef DEBUG_OBJECT_LIST
      std::vector<std::string>::iterator pos;
      
      MessageInterface::ShowMessage("\nSpacecraft:\n   ");
      for (pos = scs.begin(); pos != scs.end(); ++pos)
         MessageInterface::ShowMessage(*pos + "\n   ");
      
      MessageInterface::ShowMessage("\nAtmosphereModel:\n   ");
      for (pos = atms.begin(); pos != atms.end(); ++pos)
         MessageInterface::ShowMessage(*pos + "\n   ");

      MessageInterface::ShowMessage("\nAttitudes:\n   ");
      for (pos = atts.begin(); pos != atts.end(); ++pos)
         MessageInterface::ShowMessage(*pos + "\n   ");

      MessageInterface::ShowMessage("\nAxisSystems:\n   ");
      for (pos = axes.begin(); pos != axes.end(); ++pos)
         MessageInterface::ShowMessage(*pos + "\n   ");
      
      MessageInterface::ShowMessage("\nBurns:\n   ");
      for (pos = burns.begin(); pos != burns.end(); ++pos)
         MessageInterface::ShowMessage(*pos + "\n   ");
      
      MessageInterface::ShowMessage("\nCalculatedPoints:\n   ");
      for (pos = cals.begin(); pos != cals.end(); ++pos)
         MessageInterface::ShowMessage(*pos + "\n   ");
      
      MessageInterface::ShowMessage("\nDataFiles:\n   ");
      for (pos = dfs.begin(); pos != dfs.end(); ++pos)
         MessageInterface::ShowMessage(*pos + "\n   ");
      
      MessageInterface::ShowMessage("\nEphemerisFiles:\n   ");
      for (pos = ephems.begin(); pos != ephems.end(); ++pos)
         MessageInterface::ShowMessage(*pos + "\n   ");
      
      MessageInterface::ShowMessage("\nFunctions:\n   ");
      for (pos = fns.begin(); pos != fns.end(); ++pos)
         MessageInterface::ShowMessage(*pos + "\n   ");
      
      MessageInterface::ShowMessage("\nHardwares:\n   ");
      for (pos = hws.begin(); pos != hws.end(); ++pos)
         MessageInterface::ShowMessage(*pos + "\n   ");
      
      MessageInterface::ShowMessage("\nODEModels:\n   ");
      for (pos = odes.begin(); pos != odes.end(); ++pos)
         MessageInterface::ShowMessage(*pos + "\n   ");
      
      MessageInterface::ShowMessage("\nPhysicalModels:\n   ");
      for (pos = forces.begin(); pos != forces.end(); ++pos)
         MessageInterface::ShowMessage(*pos + "\n   ");
      
      MessageInterface::ShowMessage("\nParameters:\n   ");
      for (pos = parms.begin();  pos != parms.end(); ++pos)
         MessageInterface::ShowMessage(*pos + "\n   ");
      
      MessageInterface::ShowMessage("\nPropagators:\n   ");
      for (std::vector<std::string>::iterator pos = props.begin();
           pos != props.end(); ++pos)
         MessageInterface::ShowMessage(*pos + "\n   ");
      
      MessageInterface::ShowMessage("\nMeasurements:\n   ");
      for (pos = measurements.begin();
            pos != measurements.end(); ++pos)
         MessageInterface::ShowMessage(*pos + "\n   ");
      
      MessageInterface::ShowMessage("\nObservations:\n   ");
      for (pos = obs.begin();
            pos != obs.end(); ++pos)
         MessageInterface::ShowMessage(*pos + "\n   ");
      
      MessageInterface::ShowMessage("\nSolvers:\n   ");
      for (pos = solvers.begin(); pos != solvers.end(); ++pos)
         MessageInterface::ShowMessage(*pos + "\n   ");
      
      MessageInterface::ShowMessage("\nStopConds:\n   ");
      for (pos = stops.begin(); pos != stops.end(); ++pos)
         MessageInterface::ShowMessage(*pos + "\n   ");
      
      MessageInterface::ShowMessage("\nSubscribers:\n   ");
      for (pos = subs.begin(); pos != subs.end(); ++pos)
         MessageInterface::ShowMessage(*pos + "\n   ");
      
      MessageInterface::ShowMessage("\nTrackingSystems:\n   ");
      for (pos = tsl.begin(); pos != tsl.end(); ++pos)
         MessageInterface::ShowMessage(*pos + "\n   ");
      
      MessageInterface::ShowMessage("\nInterfaces:\n   ");
      for (pos = itf.begin(); pos != itf.end(); ++pos)
         MessageInterface::ShowMessage(*pos + "\n   ");

      MessageInterface::ShowMessage("\nErrorModels:\n   ");             // made changes by TUAN NGUYEN
      for (pos = erm.begin(); pos != erm.end(); ++pos)                  // made changes by TUAN NGUYEN
         MessageInterface::ShowMessage(*pos + "\n   ");                 // made changes by TUAN NGUYEN
      
      MessageInterface::ShowMessage("\nDataFilters:\n   ");             // made changes by TUAN NGUYEN
      for (pos = df.begin(); pos != df.end(); ++pos)                    // made changes by TUAN NGUYEN
         MessageInterface::ShowMessage(*pos + "\n   ");                 // made changes by TUAN NGUYEN
      
      MessageInterface::ShowMessage("\nOther SpacePoints:\n   ");
      for (pos = spl.begin(); pos != spl.end(); ++pos)
         MessageInterface::ShowMessage(*pos + "\n   ");
      
      MessageInterface::ShowMessage("GmatFunctions %s available\n",
            gmatFunctionsAvailable ? "are" : "are not");

      MessageInterface::ShowMessage("\n");
   #endif
   
   // Update the Parameter list in the Validator
   theValidator->UpdateLists();
}


//------------------------------------------------------------------------------
// StringArray GetCreatableList(Gmat::ObjectType type, Integer subType)
//------------------------------------------------------------------------------
/**
 * Returns the list of objects of a given type that can be built.
 * 
 * This method returns the list of object types supported by the current Factory 
 * system.  A future build will allow specification of a subtype -- for example,
 * for solvers, subtypes could be targeters, optimizers, iterators, and 
 * odSolvers.  The subType parameter is included to support this feature when it
 * becomes available.
 * 
 * @param type The Gmat::ObjectType requested.
 * @param subType The subtype.
 * 
 * @return The list of creatable objects.
 * 
 * @note The current implementation only supports the types in the Interpreter's
 *       lists of objects.  A future implementation should call 
 *       Moderator::GetListOfFactoryItems() instead. 
 */
//------------------------------------------------------------------------------
StringArray Interpreter::GetCreatableList(Gmat::ObjectType type, 
      const std::string subType)
{
   StringArray clist;
   
   switch (type)
   {
      case Gmat::CELESTIAL_BODY:
         clist = celestialBodyList;
         break;
      
      case Gmat::ATMOSPHERE:
         clist = atmosphereList;
         break;
         
      case Gmat::ATTITUDE:
         clist = attitudeList;
         break;
         
      case Gmat::AXIS_SYSTEM:
         clist = axisSystemList;
         break;
         
      case Gmat::BURN:
         clist = burnList;
         break;
         
      case Gmat::CALCULATED_POINT:
         clist = calculatedPointList;
         break;
         
      case Gmat::COMMAND:
         clist = commandList;
         break;
         
      case Gmat::DATA_FILE:
         clist = dataFileList;
         break;
         
      case Gmat::EVENT_LOCATOR:
         clist = eventLocatorList;
         break;

      case Gmat::FUNCTION:
         clist = functionList;
         break;
         
      case Gmat::HARDWARE:
         clist = hardwareList;
         break;
         
      case Gmat::CORE_MEASUREMENT:
         clist = measurementList;
         break;

      case Gmat::MEASUREMENT_MODEL:
         clist = measurementModelList;
         break;

      case Gmat::OBTYPE:
         clist = obtypeList;
         break;

      case Gmat::ODE_MODEL:
         clist = odeModelList;
         break;
         
      case Gmat::PARAMETER:
         clist = parameterList;
         break;
         
      case Gmat::PROPAGATOR:
         clist = propagatorList;
         break;
         
      case Gmat::PHYSICAL_MODEL:
         clist = physicalModelList;
         break;
         
      case Gmat::SOLVER:
         clist = solverList;
         break;
         
      case Gmat::STOP_CONDITION:
         clist = stopcondList;
         break;
         
      case Gmat::SUBSCRIBER:
         clist = subscriberList;
         break;
         
      case Gmat::SPACE_POINT:
         clist = spacePointList;
         break;
         
      case Gmat::TRACKING_SYSTEM:
         clist = trackingSystemList;
         break;
         
      case Gmat::INTERFACE:
         clist = interfaceList;
         break;

      case Gmat::ERROR_MODEL:                             // made changes by TUAN NGUYEN
         clist = errorModelList;                          // made changes by TUAN NGUYEN
         break;                                           // made changes by TUAN NGUYEN

      case Gmat::DATA_FILTER:                             // made changes by TUAN NGUYEN
         clist = dataFilterList;                          // made changes by TUAN NGUYEN
         break;                                           // made changes by TUAN NGUYEN

      // These are all intentional fall-throughs:
      case Gmat::SPACECRAFT:
      case Gmat::FORMATION:
      case Gmat::SPACEOBJECT:
      case Gmat::GROUND_STATION:
      case Gmat::IMPULSIVE_BURN:
      case Gmat::FINITE_BURN:
      case Gmat::TRANSIENT_FORCE:
      case Gmat::INTERPOLATOR:
      case Gmat::SOLAR_SYSTEM:
//      case Gmat::CELESTIAL_BODY:
      case Gmat::LIBRATION_POINT:
      case Gmat::BARYCENTER:
      case Gmat::PROP_SETUP:
      case Gmat::FUEL_TANK:
      case Gmat::THRUSTER:
      case Gmat::COORDINATE_SYSTEM:
      case Gmat::MATH_NODE:
      case Gmat::MATH_TREE:
      case Gmat::DATASTREAM:
      case Gmat::TRACKING_DATA:
      case Gmat::UNKNOWN_OBJECT:
      default:
         break;
   }
   
   if (subType != "")
   {
      #ifdef DEBUG_SUBTYPES
         MessageInterface::ShowMessage("List has %d members:\n", clist.size());
         for (UnsignedInt j = 0; j < clist.size(); ++j)
            MessageInterface::ShowMessage("   %s\n", clist[j].c_str());
      #endif

      StringArray temp;
      // Throw away objects that do not match the subtype
      for (UnsignedInt i = 0; i < clist.size(); ++i)
      {
         if (theModerator->DoesObjectTypeMatchSubtype(type, clist[i], subType))
            temp.push_back(clist[i]);
      }
      clist = temp;

      #ifdef DEBUG_SUBTYPES
         MessageInterface::ShowMessage("Revised list has %d members:\n", clist.size());
         for (UnsignedInt j = 0; j < clist.size(); ++j)
            MessageInterface::ShowMessage("   %s\n", clist[j].c_str());
      #endif
   }

   return clist;
}

//------------------------------------------------------------------------------
// void SetInputFocus()
//------------------------------------------------------------------------------
/*
 * Some GMAT UiInterpreters need to be able to obtain focus for message 
 * processing.  This method is overridden to perform run complete actions for 
 * those interpreters.
 */
//------------------------------------------------------------------------------
void Interpreter::SetInputFocus()
{}

//------------------------------------------------------------------------------
// void NotifyRunCompleted()
//------------------------------------------------------------------------------
/*
 * Some GMAT UiInterpreters need to know when a run is finished.  This method is
 * overridden to perform run complete actions for those interpreters.
 */
//------------------------------------------------------------------------------
void Interpreter::NotifyRunCompleted()
{} 

//------------------------------------------------------------------------------
// void NotifyRunCompleted(Integer type)
//------------------------------------------------------------------------------
/*
 * Some GMAT UiInterpreters need to update their view into the configured 
 * objects.  This method is overridden to perform those updates.  The parameter
 * maps to the following values:
 * 
 *  1   Configured objects
 *  2   Commands
 *  3   Commands and configured objects
 *  4   Outputs
 *  5   Outputs and configured objects
 *  6   Commands and Outputs
 *  7   Everything (Commands, outputs, configured objects)
 * 
 * The default value is 7. 
 */
//------------------------------------------------------------------------------
void Interpreter::UpdateView(Integer type)
{}


//------------------------------------------------------------------------------
// void SetInputFocus()
//------------------------------------------------------------------------------
/*
 * Some GMAT UiInterpreters need to take actions when a project is closed.  This
 * method tells them to take those actions.
 */
//------------------------------------------------------------------------------
void Interpreter::CloseCurrentProject()
{}


//------------------------------------------------------------------------------
// void ResetIconFile()
//------------------------------------------------------------------------------
/*
 * Some GMAT UiInterpreters need to reset icon file.  This method is
 * overridden to perform run complete actions for those interpreters.
 */
//------------------------------------------------------------------------------
void Interpreter::ResetIconFile()
{} 


//------------------------------------------------------------------------------
// void StartMatlabServer()
//------------------------------------------------------------------------------
/*
 * Some GMAT Interpreters can start external servers -- for example, the MATLAB
 * server.  This method is overridden to perform that startup.
 */
//------------------------------------------------------------------------------
void Interpreter::StartMatlabServer()
{
   throw InterpreterException(
         "This Interpreter cannot start the external server");
}

//------------------------------------------------------------------------------
// Interface* GetMatlabInterface()
//------------------------------------------------------------------------------
Interface* Interpreter::GetMatlabInterface()
{
   return theModerator->GetMatlabInterface();
}

//------------------------------------------------------------------------------
// bool OpenMatlabEngine()
//------------------------------------------------------------------------------
bool Interpreter::OpenMatlabEngine()
{
   return theModerator->OpenMatlabEngine();
}

//------------------------------------------------------------------------------
// bool CloseMatlabEngine()
//------------------------------------------------------------------------------
bool Interpreter::CloseMatlabEngine()
{
   return theModerator->CloseMatlabEngine();
}

//------------------------------------------------------------------------------
// void RegisterAliases()
//------------------------------------------------------------------------------
/*
 * Some GMAT script identifiers can be accessed using multiple text string.
 * This method creates a mapping for these strings so that scripts can be parsed
 * correctly.
 */
//------------------------------------------------------------------------------
void Interpreter::RegisterAliases()
{
   ODEModel::SetScriptAlias("PrimaryBodies", "GravityField");
   ODEModel::SetScriptAlias("Gravity", "GravityField");
   ODEModel::SetScriptAlias("PointMasses", "PointMassForce");
   ODEModel::SetScriptAlias("Drag", "DragForce");
   ODEModel::SetScriptAlias("SRP", "SolarRadiationPressure");
   ODEModel::SetScriptAlias("PolyhedralBodies", "PolyhedronGravityModel");
}


//------------------------------------------------------------------------------
// const StringArray& GetListOfObjects(Gmat::ObjectType type)
//------------------------------------------------------------------------------
/**
 * Returns names of all configured items of object type.
 *
 * @param  type  object type
 *
 * @return array of configured item names; return empty array if none
 */
//------------------------------------------------------------------------------
const StringArray& Interpreter::GetListOfObjects(Gmat::ObjectType type)
{
   return theModerator->GetListOfObjects(type);
}

//------------------------------------------------------------------------------
// const StringArray& GetListOfObjects(const char *typeName)
//------------------------------------------------------------------------------
/**
 * Returns names of all configured items of given object type name.
 *
 * @param  typeName  object type name
 *
 * @return array of configured item names; return empty array if none
 */
//------------------------------------------------------------------------------
const StringArray& Interpreter::GetListOfObjects(const char *typeName)
{
   return theModerator->GetListOfObjects(std::string(typeName));
}


//------------------------------------------------------------------------------
// const StringArray& GetListOfObjects(const std::string &typeName)
//------------------------------------------------------------------------------
/**
 * Returns names of all configured items of given object type name.
 *
 * @param  typeName  object type name
 *
 * @return array of configured item names; return empty array if none
 */
//------------------------------------------------------------------------------
const StringArray& Interpreter::GetListOfObjects(const std::string &typeName)
{
   return theModerator->GetListOfObjects(typeName);
}


//------------------------------------------------------------------------------
// const StringArray& GetListOfViewableCommands();
//------------------------------------------------------------------------------
/**
 * Returns names of all viewable commands via GUI
 * @return array of item names; return empty array if none
 */
//------------------------------------------------------------------------------
const StringArray& Interpreter::GetListOfViewableCommands()
{
   return Interpreter::viewableCommandList;
}


//------------------------------------------------------------------------------
// const StringArray& GetListOfViewableSubtypesOf(Gmat::ObjectType type)
//------------------------------------------------------------------------------
const StringArray& Interpreter::GetListOfViewableSubtypesOf(Gmat::ObjectType type)
{
   return theModerator->GetListOfViewableItems(type);
}


//------------------------------------------------------------------------------
// GmatBase* GetConfiguredObject(const char *name)
//------------------------------------------------------------------------------
GmatBase* Interpreter::GetConfiguredObject(const char *name)
{
   return theModerator->GetConfiguredObject(std::string(name));
}


//------------------------------------------------------------------------------
// GmatBase* GetConfiguredObject(const std::string &name)
//------------------------------------------------------------------------------
GmatBase* Interpreter::GetConfiguredObject(const std::string &name)
{
   return theModerator->GetConfiguredObject(name);
}


//------------------------------------------------------------------------------
// GmatBase* CreateObject(const std::string &type, const std::string &name,
//                        Integer manage, bool createDefault)
//------------------------------------------------------------------------------
/**
 * Calls the Moderator to build core objects and put them in the ConfigManager.
 *  
 * @param  type  Type for the requested object.
 * @param  name  Name for the object
 * @param  manage   0, if object is not managed
 *                  1, if object is added to configuration (default)
 *                  2, if object is added to function object map
 * @param <createDefault> set to true if default object to be created (false)
 *
 * @return object pointer on success, NULL on failure.
 */
//------------------------------------------------------------------------------
GmatBase* Interpreter::CreateObject(const std::string &type,
                                    const std::string &name,
                                    Integer manage, bool createDefault,
                                    bool includeLineOnError, bool showWarning)
{
   #ifdef DEBUG_CREATE_OBJECT
   MessageInterface::ShowMessage
      ("Interpreter::CreateObject() type=<%s>, name=<%s>, manage=%d, createDefault=%d, "
       "includeLineOnError=%d, showWarning=%d\n   continueOnError=%d, inCommandMode=%d, "
       "currentFunction=<%p>\n", type.c_str(), name.c_str(), manage, createDefault,
       includeLineOnError, showWarning, continueOnError, inCommandMode, currentFunction);
   #endif
   
   debugMsg = "In CreateObject()";
   GmatBase *obj = NULL;
   
   // if object to be managed and has non-blank name, and name is not valid, handle error
   //if (manage == 1 && name != "")
   // Added manage == 2 for function checking (LOJ: 2015.03.11)
   if ((manage == 1 || manage == 2) && name != "")
   {
      bool isValid = false;
      
      // if type is Array, set flag to ignore bracket
      if (type == "Array")
         isValid = GmatStringUtil::IsValidName(name, true);
      else
         isValid = GmatStringUtil::IsValidName(name, false);
      
      if (!isValid)
      {
         #ifdef DEBUG_CREATE_OBJECT
         MessageInterface::ShowMessage
            ("Object name %s is NOT valid\n", name.c_str());
         #endif
         InterpreterException ex
            (type + " object can not be named to \"" + name + "\"");
         HandleError(ex, includeLineOnError);
         return NULL;
      }
   }
   
   // Go through more checking if name is not blank
   if (name != "")
   {
      // object name cannot be any of command names
      if (IsCommandType(name))
      {
         InterpreterException ex
            (type + " object can not be named to a Command type \"" + name + "\"");
         HandleError(ex, includeLineOnError);
         return NULL;
      }
      
      #ifdef __DO_NOT_USE_OBJ_TYPE_NAME__
      // object name cannot be any of object types
      if (IsObjectType(name))
      {
         InterpreterException ex
            (type + " object can not be named to an Object Type \"" + name + "\"");
         HandleError(ex, includeLineOnError);
         return NULL;
      }
      #endif
      
      // If object to be managed, give warning if name already exist
      //if (manage == 1)
      if (manage == 1 || manage == 2)
      {
//         if ((name != "EarthMJ2000Eq") &&
//             (name != "EarthMJ2000Ec") &&
//             (name != "EarthFixed")    &&
//             (name != "EarthICRF"))
//         {
            obj = FindObject(name, type);
            
            // Since System Parameters are created automatically as they are referenced,
            // do not give warning if creating a system parameter
            if (obj != NULL && ((obj->GetType() != Gmat::PARAMETER) ||
                                (obj->GetType() == Gmat::PARAMETER &&
                                 (!obj->IsOfType("SystemParameter")))))
            {
               InterpreterException ex("");
               ex.SetDetails("%s object named \"%s\" already exists",
                             type.c_str(), name.c_str());
               HandleError(ex, true, true, showWarning);
               return obj;
            }
//         }
      }
   }
   #ifdef DEBUG_CREATE_CELESTIAL_BODY
   MessageInterface::ShowMessage
      ("In CreateObject, about to set object manage option %d\n", manage);
   #endif
   
   // Set manage option to Moderator
   theModerator->SetObjectManageOption(manage);
   // If creating function objects, set function object map to Moderator
   if (manage == 2)
   {
      if (currentFunction == NULL)
         throw InterpreterException
            ("Parsing function object but current function pointer is NULL\n");
   
      ObjectMap *functionMap = currentFunction->GetFunctionObjectMap();
      theModerator->SetObjectMap(functionMap);
   }
   
   
   // Create objects by type names
   if (type == "Spacecraft") 
      obj = (GmatBase*)theModerator->CreateSpacecraft(type, name, createDefault);
   
   else if (type == "Formation") 
      obj = (GmatBase*)theModerator->CreateSpacecraft(type, name);
   
   else if (type == "PropSetup") 
      obj = (GmatBase*)theModerator->CreatePropSetup(name);
   
   else if (type == "TrackingData")
      obj = (GmatBase*)theModerator->CreateTrackingData(name);
   
   else if (type == "DataFile")
      obj = (GmatBase*)theModerator->CreateDataFile(type, name);
   
   else if (type == "CoordinateSystem") 
      //obj = (GmatBase*)theModerator->CreateCoordinateSystem(name, true);
      obj = (GmatBase*)theModerator->CreateCoordinateSystem(name, false, false, manage);
   
   // Create objects by creatable list
   else
   {
      #ifdef DEBUG_CREATE_CELESTIAL_BODY
      MessageInterface::ShowMessage("In CreateObject, type = %s\n", type.c_str());
      MessageInterface::ShowMessage("In CreateObject, list of celestial body types are: \n");
      for (unsigned int ii = 0; ii < celestialBodyList.size(); ii++)
         MessageInterface::ShowMessage(" ... %s\n", (celestialBodyList.at(ii)).c_str());
      #endif
      // Handle Propagator
      if (find(propagatorList.begin(), propagatorList.end(), type) != 
          propagatorList.end())
         obj = (GmatBase*)theModerator->CreatePropagator(type, name);
      
      // Handle ODEModel
      else if (find(odeModelList.begin(), odeModelList.end(), type) != 
          odeModelList.end())
         obj = (GmatBase*)theModerator->CreateODEModel(type, name);

      // Handle AxisSystem
      else if (find(axisSystemList.begin(), axisSystemList.end(), type) != 
               axisSystemList.end())
         obj =(GmatBase*) theModerator->CreateAxisSystem(type, name);
      
      // Handle Celestial Body
      else if (find(celestialBodyList.begin(), celestialBodyList.end(), type) != 
            celestialBodyList.end())
         obj = (GmatBase*)theModerator->CreateCelestialBody(type, name);
      
      // Handle Atmosphere Model
      else if (find(atmosphereList.begin(), atmosphereList.end(), type) != 
               atmosphereList.end())
         obj = (GmatBase*)theModerator->CreateAtmosphereModel(type, name);
      
      // Handle Attitude
      else if (find(attitudeList.begin(), attitudeList.end(), type) != 
               attitudeList.end())
         obj = (GmatBase*)theModerator->CreateAttitude(type, name);
      
      // Handle Burns
      else if (find(burnList.begin(), burnList.end(), type) != 
               burnList.end())
         obj = (GmatBase*)theModerator->CreateBurn(type, name, createDefault);
      
      // Handle CalculatedPoint (Barycenter, LibrationPoint)
      // Creates default Barycenter or LibrationPoint
      else if (find(calculatedPointList.begin(), calculatedPointList.end(), type) != 
               calculatedPointList.end())
         obj =(GmatBase*) theModerator->CreateCalculatedPoint(type, name, true);
      
      // Handle DataFiles
      else if (find(dataFileList.begin(), dataFileList.end(), type) != 
               dataFileList.end())
         obj = (GmatBase*)theModerator->CreateDataFile(type, name);
      
      // Handle Functions
      else if (find(functionList.begin(), functionList.end(), type) != 
               functionList.end())
         obj = (GmatBase*)theModerator->CreateFunction(type, name, manage);
      
      // Handle Hardware (tanks, thrusters, etc.)
      else if (find(hardwareList.begin(), hardwareList.end(), type) != 
               hardwareList.end())
         obj = (GmatBase*)theModerator->CreateHardware(type, name);
      
      // Handle Measurements
      else if (find(measurementList.begin(), measurementList.end(), type) !=
               measurementList.end())
         obj = (GmatBase*)theModerator->CreateMeasurement(type, name);
      
      else if (find(measurementModelList.begin(),
            measurementModelList.end(), type) != measurementModelList.end())
         obj = (GmatBase*)theModerator->CreateMeasurementModel(type, name);
      
      // Handle Observations
      else if (find(obtypeList.begin(), obtypeList.end(), type) !=
            obtypeList.end())
         obj = (GmatBase*)theModerator->CreateObType(type, name);
      
      // Handle Parameters
      else if (find(parameterList.begin(), parameterList.end(), type) != 
               parameterList.end())
         obj = (GmatBase*)CreateParameter(type, name, "", "");
      
      // Handle PhysicalModel
      else if (find(physicalModelList.begin(), physicalModelList.end(), type) != 
               physicalModelList.end())
         obj = (GmatBase*)theModerator->CreatePhysicalModel(type, name);
      
      // Handle Solvers
      else if (find(solverList.begin(), solverList.end(), type) != 
               solverList.end())
         obj = (GmatBase*)theModerator->CreateSolver(type, name);
      
      // Handle Subscribers
      else if (find(subscriberList.begin(), subscriberList.end(), type) != 
               subscriberList.end())
         obj = (GmatBase*)theModerator->CreateSubscriber(type, name);
      
      // Handle EventLocators
      else if (find(eventLocatorList.begin(), eventLocatorList.end(), type) !=
               eventLocatorList.end())
<<<<<<< HEAD
         obj = (GmatBase*)theModerator->CreateEventLocator(type, name);
      
=======
         obj = (GmatBase*)theModerator->CreateEventLocator(type, name, createDefault);

>>>>>>> d6633b80
      // Handle EphemerisFile
      else if (find(ephemFileList.begin(), ephemFileList.end(), type) != 
               ephemFileList.end())
         obj = (GmatBase*)theModerator->CreateEphemerisFile(type, name);
      
      // Handle other SpacePoints
      else if (find(spacePointList.begin(), spacePointList.end(), type) != 
               spacePointList.end())
         obj = (GmatBase*)theModerator->CreateSpacePoint(type, name);
      
      // Handle TrackingSystems
      else if (find(trackingSystemList.begin(), trackingSystemList.end(), type) !=
               trackingSystemList.end())
         obj = (GmatBase*)theModerator->CreateTrackingSystem(type, name);
      
      // Handle Interfaces
      else if (find(interfaceList.begin(), interfaceList.end(), type) !=
               interfaceList.end())
         obj = theModerator->CreateOtherObject(Gmat::INTERFACE, type, name);
      
      // Handle ErrorModels
      else if (find(errorModelList.begin(), errorModelList.end(), type) !=              // made changes by TUAN NGUYEN
               errorModelList.end())                                                    // made changes by TUAN NGUYEN
         obj = theModerator->CreateOtherObject(Gmat::ERROR_MODEL, type, name);          // made changes by TUAN NGUYEN

      // Handle DataFilters
      else if (find(dataFilterList.begin(), dataFilterList.end(), type) !=              // made changes by TUAN NGUYEN
               dataFilterList.end())                                                    // made changes by TUAN NGUYEN
         obj = theModerator->CreateOtherObject(Gmat::DATA_FILTER, type, name);          // made changes by TUAN NGUYEN

      
      // Handle other registered creatable object types
      //======================================================================
      // This block of code is the future implementation of creating objects
      // of non-special object types in general way. This will avoid adding
      // specific methods to the Moderator when we create new object type
      // through the plug-in code. This is just initial coding and needs
      // thorough testing. (LOJ: 2010.05.05)
      // @todo 
      // Add a generic CreateObject() method and call specific Create*() method
      // in each factory class.
      else if (find(allObjectTypeList.begin(), allObjectTypeList.end(), type) != 
               allObjectTypeList.end())
      {
         Gmat::ObjectType objType = GetObjectType(type);
         if (objType != Gmat::UNKNOWN_OBJECT)
            obj = theModerator->CreateOtherObject(objType, type, name);
         else
            obj = NULL;
   }
   }
   
   
   //@note
   // Do not throw exception if obj == NULL, since caller uses return pointer
   // to test further.
   
   
   #ifdef DEBUG_CREATE_OBJECT
   if (obj != NULL)
   {
      MessageInterface::ShowMessage
         ("Interpreter::CreateObject() (old way) obj=<%p>, type=<%s>, name=<%s> "
          "successfully created\n", obj, obj->GetTypeName().c_str(),
          obj->GetName().c_str());
   }
   #endif
   
   return obj;
}


//------------------------------------------------------------------------------
// void SetConfiguredObjectMap()
//------------------------------------------------------------------------------
/*
 * Sets object map in use to object map from the configuration.
 */
//------------------------------------------------------------------------------
void Interpreter::SetConfiguredObjectMap()
{
   theObjectMap = theModerator->GetConfiguredObjectMap();
   theValidator->SetObjectMap(theObjectMap);
}


//------------------------------------------------------------------------------
// void SetSolarSystemInUse(SolarSystem *ss)
//------------------------------------------------------------------------------
/**
 * Sets a current solar system in use.
 *
 * @param <ss> Pointer to the solar system
 *
 */
//------------------------------------------------------------------------------
void Interpreter::SetSolarSystemInUse(SolarSystem *ss)
{
   #ifdef DEBUG_SET_SOLAR_SYS
   MessageInterface::ShowMessage
      ("Interpreter::SetSolarSystemInUse() ss=<%p>\n", ss);
   #endif
   
   if (ss != NULL)
   {
      theSolarSystem = ss;
      theValidator->SetSolarSystem(ss);
   }
}


//------------------------------------------------------------------------------
// SolarSystem* GetSolarSystemInUse()
//------------------------------------------------------------------------------
/**
 * Retrieves a current solar system in use.
 *
 * @return a default solar system object pointer
 */
//------------------------------------------------------------------------------
SolarSystem* Interpreter::GetSolarSystemInUse()
{
   return theSolarSystem;
}


//------------------------------------------------------------------------------
// void SetObjectMap(ObjectMap *objMap, bool forFunction)
//------------------------------------------------------------------------------
/**
 * Sets object map to be used for finding objects.
 * 
 * @param <objMap> Pointer to the object map
 * @param <forFunction> True if setting object map for function (false)
 */
//------------------------------------------------------------------------------
void Interpreter::SetObjectMap(ObjectMap *objMap, bool forFunction)
{
   #ifdef DEBUG_OBJECT_MAP
   MessageInterface::ShowMessage
      ("Interpreter::SetObjectMap() objMap=<%p>, forFunction=%d\n", objMap,
       forFunction);
   #endif
   
   if (objMap != NULL)
   {
      if (forFunction)
      {
         #ifdef DEBUG_OBJECT_MAP
         MessageInterface::ShowMessage
            ("Interpreter::SetObjectMap() Here is the current object map <%p>, "
             "it has %d objects\n", objMap, objMap->size());
         for (std::map<std::string, GmatBase *>::iterator i = objMap->begin();
              i != objMap->end(); ++i)
         {
            MessageInterface::ShowMessage
               ("   %30s  <%p><%s>\n", i->first.c_str(), i->second,
                i->second == NULL ? "NULL" : (i->second)->GetTypeName().c_str());
         }
         #endif
      }
      
      theObjectMap = objMap;
      theValidator->SetObjectMap(objMap);
   }
}


//------------------------------------------------------------------------------
// ObjectMap* GetObjectMap()
//------------------------------------------------------------------------------
/**
 * @return a current object map in use.
 */
//------------------------------------------------------------------------------
ObjectMap* Interpreter::GetObjectMap()
{
   return theObjectMap;
}


//------------------------------------------------------------------------------
// void SetFunction(Function *func)
//------------------------------------------------------------------------------
/*
 * Sets Function pointer for function mode interpreting and to the Validator.
 *
 * @param  func  The Function pointer to set
 */
//------------------------------------------------------------------------------
void Interpreter::SetFunction(Function *func)
{
   #ifdef DEBUG_FUNCTION
   MessageInterface::ShowMessage
      ("Interpreter::SetFunction() function=<%p>'%s'\n", func,
       func ? func->GetName().c_str() : "NULL");
   #endif
   
   currentFunction = func;
   theValidator->SetFunction(func);
}


//------------------------------------------------------------------------------
// Function* GetFunction()
//------------------------------------------------------------------------------
/*
 * Retrives Function pointer currently set for function mode interpreting.
 */
Function* Interpreter::GetFunction()
{
   return currentFunction;
}

//------------------------------------------------------------------------------
// void SetContinueOnError(bool flag)
//------------------------------------------------------------------------------
void Interpreter::SetContinueOnError(bool flag)
{
   continueOnError = flag;
}

//------------------------------------------------------------------------------
// bool GetContinueOnError()
//------------------------------------------------------------------------------
bool Interpreter::GetContinueOnError()
{
   return continueOnError;
}


//------------------------------------------------------------------------------
// bool IsInCommandMode()
//------------------------------------------------------------------------------
bool Interpreter::IsInCommandMode()
{
   return inCommandMode;
}


//------------------------------------------------------------------------------
// bool FoundBeginMissionSequence()
//------------------------------------------------------------------------------
bool Interpreter::FoundBeginMissionSequence()
{
   return beginMissionSeqFound;
}


//------------------------------------------------------------------------------
// bool CheckUndefinedReference(GmatBase *obj, bool writeLine)
//------------------------------------------------------------------------------
/*
 * This method checks if reference object of given object exist through
 * the Validator.
 *
 * @param  obj  input object of undefined reference object to be checked
 * @param  writeLine  flag indicating whether or not line number should be
 *                    written for the error message
 */
//------------------------------------------------------------------------------
bool Interpreter::CheckUndefinedReference(GmatBase *obj, bool writeLine)
{
   debugMsg = "In CheckUndefinedReference()";
   bool isValid = theValidator->CheckUndefinedReference(obj, continueOnError);
   
   // Handle error messages here
   if (!isValid)
   {
      StringArray errList = theValidator->GetErrorList();
      for (UnsignedInt i=0; i<errList.size(); i++)
         HandleError(InterpreterException(errList[i]), writeLine);
   }
   
   return isValid;
}


//------------------------------------------------------------------------------
// bool ValidateCommand(GmatCommand *cmd)
//------------------------------------------------------------------------------
/**
 * Checks the input command to make sure its wrappers are set up for it
 * correctly through the Validator, if necessary.
 *
 * @param  cmd  the command to validate
 */
//------------------------------------------------------------------------------
bool Interpreter::ValidateCommand(GmatCommand *cmd)
{
   #ifdef DEBUG_VALIDATE_COMMAND
   MessageInterface::ShowMessage
      ("Interpreter::ValidateCommand() cmd=<%p><%s>, continueOnError=%d, "
       "inFunctionMode=%d\n", cmd, cmd->GetTypeName().c_str(), continueOnError,
       inFunctionMode);
   #endif
   
   debugMsg = "In ValidateCommand()";
   
   // Check if any Parameters need to be created
   StringArray names = cmd->GetWrapperObjectNameArray();
   
   #ifdef DEBUG_VALIDATE_COMMAND
   WriteStringArray("RefParameterNames for ", cmd->GetTypeName(), names);
   #endif
   
   // Create Parameters
   // Even in the function we still need to create automatic Parameters,
   // such sat.X in mySatX = sat.X in the assignment command, in order for Validator
   // to set wrapper reference for auto object used in the function command sequence
   // during the function initialization. But we don't want to add to function's
   // automatic store at this time. It will be added during function initialization.
   #ifdef DEBUG_VALIDATE_COMMAND
   MessageInterface::ShowMessage
      ("   Calling CreateSystemParameter() for each ref. names\n");
   #endif
   for (UnsignedInt i=0; i<names.size(); i++)
   {
      CreateSystemParameter(names[i]);
   }
   
   // If in function mode, just return true,
   // ValidateCommand() is called from GmatFunction::Initialize()
   if (inFunctionMode)
   {
      #ifdef DEBUG_VALIDATE_COMMAND
      MessageInterface::ShowMessage
         ("Interpreter::ValidateCommand() in function mode, so just returning true\n");
      #endif
      return true;
   }
   
   bool isValid = theValidator->ValidateCommand(cmd, continueOnError, 1);
   
   #ifdef DEBUG_VALIDATE_COMMAND
   MessageInterface::ShowMessage("   theValidator->ValidateCommand() returned %d\n", isValid);
   #endif
   
   // Handle error messages here
   if (!isValid)
   {
      StringArray errList = theValidator->GetErrorList();
      for (UnsignedInt i=0; i<errList.size(); i++)
         HandleError(InterpreterException(errList[i]));
   }
   
   #ifdef DEBUG_VALIDATE_COMMAND
   MessageInterface::ShowMessage
      ("Interpreter::ValidateCommand() returning %d\n", isValid);
   #endif
   
   return isValid;
   
} // ValidateCommand()


//------------------------------------------------------------------------------
// bool ValidateSubscriber(GmatBase *obj)
//------------------------------------------------------------------------------
/**
 * Creates subscriber element wrappers through Validator and sets to subscriber.
 * This method is also called from GUI subscriber setup panel to create new wrappers.
 * Currently ReportFile and XYPlot uses element wrappers.
 *
 * @param <obj> the subscriber to create wrappers
 */
//------------------------------------------------------------------------------
bool Interpreter::ValidateSubscriber(GmatBase *obj)
{
   if (obj == NULL)
      throw InterpreterException("The subscriber object to be validated is NULL");
   
   // Now continue validation
   #ifdef DEBUG_WRAPPERS
   MessageInterface::ShowMessage
      ("Interpreter::ValidateSubscriber() entered, obj=<%p><%s>\n", obj,
       obj->GetName().c_str());
   #endif
   
   debugMsg = "In ValidateSubscriber()";
   
   // This method can be called from other than Interpreter, so check if
   // object is SUBSCRIBER type
   if (!obj->IsOfType(Gmat::SUBSCRIBER))
   {
      InterpreterException ex
         ("ElementWrapper for \"" + obj->GetName() + "\" of type \"" +
          obj->GetTypeName() + "\" cannot be created.");
      HandleError(ex);
      return false;
   }
   
   Subscriber *sub = (Subscriber*)obj;
   
   // We don't want to clear wrappers since Subscriber::ClearWrappers() changed to
   // also empty wrappers.  (LOJ: 2009.03.12)
   //sub->ClearWrappers();
   const StringArray wrapperNames = sub->GetWrapperObjectNameArray();
   
   #ifdef DEBUG_WRAPPERS
   MessageInterface::ShowMessage
      ("In ValidateSubscriber, has %d wrapper names:\n", wrapperNames.size());
   for (Integer ii=0; ii < (Integer) wrapperNames.size(); ii++)
      MessageInterface::ShowMessage("   '%s'\n", wrapperNames[ii].c_str());
   #endif
   
   for (StringArray::const_iterator i = wrapperNames.begin();
        i != wrapperNames.end(); ++i)
   {
      // Skip blank name (LOJ: 2012.08.09)
      if ((*i) == "")
         continue;
      
      try
      {
         ElementWrapper *ew = theValidator->CreateElementWrapper(*i, true);
         
         if (sub->SetElementWrapper(ew, *i) == false)
         {
            InterpreterException ex
               ("ElementWrapper for \"" + (*i) +
                "\" cannot be created for the Subscriber \"" + obj->GetName() + "\"");
            HandleError(ex, false);
            return false;
         }
      }
      catch (BaseException &ex)
      {
         HandleError(ex);
         return false;
      }
   }
   
   return true;
   
} // ValidateSubscriber()


//---------------------------------
// protected
//---------------------------------

//------------------------------------------------------------------------------
// bool FindPropertyID(GmatBase *obj, const std::string &chunk, GmatBase **owner,
//                     Integer &id, Gmat::ParameterType &type)
//------------------------------------------------------------------------------
/*
 * Finds property ID for given property. If property not found in the obj,
 * it tries to find property from the owned objects.
 *
 * @param  obj    Object to find property
 * @param  chunk  String contains property
 * @param  owner  Address of new owner pointer to be returned
 * @param  id     Property ID to return (-1 if property not found)
 * @param  type   Property type to return
 *                (Gmat::UNKNOWN_PARAMETER_TYPE if property not found)
 *
 * @return true if property found
 *
 * For example, From "FM.Gravity.Earth.Model"
 *   obj is FM pointer, chunk is "Gravity.Earth.Model"
 */
//------------------------------------------------------------------------------
bool Interpreter::FindPropertyID(GmatBase *obj, const std::string &chunk,
                                 GmatBase **owner, Integer &id,
                                 Gmat::ParameterType &type)
{
   #ifdef DEBUG_FIND_PROP_ID
   MessageInterface::ShowMessage
      ("Interpreter::FindPropertyID() entered, obj=<%p><%s>, chunk=<%s>\n", obj,
       (obj == NULL ? "NULL" : obj->GetName().c_str()), chunk.c_str());
   #endif
   
   if (obj == NULL)
      return false;
   
   bool retval = false;
   StringArray parts = theTextParser.SeparateDots(chunk);
   Integer count = parts.size();
   std::string prop = parts[count-1];
   
   #ifdef DEBUG_FIND_PROP_ID
   MessageInterface::ShowMessage("   property=<%s>\n", prop.c_str());
   #endif
   
   // Set initial output id and type
   id = -1;
   type = Gmat::UNKNOWN_PARAMETER_TYPE;
   
   try
   {
      id = obj->GetParameterID(prop);
      type = obj->GetParameterType(id);
      *owner = obj;
      retval = true;
   }
   catch (BaseException &)
   {
      #ifdef DEBUG_FIND_PROP_ID
      MessageInterface::ShowMessage("   Trying to find id from the owned object\n");
      #endif
      // Owned objects are not configurable and they are local objects
      if (FindOwnedObject(obj, prop, owner, id, type))
      {
         retval = true;
      }
      else
      {
         // Bug 2445 fix
         // Check if it is property of associated objects, such as Hardware of Spacecraft.
         // Hardware objects are configurable, but those are cloned before association.
         // So that same Hardware can be associated with multiple Spacecraft.
         if (obj->IsOfType(Gmat::SPACECRAFT))
         {
            StringArray refObjNames = obj->GetRefObjectNameArray(Gmat::HARDWARE);
            #ifdef DEBUG_FIND_PROP_ID
            WriteStringArray("Hardware objects ", obj->GetName(), refObjNames);
            #endif
            
            GmatBase *refObj = NULL;
            for (UnsignedInt i = 0; i < refObjNames.size(); i++)
            {
               refObj = FindObject(refObjNames[i]);
               if (FindPropertyID(refObj, chunk, owner, id, type))
               {
                  retval = true;
                  break;
               }
            }
         }
      }
   }
   
   #ifdef DEBUG_FIND_PROP_ID
   MessageInterface::ShowMessage
      ("Interpreter::FindPropertyID() returning id=%d, type=%d, owner=<%p><%s><%s>, "
       "retval=%d\n", id, type, *owner,
       ((*owner) == NULL ? "NULL" : (*owner)->GetTypeName().c_str()),
       ((*owner) == NULL ? "NULL" : (*owner)->GetName().c_str()), retval);
   #endif
   
   return retval;
}

//------------------------------------------------------------------------------
// GmatBase* FindObject(const char *name, const std::string &ofType = "")
//------------------------------------------------------------------------------
/**
 * Finds the object from the current object map.
 * (old method: Calls the Moderator to find a configured object.)
 *
 * @param  name    Name of the object.
 * @param  ofType  Type of object required; leave blank for no checking
 *
 * @return  object pointer found
 */
//------------------------------------------------------------------------------
GmatBase* Interpreter::FindObject(const char *name, const std::string &ofType)
{
   return FindObject(std::string(name), ofType);
}

//------------------------------------------------------------------------------
// GmatBase* FindObject(const std::string &name, const std::string &ofType = "")
//------------------------------------------------------------------------------
/**
 * Finds the object from the current object map.
 * (old method: Calls the Moderator to find a configured object.)
 *
 * @param  name    Name of the object.
 * @param  ofType  Type of object required; leave blank for no checking
 *
 * @return  object pointer found
 */
//------------------------------------------------------------------------------
GmatBase* Interpreter::FindObject(const std::string &name, 
                                  const std::string &ofType)
{
   #ifdef DEBUG_FIND_OBJECT
   MessageInterface::ShowMessage
      ("Interpreter::FindObject() entered, name='%s', ofType='%s', currentFunction=<%p>\n",
       name.c_str(), ofType.c_str(), currentFunction);
   #endif
   
   GmatBase *objFound = NULL;
   
   // If parsing a function, use current function to find an object (LOJ: 2014.12.10)
   if (currentFunction == NULL)
   {
      objFound = theValidator->FindObject(name, ofType);
}
   else
   {
      // Check for SolarSystem since it is global and not added to function map
      if (name == "SolarSystem")
         objFound = theSolarSystem;
      else
      {
         objFound = currentFunction->FindFunctionObject(name);
         // If no object found, search current object map in use for GmatFunction
         if (objFound == NULL)
         {
            #ifdef DEBUG_FUNCTION
            MessageInterface::ShowMessage
               ("   Object '%s' not found, so trying to find it from "
                "the current object map\n", name.c_str());
            ShowObjectMap("In Interpreter::FindObject()", theObjectMap);
            #endif
            if (theObjectMap->find(name) != theObjectMap->end())
            {
               GmatBase *obj = (*theObjectMap)[name];
               if (obj && obj->IsOfType("GmatFunction"))
                  objFound = obj;
            }
         }
      }
   }
   #ifdef DEBUG_FIND_OBJECT
   MessageInterface::ShowMessage
      ("Interpreter::FindObject() returning <%p>[%s]'%s' for object name '%s'\n",
       objFound, objFound ? objFound->GetTypeName().c_str() : "NULL",
       objFound ? objFound->GetName().c_str() : "NULL",name.c_str());
   #endif
   return objFound;
}


//------------------------------------------------------------------------------
// bool ParseAndSetCommandName(GmatCommand *cmd, const std::string &cmdType, ...)
//------------------------------------------------------------------------------
/**
 * Parses command name from the command descriptoin, such as Propagate 'name' ...
 *
 * @param  cmd  Command pointer
 * @param  cmdType  Command type name
 * @param  desc  Original command input parameter
 * @param  newDesc  New command input parameter after command name removed
 *
 * @return true if command name not found or command name found and enclosed
 *              with single quote; false otherwise
 */
//------------------------------------------------------------------------------
bool Interpreter::ParseAndSetCommandName(GmatCommand *cmd, const std::string &cmdType,
                                         const std::string &desc, std::string &newDesc)
{
   #ifdef DEBUG_CREATE_COMMAND
   MessageInterface::ShowMessage
      ("ParseAndSetCommandName() entered, cmd=<%s>'%s', cmdType='%s'\n      desc = <%s>"
       "\n   newDesc = <%s>\n", cmd->GetTypeName().c_str(), cmd->GetName().c_str(),
       cmdType.c_str(), desc.c_str(), newDesc.c_str());
   #endif
   
   if (desc[0] == '\'')
   {
      bool fileTypeParamFound = HasFilenameTypeParameter(cmd);
      
      #ifdef DEBUG_CREATE_COMMAND
      Integer paramCount = cmd->GetParameterCount();
      MessageInterface::ShowMessage
         ("   ==> There are %d parameters and file type parameter %s\n",
          paramCount, fileTypeParamFound ? "FOUND" : "NOT FOUND");
      MessageInterface::ShowMessage
         ("   ==> First char is a single quote, it might be a command name\n");
      #endif
      std::string::size_type index1 = desc.find('\'', 1);
      
      // if matching quote found, continue
      if (index1 != desc.npos)
      {
         // Check for more single quotes where another single quotes within the
         // command name is not allowed (e.g. 'Someone's Propagate')
         Integer numQuotes = GmatStringUtil::NumberOfOccurrences(desc, '\'');
         
         // If number of ' is greater 2, then it may be an error
//         if (numQuotes > 2)
//         {
//            // DJC: This assumption is not true; there are several other core
//            // commands (including Propagate) that allow more than 2 single
//            // quotes.  Additionally, plugin commands should not be made to
//            // suffer from this restriction.  Because of these considerations,
//            // this part of the code was reworked.
//
//            // Currently only SaveMission allows 4 single quotes including command name.
//            // SaveMission 'save mission' 'mymissionfile.txt'
//            bool error = true;
//            if (fileTypeParamFound && numQuotes == 4)
//               error = false;
//
//            if (error)
//            {
//               InterpreterException ex
//                  ("Found invalid syntax for \"" + cmdType +
//                   "\" command, single quotes within the command name is not allowed");
//               HandleError(ex);
//               return false;
//            }
//         }
//
//         StringArray parts = GmatStringUtil::SeparateBy(newDesc, "'");
//         #ifdef DEBUG_CREATE_COMMAND
//         WriteStringArray("   --->command parts", "", parts);
//         #endif
//
//         std::string cmdName = parts[0];
//         // Set command name
//         if (parts.size() == 1)
//         {
//            //@todo Until we figure out the way to get own class parameter count
//            // use 4 here which is GmatCommand parameter counter.
//            // If new parameters are added to GmatBase or GmatCommand, this number
//            // needs to be changed also.
//            // We need to add a new virtual method GetOwnParameterCount() to
//            // GmatBase later in a future.
//            if (paramCount == 4)
//            {
//               cmd->SetName(cmdName);
//               newDesc = "";
//            }
//         }
//         else if (parts.size() >= 2)
//         {
//            if (fileTypeParamFound && parts.size() == 3)
//               newDesc = parts[2];
//            else
//               newDesc = parts[1];
//            cmd->SetName(cmdName);
//         }

         std::string cmdName = "";
         
         // For now, commands with file type parameters assume that 4 quotes
         // are needed to have a command name
         if ((fileTypeParamFound == false) || (numQuotes == 4))
         {
            cmdName = desc.substr(1,index1-1);
            cmd->SetName(cmdName);
            newDesc = desc.substr(index1+1);
         }
      }
      else
      {
         InterpreterException ex
            ("Found invalid syntax for \"" + cmdType +
             "\" command, possible missing single quote for the command name");
         HandleError(ex);
         return false;
      }
   }
   
   #ifdef DEBUG_CREATE_COMMAND
   MessageInterface::ShowMessage
      ("ParseAndSetCommandName() returning true, cmd=<%s>'%s'\n      desc = <%s>"
       "\n   newDesc = <%s>\n", cmd->GetTypeName().c_str(), cmd->GetName().c_str(),
       desc.c_str(), newDesc.c_str());
   #endif
   return true;
}


//------------------------------------------------------------------------------
// GmatCommand* CreateCommand(const std::string &type, const std::string &desc)
//------------------------------------------------------------------------------
GmatCommand* Interpreter::CreateCommand(const std::string &type,
                                        const std::string &desc, bool &retFlag,
                                        GmatCommand *inCmd)
{
   #ifdef DEBUG_CREATE_COMMAND
   MessageInterface::ShowMessage
      ("Interpreter::CreateCommand() type=<%s>, inCmd=<%p>, \n   desc=<%s>\n",
       type.c_str(), inCmd, desc.c_str());
   MessageInterface::ShowMessage
      ("   inFunctionMode=%d, hasFunctionDefinition=%d\n", inFunctionMode,
       hasFunctionDefinition);
   #endif
   
   GmatCommand *cmd = NULL;
   std::string type1 = type;
   std::string desc1 = desc;
   std::string cmdStr = type + " " + desc;
   
   std::string realDesc; // Command description after name removed
   bool commandFound = false;
   bool nameParsed = true;
   
   // handle blank type
   if (type == "")
   {
      std::string::size_type index = desc.find("(");
      type1 = desc.substr(0, index);
   }
   
   if (IsCommandType(type1))
   {
      commandFound = true;
      if (type1 == "BeginMissionSequence")
         beginMissionSeqFound = true;
   }
   
   #ifdef DEBUG_CREATE_COMMAND
   MessageInterface::ShowMessage
      ("   type1='%s', commandFound=%d\n", type1.c_str(), commandFound);
   #endif
   
   // Check for CallFunction
   if (type1[0] == '[')
   {
      #ifdef DEBUG_CREATE_COMMAND
      MessageInterface::ShowMessage
         ("Interpreter::CreateCommand() detected [ and creating CallFunction ...\n");
      #endif

      type1 = "CallFunction";
      
      // Figure out if which CallFunction to be created.
      std::string funcName = GmatStringUtil::ParseFunctionName(desc);
      if (funcName != "")
      {
         GmatBase *func = FindObject(funcName);
         if (func != NULL && func->IsOfType("MatlabFunction"))
            type1 = "CallMatlabFunction";
         else
         {
            if (gmatFunctionsAvailable)
               type1 = "CallGmatFunction";
            else
               throw InterpreterException("The function \"" + funcName +
                     "\" is not available; if it is a GmatFunction, you may "
                     "need to enable the GmatFunction plugin "
                     "(libGmatFunction)");
         }
      }
      
      #ifdef DEBUG_CREATE_CALL_FUNCTION
      MessageInterface::ShowMessage
         ("   1 Now creating <%s> command and setting GenString to <%s>\n",
          type1.c_str(), std::string(type1 + " " + desc).c_str());
      #endif
      
      // Create CallFunction command and append to command sequence
      cmd = AppendCommand(type1, retFlag, inCmd);
      desc1 = type1 +  "=" + desc;
      if (cmd != NULL)
         cmd->SetGeneratingString(desc1);
   }
   /// @TODO: This is a work around for a call function
   /// without any return parameters.  It should be updated in
   /// the design to handle this situation.
   else if ((desc1.find("=") == desc1.npos) && (desc != "")
            && (!commandFound))
   {
      StringArray parts = theTextParser.SeparateSpaces(desc1);
      
      #ifdef DEBUG_CREATE_CALL_FUNCTION
      WriteStringArray("Calling IsObjectType()", "", parts);
      #endif
      
      if (IsObjectType(parts[0]))
      {
         InterpreterException ex("Found invalid command \"" + type1 + "\"");
         HandleError(ex);
      }
      else if (!GmatStringUtil::IsValidName(type1 + desc, true))
      {
         InterpreterException ex
            ("Found invalid function name \"" + type1 + desc + "\"");
         HandleError(ex);
      }
      else
      {
         type1 = "CallFunction";
         
         std::string funcName = GmatStringUtil::ParseFunctionName(desc);
         if (funcName != "")
         {
            GmatBase *func = FindObject(funcName);
            if (func != NULL && func->IsOfType("MatlabFunction"))
               type1 = "CallMatlabFunction";
            else
            {
               if (gmatFunctionsAvailable)
                  type1 = "CallGmatFunction";
               else
                  throw InterpreterException("The function \"" + funcName +
                        "\" is not available; if it is a GmatFunction, you may "
                        "need to enable the GmatFunction plugin "
                        "(libGmatFunction)");
            }
         }
         
         #ifdef DEBUG_CREATE_CALL_FUNCTION
         MessageInterface::ShowMessage
            ("   2 Now creating <%s> command and setting GenString to <%s>\n",
             type1.c_str(), std::string(type1 + " " + desc).c_str());
         #endif
         
         // Create command and append to command sequence
         cmd = AppendCommand(type1, retFlag, inCmd);
         desc1 = "[] =" + type1 + desc;
         if (cmd != NULL)
            cmd->SetGeneratingString(desc1);
      }
   }
   else
   {
      if (type1 == "CallFunction")
      {
         std::string funcName = GmatStringUtil::ParseFunctionName(desc);
         
         #ifdef DEBUG_CREATE_CALL_FUNCTION
         MessageInterface::ShowMessage("   funcName = '%s'\n", funcName.c_str());
         #endif
         
         if (funcName != "")
         {
            GmatBase *funcPtr = FindObject(funcName);
            
            #ifdef DEBUG_CREATE_CALL_FUNCTION
            MessageInterface::ShowMessage("   funcPtr=<%p>\n", funcPtr);
            MessageInterface::ShowMessage
               ("   matlabFunctionNames.size()=%d\n", matlabFunctionNames.size());
            for (UnsignedInt ii = 0; ii < matlabFunctionNames.size(); ii++)
               MessageInterface::ShowMessage
                  ("      '%s'\n", matlabFunctionNames[ii].c_str());
            #endif
            
            // If function name found in matlabFunctionNames, create
            // CallMatlabFunction (LOJ: Bug 1967 fix)
            if (find(matlabFunctionNames.begin(), matlabFunctionNames.end(),
                     funcName) != matlabFunctionNames.end())
            {
               type1 = "CallMatlabFunction";
            }
            else
            {
               if (funcPtr != NULL && funcPtr->IsOfType("MatlabFunction"))
                  type1 = "CallMatlabFunction";
               else
               {
                  if (gmatFunctionsAvailable)
                     type1 = "CallGmatFunction";
                  else
                     throw InterpreterException("The function \"" + funcName +
                           "\" is not available; if it is a GmatFunction, you "
                           "may need to enable the GmatFunction plugin "
                           "(libGmatFunction)");
               }
            }
         }
      }
      
      // How do we detect MatlabFunction inside a GmatFunction?
      if (desc.find("MatlabFunction") != desc.npos)
      {
         StringArray parts = GmatStringUtil::SeparateBy(desc, " ");
         if (parts.size() == 2)
         {
            #ifdef DEBUG_CREATE_CALL_FUNCTION
            MessageInterface::ShowMessage
               ("   Adding '%s' to matlabFunctionNames\n", parts[1].c_str());
            #endif
            matlabFunctionNames.push_back(parts[1]);
         }
      }
      
      #if defined (DEBUG_CREATE_COMMAND) || defined (DEBUG_CREATE_CALL_FUNCTION)      
      MessageInterface::ShowMessage("   3 Now creating <%s> command\n", type1.c_str());
      #endif
      
      // Create a command and append to command sequence
      cmd = AppendCommand(type1, retFlag, inCmd);
      realDesc = desc;
      
      // If command is not call function, parse command name
      if (cmd != NULL && !cmd->IsOfType("CallFunction"))
         nameParsed = ParseAndSetCommandName(cmd, type1, desc, realDesc);
      
      #if defined (DEBUG_CREATE_COMMAND) || defined (DEBUG_CREATE_CALL_FUNCTION)      
      MessageInterface::ShowMessage
         ("   Setting GenString to <%s>\n", std::string(type1 + " " + realDesc).c_str());
      #endif
      cmd->SetGeneratingString(type1 + " " + realDesc);
   }
   
   if (cmd == NULL)
   {
      retFlag = false;
      #ifdef DEBUG_CREATE_COMMAND
      MessageInterface::ShowMessage
         ("CreateCommand() returning NULL for '%s', retFlag=%d\n", type1.c_str(),
          retFlag);
      #endif
      return NULL;
   }
   
   if (!nameParsed)
   {
      retFlag = false;
      #ifdef DEBUG_CREATE_COMMAND
      MessageInterface::ShowMessage
         ("CreateCommand() leaving creating '%s', command name was not parsed correctly, "
          "cmd=<%p>, retFlag=%d\n", type1.c_str(), cmd, retFlag);
      #endif
      
      // Return cmd since command already created
      return cmd;
   }
   
   #ifdef DEBUG_CREATE_COMMAND
   if (inCmd == NULL)
      MessageInterface::ShowMessage
         ("   => <%s>'%s' created.\n", cmd->GetTypeName().c_str(), cmd->GetName().c_str());
   else
      MessageInterface::ShowMessage
         ("   => <%s>'%s' created and appended to '%s'.\n",
          cmd->GetTypeName().c_str(), cmd->GetName().c_str(), inCmd->GetTypeName().c_str());
   MessageInterface::ShowMessage
      ("     desc     = <%s>\n     desc1    = <%s>\n     realDesc = <%s>\n",
       desc.c_str(), desc1.c_str(), realDesc.c_str());
   #endif
   
   // Now assemble command
   try
   {
      #ifdef DEBUG_CREATE_COMMAND
      MessageInterface::ShowMessage
         ("   => Now calling %s->InterpretAction()\n", type1.c_str());
      #endif
      
      // Moved this after InterpretAction() so that debug from command will
      // show actual command string (LOJ: 2015.04.01)
      // Set current function to command 
      //cmd->SetCurrentFunction(currentFunction);
      
      // if command has its own InterpretAction(), just return cmd
      if (cmd->InterpretAction())
      {
         // if command is Assignment, check if GmatFunction needs to be created
         if (type1 == "GMAT" && ((Assignment*)cmd)->GetMathTree() != NULL)
            HandleMathTree(cmd);
         
         #ifdef DEBUG_CREATE_COMMAND
         MessageInterface::ShowMessage("   => Now calling ValidateCommand()\n");
         #endif
         
         // Set current function to command
         if (currentFunction)
            cmd->SetCurrentFunction(currentFunction);
         retFlag  = ValidateCommand(cmd);
         
         // For Solver commands make sure Solver type is correct
         if (cmd->IsOfType("Optimize") || cmd->IsOfType("Target") ||
             cmd->IsOfType("Achieve")  || cmd->IsOfType("Minimize") ||
             cmd->IsOfType("NonlinearConstraint") )
         {
            std::string expSolverType = "DifferentialCorrector";
            if (cmd->IsOfType("Optimize") || cmd->IsOfType("Minimize") ||
                cmd->IsOfType("NonlinearConstraint"))
               expSolverType = "Optimizer";

            std::string solverName;
            try
            {
               solverName = cmd->GetRefObjectName(Gmat::SOLVER);
            }
            catch (BaseException &)
            {
               if (solverName == "")
                  solverName = cmd->GetStringParameter("SolverName");

               if (solverName == "")
                  throw;
            }

            GmatBase *obj = FindObject(solverName);
            
            #ifdef DEBUG_CREATE_COMMAND
            MessageInterface::ShowMessage
               ("   solver=<%p><%s>'%s'\n", obj,
                obj ? obj->GetTypeName().c_str() : "NULL",
                obj ? obj->GetName().c_str() : "NULL");
            #endif
            
            // If solver object can be found, check solver type
            // (There will be no solver available inside a function until execution)
            if (obj != NULL)
            {
               bool wrongSolver = false;
               
               if (!obj->IsOfType(expSolverType))
                  wrongSolver = true;
               
               if (wrongSolver)
               {
                  InterpreterException ex
                     ("The Solver \"" + solverName + "\" is not a(n) " + expSolverType);
                  HandleError(ex);
                  retFlag = false;
               }
            }
         }
         
         #ifdef DEBUG_CREATE_COMMAND
         MessageInterface::ShowMessage("   ===> %s has own InterpretAction()\n", type1.c_str());
         MessageInterface::ShowMessage
            ("CreateCommand() leaving creating '%s', cmd=<%p>, retFlag=%d\n", type1.c_str(),
             cmd, retFlag);
         #endif
         
         return cmd;
      }
      else
      {
         #ifdef DEBUG_CREATE_COMMAND
         MessageInterface::ShowMessage
            ("   ===> %s does not have own InterpretAction()\n", type1.c_str());
         #endif
      }
   }
   catch (BaseException &e)
   {
      HandleError(e);
      retFlag = false;
      
      #ifdef DEBUG_CREATE_COMMAND
      MessageInterface::ShowMessage
         ("   => Caught exception: '%s'\n", e.GetFullMessage().c_str());
      MessageInterface::ShowMessage
         ("CreateCommand() leaving creating '%s', cmd=<%p>, retFlag=%d\n", type1.c_str(),
          cmd, retFlag);
      #endif
      
      // Return cmd since command already created
      return cmd;
   }
   
   
   // Assemble commands those don't have InterpretAction()
   if (realDesc != "")
   {
      bool retval3 = true;
      bool retval1  = AssembleCommand(cmd, realDesc);
      
      if (retval1)
      {
         // Set current function to command 
         if (currentFunction)
            cmd->SetCurrentFunction(currentFunction);
         retval3 = ValidateCommand(cmd);
      }
      else
      {
         if (!ignoreError)
         {
            InterpreterException ex("Failed to parse " + cmdStr);
            HandleError(ex);
         }
      }
      
      retFlag = retval1 && retval3;
   }
   else
   {
      #ifdef DEBUG_CREATE_COMMAND
      MessageInterface::ShowMessage("   There is no command descriptions to assemble\n");
      #endif
   }
   
   #ifdef DEBUG_CREATE_COMMAND
   MessageInterface::ShowMessage
      ("CreateCommand() leaving creating '%s', cmd=<%p>, retFlag=%d\n", type1.c_str(),
       cmd, retFlag);
   #endif
   
   return cmd;
}


//------------------------------------------------------------------------------
//GmatCommand* AppendCommand(const std::string &type, bool &retFlag,
//                           GmatCommand *inCmd)
//------------------------------------------------------------------------------
GmatCommand* Interpreter::AppendCommand(const std::string &type, bool &retFlag,
                                        GmatCommand *inCmd)
{
   #ifdef DEBUG_CREATE_COMMAND
   MessageInterface::ShowMessage
      ("Interpreter::AppendCommand() entered, type=<%s>, inCmd=<%p>\n", type.c_str(), inCmd);
   #endif
   
   GmatCommand *cmd = NULL;
   
   if (inCmd == NULL)
   {
      cmd = theModerator->AppendCommand(type, "", retFlag);
      
      #ifdef DEBUG_CREATE_COMMAND
      MessageInterface::ShowMessage
         ("===> Appending command <%s> to the last command\n",
          cmd->GetTypeName().c_str());
      #endif
   }
   else
   {
      cmd = theModerator->CreateCommand(type, "", retFlag);
      inCmd->Append(cmd);
      
      #ifdef DEBUG_CREATE_COMMAND
      MessageInterface::ShowMessage
         ("===> Appending command <%s> to <%s>\n", cmd->GetTypeName().c_str(),
          inCmd->GetTypeName().c_str());
      #endif
   }
   
   #ifdef DEBUG_CREATE_COMMAND
   MessageInterface::ShowMessage
      ("Interpreter::AppendCommand() returning <%p><%s>'%s', retFlag=%d\n", cmd,
       cmd->GetTypeName().c_str(), cmd->GetName().c_str(), retFlag);
   #endif
   
   return cmd;
}


//------------------------------------------------------------------------------
//bool AssembleCommand(GmatCommand *cmd, const std::string &desc)
//------------------------------------------------------------------------------
bool Interpreter::AssembleCommand(GmatCommand *cmd, const std::string &desc)
{
   ignoreError = false;
   bool retval = false;
   std::string type = cmd->GetTypeName();
   
   #ifdef DEBUG_ASSEMBLE_COMMAND
   MessageInterface::ShowMessage
      ("Interpreter::AssembleCommand() cmd=<%s>'%s'\n   desc=<%s>\n",
       type.c_str(), cmd->GetName().c_str(), desc.c_str());
   #endif
   
   if (cmd->IsOfType("For"))
      retval = AssembleForCommand(cmd, desc);
   else if (cmd->IsOfType("CallFunction"))
      retval = AssembleCallFunctionCommand(cmd, desc);
   else if (cmd->IsOfType("ConditionalBranch"))
      retval = AssembleConditionalCommand(cmd, desc);
   else
      retval = AssembleGeneralCommand(cmd, desc);
   
   #ifdef DEBUG_ASSEMBLE_COMMAND
   MessageInterface::ShowMessage
      ("AssembleCommand() leaving assembling %s, retval=%d\n",
       type.c_str(), retval);
   #endif
   
   return retval;
}


//------------------------------------------------------------------------------
//bool AssembleCallFunctionCommand(GmatCommand *cmd, const std::string &desc)
//------------------------------------------------------------------------------
bool Interpreter::AssembleCallFunctionCommand(GmatCommand *cmd,
                                              const std::string &desc)
{
   #ifdef DEBUG_ASSEMBLE_CALL_FUNCTION
   MessageInterface::ShowMessage
      ("Interpreter::AssembleCallFunctionCommand() cmd='%s'\n   desc=<%s>\n",
       cmd->GetTypeName().c_str(), desc.c_str());
   #endif
   
   debugMsg = "In AssembleCallFunctionCommand()";
   std::string cmdTypeName = cmd->GetTypeName();
   bool retval = true;
   
   // Output
   std::string::size_type index1 = 0;
   std::string lhs;
   StringArray outArray;
   
   // Get the command name, if there is one
   std::string newDesc = desc;
   if (!ParseAndSetCommandName(cmd, cmdTypeName, desc, newDesc))
   {
      #ifdef DEBUG_ASSEMBLE_CALL_FUNCTION
         MessageInterface::ShowMessage("The command is not named\n");
      #endif
   }
   #ifdef DEBUG_ASSEMBLE_CALL_FUNCTION
      else
         MessageInterface::ShowMessage("The command is named \"%s\"\n",
               cmd->GetName().c_str());
   #endif

   // get output arguments if there was an equal sign
   if (GmatStringUtil::IsThereEqualSign(newDesc))
   {
      index1 = newDesc.find("=");
      lhs = newDesc.substr(0, index1);
      outArray = theTextParser.SeparateBrackets(lhs, "[]", " ,", true);
      index1 = index1 + 1;
   }
   
   // Function Name, Input
   StringArray inArray;
   std::string funcName;
   std::string::size_type index2 = newDesc.find("(", index1);
   
   #ifdef DEBUG_ASSEMBLE_CALL_FUNCTION
   MessageInterface::ShowMessage
      ("   Starting index=%u, open parenthesis index=%u\n", index1, index2);
   #endif
   
   if (index2 == newDesc.npos)
   {      
      funcName = newDesc.substr(index1);
   }
   else
   {
      funcName = newDesc.substr(index1, index2-index1);
      std::string rhs = newDesc.substr(index2);
      rhs = GmatStringUtil::RemoveOuterString(rhs, "(", ")");
      
      #ifdef DEBUG_ASSEMBLE_CALL_FUNCTION
      MessageInterface::ShowMessage("   rhs=\"%s\"\n", rhs.c_str());
      #endif
      
      // check if single quote found
      inArray = GmatStringUtil::SeparateByComma(rhs);
      
      #ifdef DEBUG_ASSEMBLE_CALL_FUNCTION
      MessageInterface::ShowMessage("   inArray.size()=%d\n", inArray.size());
      #endif
   }
   
   funcName = GmatStringUtil::Trim(funcName);
   
   #ifdef DEBUG_ASSEMBLE_CALL_FUNCTION
   MessageInterface::ShowMessage
      ("   Checking function name '%s'\n", funcName.c_str());
   #endif
   
   // Check for blank name
   if (funcName == "")
   {
      InterpreterException ex("Found blank function name");
      HandleError(ex);
      ignoreError = true;
      return false;
   }
   
   // Check for valid name
   if (!GmatStringUtil::IsValidName(funcName))
   {
      InterpreterException ex("Found invalid function name \"" + funcName + "\"");
      HandleError(ex);
      ignoreError = true;
      return false;
   }
   
   #ifdef DEBUG_ASSEMBLE_CALL_FUNCTION
   MessageInterface::ShowMessage("   Setting funcName '%s'\n", funcName.c_str());
   #endif
   
   // Special case for MatlabFunction
   // If in functin mode and function name is found from tempObjectNames,
   // add an extension
   std::string newFuncName = funcName;
   
   if (inFunctionMode)
   {
      if (find(tempObjectNames.begin(), tempObjectNames.end(), funcName) !=
          tempObjectNames.end())
      {
         GmatGlobal *global = GmatGlobal::Instance();
         newFuncName = funcName + global->GetMatlabFuncNameExt();
         
         #ifdef DEBUG_ASSEMBLE_CALL_FUNCTION
         MessageInterface::ShowMessage
            ("   '%s' found in tempObjectNames, so setting '%s' as function "
             "name\n", funcName.c_str(), newFuncName.c_str());
         #endif
      }
   }
   
   // Set function name to CallFunction
   retval = cmd->SetStringParameter("FunctionName", newFuncName);
   
   #ifdef DEBUG_ASSEMBLE_CALL_FUNCTION
   MessageInterface::ShowMessage("   Setting input\n");
   WriteStringArray("CallFunction Input", "", inArray);
   #endif
   
   //-----------------------------------------------------------------
   // Set input to CallFunction
   //-----------------------------------------------------------------
   bool validInput = false;
   Real rval;
   std::string errmsg = "disallowed";
   
   if (inArray.size() == 0) //if no inputs, set validInput to true
      validInput = true;
   
   for (UnsignedInt i=0; i<inArray.size(); i++)
   {            
      std::string input = inArray[i];
      
      if (GmatStringUtil::IsEnclosedWith(input, "'"))
         retval = cmd->SetStringParameter("AddInput", input);
      else
      {
         // Get variable names from input
         // arr33(var1, var2) should return arr33, var1, var2
         StringArray varNames = GmatStringUtil::GetVarNames(input);
         
         #ifdef DEBUG_ASSEMBLE_CALL_FUNCTION
         MessageInterface::ShowMessage("   varNames.size()=%d\n", varNames.size());
         for (unsigned int i = 0; i < varNames.size(); i++)
            MessageInterface::ShowMessage("   varNames[%d] = '%s'\n", i, varNames[i].c_str());
         #endif
         
         // Currently array element cannot be passed to CallMatlabFunction and
         // array element with variable index cannot be passed to CallGmatFunction.
         // If array element index is other than number, set input to "" so thatn
         // CallFunction will return false. Array element with numeric index will
         // be checked below.
         if (varNames.size() > 1)
            input = "";
         
         #ifdef DEBUG_ASSEMBLE_CALL_FUNCTION
         MessageInterface::ShowMessage
            ("   Setting <%s> as input to %s\n", input.c_str(), cmdTypeName.c_str());
         #endif
         
         retval = cmd->SetStringParameter("AddInput", input);
         if (!retval)
            validInput = false;
      }
      
      // If no error from CallFunction command, do more checking on input
      if (retval)
      {
         // Check for valid input parameter
         validInput = false;
         
         // Check for number before object property.
         // This fixes Bug1903 (Failed to pass number and literal to a function)
         
         // String literal
         if (GmatStringUtil::IsEnclosedWith(inArray[i], "'"))
         {
            if (cmdTypeName == "CallGmatFunction")
               validInput = true;
         }
         // Number
         else if (GmatStringUtil::ToReal(inArray[i], rval))
         {
            if (cmdTypeName == "CallGmatFunction")
               validInput = true;
         }
         // Parameter or object property
         else if (inArray[i].find('.') != std::string::npos)
         {
            // if input parameter is a system Parameter then create
            if (IsParameterType(inArray[i]))
            {
               Parameter *param = CreateSystemParameter(inArray[i]);
               if (param != NULL)
               {
                  #ifdef DEBUG_ASSEMBLE_CALL_FUNCTION
                  MessageInterface::ShowMessage
                     ("   The parameter <%s> is created\n", inArray[i].c_str());
                  #endif
                  validInput = true;
               }
            }
            else
            {
               if (cmdTypeName == "CallGmatFunction")
                  validInput = true;
            }
         }
         // Whole object
         else
         {
            // Only allow Variable, whole Array, String, and Parameter as
            // CallMatlabFunction input parameter.
            // (For GMT-3316/3324 fix - LOJ: 2012.12.26)
            GmatBase *obj = FindObject(inArray[i]);
            if (!obj) errmsg = "nonexistent";
            if (obj != NULL)
            {
               validInput = true;
               
               if (cmdTypeName == "CallMatlabFunction")
               {
                  if (obj->IsOfType("UserParameter"))
                  {
                     #ifdef DEBUG_ASSEMBLE_CALL_FUNCTION
                     MessageInterface::ShowMessage("   <%s> is an UserParameter\n", input.c_str());
                     #endif
                  }
                  else
                     validInput = false;
               }
            }
         }
      }
      
      #ifdef DEBUG_ASSEMBLE_CALL_FUNCTION
      MessageInterface::ShowMessage
         ("   <%s> is %svalid input\n", inArray[i].c_str(), validInput ? "" : "not ");
      #endif
      
      // If in function mode, ignore invalid parameter
      if (retval && inFunctionMode)
         validInput = true;
      
      // If not in function mode, throw exception if invalid inputparameter
      if (!retval || !validInput)
      {
         InterpreterException ex
            ("\"" + inArray[i] + "\" is " + errmsg + " " + cmdTypeName + " Input Parameter. "
             "The allowed input values are : [Variable, Array, Array Element, String, Parameter]");
         HandleError(ex);
         ignoreError = true;
         
         #ifdef DEBUG_ASSEMBLE_CALL_FUNCTION
         MessageInterface::ShowMessage
            ("Interpreter::AssembleCallFunctionCommand() returning false, "
             "retval=%d, validInput=%d\n", retval, validInput);
         #endif
         return false;
      }
   }   
   
   //-----------------------------------------------------------------
   // Set output to CallFunction
   //-----------------------------------------------------------------
   #ifdef DEBUG_ASSEMBLE_CALL_FUNCTION
   MessageInterface::ShowMessage("   Setting output\n");
   WriteStringArray("CallFunction Output", "", outArray);
   #endif
   
   bool validOutput = false;
   errmsg = "disallowed";
   
   for (UnsignedInt i=0; i<outArray.size(); i++)
   {
      retval = cmd->SetStringParameter("AddOutput", outArray[i]);
      if (retval && cmd->GetTypeName() == "CallGmatFunction")
      {
         validOutput = true;
      }
      // Validate output for CallMatlabFunction
      // Currently whole Array, Variable, String, and Parameter are allowed
      else if (retval && cmd->GetTypeName() == "CallMatlabFunction")
      {
         // If Parameter or object field, check further
         if (outArray[i].find('.') != std::string::npos)
         {
            // Currently CallMatlabFunction cannot handle object field
            // If output parameter is a system Parameter then create
            if (IsParameterType(outArray[i]))
            {
               Parameter *param = CreateSystemParameter(outArray[i]);
               if (param != NULL)
               {
                  #ifdef DEBUG_ASSEMBLE_CALL_FUNCTION
                  MessageInterface::ShowMessage
                     ("   The parameter <%s> is created\n", inArray[i].c_str());
                  #endif
                  validOutput = true;
               }
               else
               {
                  if (cmdTypeName == "CallGmatFunction")
                     validOutput = true;
               }
            }
         }
         else
         {
            // Only allow Variable, whole Array, String, and Parameter as
            // CallMatlabFunction output parameter
            // (For GMT-3316/3324 fix - LOJ: 2012.12.26)
            GmatBase *obj = FindObject(outArray[i]);
            if (!obj) errmsg = "nonexistent";
            if (obj != NULL)
            {
               validOutput = true;
               
               if (obj->IsOfType("UserParameter"))
               {
                  #ifdef DEBUG_ASSEMBLE_CALL_FUNCTION
                  MessageInterface::ShowMessage
                     ("   <%s> is not an UserParameter\n", outArray[i].c_str());
                  #endif
               }
               else
                  validOutput = false;
            }
         }
      }
      
      // If not in function mode, throw exception if invalid output parameter
      if (!retval || !validOutput)
      {
         InterpreterException ex
            ("\"" + outArray[i] + "\" is " + errmsg + " " + cmdTypeName + " Output Parameter. "
             "The allowed output values are : [Variable, Array, Array Element, String, Parameter]");
         HandleError(ex);
         ignoreError = true;
         
         #ifdef DEBUG_ASSEMBLE_CALL_FUNCTION
         MessageInterface::ShowMessage
            ("Interpreter::AssembleCallFunctionCommand() returning false, "
             "retval=%d, validInput=%d, validOuput=%d\n", retval, validInput, validOutput);
         #endif
         return false;
      }
   }
   
   // if in function mode, just return retval
   if (inFunctionMode)
   {
      #ifdef DEBUG_ASSEMBLE_CALL_FUNCTION
      MessageInterface::ShowMessage
         ("Interpreter::AssembleCallFunctionCommand() returning %d, it's in "
          "function mode\n", retval);
      #endif
      return retval;
   }
   
   // See if Function is MatlabFunction since all MatlabFunctions are created
   // before mission sequence, if not, create as GmatFunction.
   GmatBase *func = FindObject(funcName);
   if (func == NULL)
      func = CreateObject("GmatFunction", funcName);
   
   // Set function pointer to CallFunction command
   cmd->SetRefObject(func, Gmat::FUNCTION, funcName);
   
   #ifdef DEBUG_ASSEMBLE_CALL_FUNCTION
   MessageInterface::ShowMessage
      ("Interpreter::AssembleCallFunctionCommand() returning %d\n", retval);
   #endif
   
   return retval;
}


//------------------------------------------------------------------------------
//bool AssembleConditionalCommand(GmatCommand *cmd, const std::string &desc)
//------------------------------------------------------------------------------
bool Interpreter::AssembleConditionalCommand(GmatCommand *cmd,
                                             const std::string &desc)
{
   #ifdef DEBUG_ASSEMBLE_CONDITION
   MessageInterface::ShowMessage
      ("Interpreter::AssembleConditionalCommand() cmd=<%p>'%s', desc='%s'\n",
       cmd, cmd->GetTypeName().c_str(), desc.c_str());
   #endif
   
   debugMsg = "In AssembleConditionalCommand()";
   bool retval = true;
   std::string type = cmd->GetTypeName();
   std::string opStr = "~<=>&|";
   
   // conditional commands, for compatibility with MATLAB, should not have
   // parentheses (except to indicate array elements), brackets, or braces
   if (!GmatStringUtil::HasNoBrackets(desc))
   {
      std::string msg = 
         "A conditional command is not allowed to contain brackets, braces, or "
         "parentheses (except to indicate an array element)";
      InterpreterException ex(msg);
      HandleError(ex);
      ignoreError = true;
      return false;
   }
   
   // This really becomes moot ...  wcs 2007.09.12
   // Remove enclosed parenthesis first
   Integer length = desc.size();
   std::string str1 = desc;
   if (desc[0] == '(' && desc[length-1] == ')')
   {
      str1 = desc.substr(1, length-2);
   }
   else
   {
      if (!GmatStringUtil::IsParenBalanced(desc))
      {
         InterpreterException ex("The Command has unbalanced parentheses");
         HandleError(ex);
         ignoreError = true;
         return false;
      }
   }
   
   std::string::size_type start = 0;
   std::string::size_type right = 0;
   std::string::size_type op = 0;
   bool done = false;
   StringArray parts;
   std::string str2;
   
   // Parse conditions
   while (!done)
   {
      op = str1.find_first_of(opStr, start);
      if (op == str1.npos)
      {
         // Add final right of operator, if not blank
         str2 = GmatStringUtil::Trim(str1.substr(start));
         if (str2 != "")
            parts.push_back(str2);
         break;
      }
      
      // Add left of operator
      str2 = GmatStringUtil::Trim(str1.substr(start, op-start));
      parts.push_back(str2);
      
      // Add operator
      right = str1.find_first_not_of(opStr, op);      
      str2 = GmatStringUtil::Trim(str1.substr(op, right-op));
      parts.push_back(str2);
      
      start = op + 1;
      op = str1.find_first_of(opStr, start);
      
      // check for double ops (such as: == ~= >= <=)
      if (op != str1.npos && op == start)
         start = op + 1;
   }
   
   #ifdef DEBUG_ASSEMBLE_CONDITION
   WriteStringArray("After parsing conditions()", "", parts);
   #endif
   
   Integer count = parts.size();
   for (Integer ii = 0; ii < count; ii++)
   {
      if (GmatStringUtil::IsBlank(parts.at(ii)))
      {
         InterpreterException ex("Missing field or operator in command");
         HandleError(ex);
         ignoreError = true;
         return false;
      }
      std::string strUpper = GmatStringUtil::ToUpper(parts.at(ii));         
      if (strUpper.find(" OR ") != strUpper.npos)
      {
         InterpreterException ex("\"OR\" is not a valid relational operator");
         HandleError(ex);
         ignoreError = true;
         return false;
      }
      if (strUpper.find(" AND ") != strUpper.npos)
      {
         InterpreterException ex("\"AND\" is not a valid relational operator");
         HandleError(ex);
         ignoreError = true;
         return false;
      }
   }
   
   // assuming there is no boolean argument
   if (count < 3 || ((count-3)%4) != 0)
   {
      InterpreterException ex("The Command has an invalid number of conditions");
      HandleError(ex);
      ignoreError = true;
      return false;
   }
   
   // Added try/catch block so that function name can be added to the error message
   try
   {
      ConditionalBranch *cb = (ConditionalBranch*)cmd;
      
      for (int i=0; i<count; i+=4)
      {
         #ifdef DEBUG_ASSEMBLE_CONDITION
         MessageInterface::ShowMessage
            ("   lhs:<%s>, op:<%s>, rhs:<%s>\n", parts[i].c_str(), parts[i+1].c_str(),
             parts[i+2].c_str());
         #endif
         
         // Try to create a parameter first if system parameter
         std::string type, ownerName, depObj;
         GmatStringUtil::ParseParameter(parts[i], type, ownerName, depObj);
         #ifdef DEBUG_ASSEMBLE_CONDITION // ---------------------------- debug ----
         MessageInterface::ShowMessage
            ("   lhs: type = %s, ownerName = %s, depObj = %s\n", 
             type.c_str(), ownerName.c_str(), depObj.c_str());
         #endif // ------------------------------------------------- end debug ----
         
         // Create Parameter if not in function, since Parameters are automatically
         // created in ValidateCommand
         if (!inFunctionMode)
         {
            if (theModerator->IsParameter(type))
               CreateParameter(type, parts[i], ownerName, depObj);
         }
         
         GmatStringUtil::ParseParameter(parts[i+2], type, ownerName, depObj);
         #ifdef DEBUG_ASSEMBLE_CONDITION // ---------------------------- debug ----
         MessageInterface::ShowMessage
            ("   rhs: type = %s, ownerName = %s, depObj = %s\n", 
             type.c_str(), ownerName.c_str(), depObj.c_str());
         #endif // ------------------------------------------------- end debug ----
         
         // Create Parameter if not in function, since Parameters are automatically
         // created in ValidateCommand
         if (!inFunctionMode)
         {
            if (theModerator->IsParameter(type))
               CreateParameter(type, parts[i+2], ownerName, depObj);
         }
         
         cb->SetCondition(parts[i], parts[i+1], parts[i+2]);
         
         if (count > i+3)
         {
            #ifdef DEBUG_ASSEMBLE_CONDITION
            MessageInterface::ShowMessage("   logOp=<%s>\n", parts[i+3].c_str());
            #endif
            
            cb->SetConditionOperator(parts[i+3]);
         }
      }
   }
   catch (BaseException &e)
   {
      InterpreterException ex(e.GetFullMessage());
      HandleError(ex);
      ignoreError = true;
      return false;
   }
   
   return retval;
}


//------------------------------------------------------------------------------
//bool AssembleForCommand(GmatCommand *cmd, const std::string &desc)
//------------------------------------------------------------------------------
/* Parses For loop control expression
 *    It's syntax is 
 *       For index = start:increment:end
 */
//------------------------------------------------------------------------------
bool Interpreter::AssembleForCommand(GmatCommand *cmd, const std::string &desc)
{
   #ifdef DEBUG_ASSEMBLE_FOR
   MessageInterface::ShowMessage
      ("Interpreter::AssembleForCommand() desc=<%s>\n", desc.c_str());
   #endif
   
   debugMsg = "In AssembleForCommand()";
   
   // For loop commands, for compatability with MATLAB, should not have
   // parentheses (except to indicate array elements), brackets, or braces
   if (!GmatStringUtil::HasNoBrackets(desc))
   {
      std::string msg = 
         "A For command is not allowed to contain brackets, braces, or "
         "parentheses (except to indicate an array element)";
      InterpreterException ex(msg);
      HandleError(ex);
      ignoreError = true;
      return false;
   }
   
   bool retval = true;
   std::string::size_type equalSign = desc.find("=");
   
   if (equalSign == desc.npos)
   {
      InterpreterException ex("Cannot find equal sign (=) for For loop control");
      HandleError(ex);
      ignoreError = true;
      return false;
   }
   
   std::string index = desc.substr(0, equalSign);
   index = GmatStringUtil::Trim(index);
   
   std::string substr = desc.substr(equalSign+1);
   if (substr.find(':') == substr.npos)
   {
      InterpreterException ex("Missing colon (:) for For loop control");
      HandleError(ex);
      ignoreError = true;
      return false;
   }
   
   StringArray parts = theTextParser.SeparateBy(substr, ":");
   int count = parts.size();
   Integer numColons = 0;
   for (unsigned int ii = 0; ii < substr.size(); ii++)
      if (substr.at(ii) == ':') numColons++;
   if (numColons >= (Integer) count)
   {
      InterpreterException ex("Too many colons (:) for For loop control");
      HandleError(ex);
      ignoreError = true;
      return false;
   }
   #ifdef DEBUG_ASSEMBLE_FOR
   MessageInterface::ShowMessage
      ("Interpreter::AssembleForCommand() After SeparateBy, parts = \n");
   for (Integer ii=0;ii<count;ii++)
      MessageInterface::ShowMessage("   <%s>\n", parts[ii].c_str());
   #endif
   
   if (count < 2)
   {
      InterpreterException ex("Missing field, colon (:), or equal sign (=) for For loop control");
      HandleError(ex);
      ignoreError = true;
      return false;
   }
   
   std::string start = parts[0];
   std::string end = parts[1];
   std::string step = "1";
   
   if (count > 2)
   {
      step = parts[1];
      end = parts[2];
   }
   
   
   #ifdef DEBUG_ASSEMBLE_FOR
   MessageInterface::ShowMessage
      ("Interpreter::AssembleForCommand() index=<%s>, start=<%s>, end=<%s>, "
       "step=<%s>\n", index.c_str(), start.c_str(), end.c_str(), step.c_str());
   #endif
   
   cmd->SetStringParameter("IndexName", index);
   cmd->SetStringParameter("StartName", start);
   cmd->SetStringParameter("EndName", end);
   cmd->SetStringParameter("IncrementName", step);
   
   #ifdef DEBUG_ASSEMBLE_FOR
   MessageInterface::ShowMessage
      ("Interpreter::AssembleForCommand() returning %d\n", retval);
   #endif
   
   return retval;
}


//------------------------------------------------------------------------------
//bool AssembleGeneralCommand(GmatCommand *cmd, const std::string &desc)
//------------------------------------------------------------------------------
/**
 * @todo: GMAT by design accepts commands of the form
 *
 *    CommandName <ListOfParameters>
 *
 * Commands that follow this process are required to accept the listed
 * parameters, one by one, in order, and then store them for initialization or
 * process them when they are passed in to the command.
 *
 * The implementation provided here prevents this design from working, because
 * the code here is NOT GENERIC, and requires knowledge before the fact of every
 * command that GMAT will contain.  That means not just that the code here
 * seriously violates the design, but also that ANY plugin containing a new
 * command is required to implement parsing for the command.
 *
 * This code needs to be fixed to match the design so that individual commands
 * that conform to the list of arguments protocol can be added to GMAT without
 * forcing the programmer to either hack base code or implement their own
 * parsing.
 */
bool Interpreter::AssembleGeneralCommand(GmatCommand *cmd,
                                         const std::string &desc)
{
   bool retval = true;
   std::string type = cmd->GetTypeName();
   
   #ifdef DEBUG_ASSEMBLE_COMMAND
   MessageInterface::ShowMessage
      ("AssembleGeneralCommand() cmd=<%s>'%s', desc=<%s>\n", cmd->GetTypeName().c_str(),
       cmd->GetName().c_str(), desc.c_str());
   #endif

   // Target, Optimize has own InterpretAction() in the parent SolverBranchCommand
   // so those are removed (LOJ: 2012.03.07)
   if (type == "Report" || type == "BeginFiniteBurn" || type == "EndFiniteBurn")
   {
      //if (type == "Target")
      //   retval = AssembleTargetCommand(cmd, desc);
      //else if (type == "Optimize")
      //   retval = AssembleOptimizeCommand(cmd, desc);
      if (type == "Report")
         retval = AssembleReportCommand(cmd, desc);
      else
         retval = AssembleFiniteBurnCommand(cmd, desc);
   }
   else if (type == "Create")
      retval = AssembleCreateCommand(cmd, desc);
   else if (type == "Save" || type == "Global")
      retval = SetCommandRefObjects(cmd, desc);
   else
      retval = false;
   
   #ifdef DEBUG_ASSEMBLE_COMMAND
   MessageInterface::ShowMessage
      ("AssembleGeneralCommand() leaving assembling %s, retval=%d\n",
       type.c_str(), retval);
   #endif
   
   return retval;
}


//------------------------------------------------------------------------------
// bool AssembleTargetCommand(GmatCommand *cmd, const std::string &desc)
//------------------------------------------------------------------------------
//@note We need to update this if we decided to use this one.
// See SolverBranchCommand::InterpretAction()
bool Interpreter::AssembleTargetCommand(GmatCommand *cmd, const std::string &desc)
{
   #ifdef DEBUG_ASSEMBLE_SOLVER_COMMAND
   MessageInterface::ShowMessage
      ("AssembleTargetCommand() entered, cmd=<%p><%s>'%s', desc=<%s>\n",
       cmd, cmd->GetTypeName().c_str(), cmd->GetName().c_str(), desc.c_str());
   #endif
   debugMsg = "In AssembleTargetCommand()";
   
   // This command, for compatability with MATLAB, should not have
   // parentheses (except to indicate array elements), brackets, or braces
   if (!GmatStringUtil::HasNoBrackets(desc, false))
   {
      std::string msg = 
         "The Target command is not allowed to contain brackets, braces, or "
         "parentheses";
      InterpreterException ex(msg);
      HandleError(ex);
      ignoreError = true;
      return false;
   }
   
   bool retval = true;
   StringArray parts = theTextParser.Decompose(desc, "()");
   cmd->SetRefObjectName(Gmat::SOLVER, parts[0]);
   
   // Make sure there is only one thing on the line
   if (parts.size() > 1)
   {
      InterpreterException ex
         ("Unexpected text at end of Target command");
      HandleError(ex);
      retval = false;
   }
   
   // Check if the Solver exist if not in Function mode
   if (!inFunctionMode)
   {
      GmatBase *obj = FindObject(parts[0], "Solver");
      if (obj == NULL)
      {
         InterpreterException ex
            ("Cannot find the Solver \"" + parts[0] + "\"");
         HandleError(ex);
         retval = false;
      }
      else
      {
         // Check if Solver type is a DifferentialCorrector
         if (!obj->IsOfType("DifferentialCorrector"))
         {
            InterpreterException ex
               ("The Solver \"" + parts[0] + "\" is not a DifferentialCorrector");
            HandleError(ex);
            retval = false;
         }
      }
   }
   
   #ifdef DEBUG_ASSEMBLE_SOLVER_COMMAND
   MessageInterface::ShowMessage
      ("AssembleTargetCommand() returning %d\n", retval);
   #endif
   return retval;
}

//------------------------------------------------------------------------------
// bool AssembleOptimizeCommand(GmatCommand *cmd, const std::string &desc)
//------------------------------------------------------------------------------
//@note We need to update this if we decided to use this one
// See SolverBranchCommand::InterpretAction()
bool Interpreter::AssembleOptimizeCommand(GmatCommand *cmd, const std::string &desc)
{
   #ifdef DEBUG_ASSEMBLE_SOLVER_COMMAND
   MessageInterface::ShowMessage
      ("AssembleOptimizeCommand() entered, cmd=<%p><%s>'%s', desc=<%s>\n",
       cmd, cmd->GetTypeName().c_str(), cmd->GetName().c_str(), desc.c_str());
   #endif
   debugMsg = "In AssembleOptimizeCommand()";
   
   // This command, for compatability with MATLAB, should not have
   // parentheses (except to indicate array elements), brackets, or braces
   if (!GmatStringUtil::HasNoBrackets(desc, false))
   {
      std::string msg = 
         "The Optimize command is not allowed to contain brackets, braces, or "
         "parentheses";
      InterpreterException ex(msg);
      HandleError(ex);
      ignoreError = true;
      return false;
   }
   
   bool retval = true;
   StringArray parts = theTextParser.Decompose(desc, "()");
   cmd->SetRefObjectName(Gmat::SOLVER, parts[0]);
   
   // Make sure there is only one thing on the line
   if (parts.size() > 1)
   {
      InterpreterException ex
         ("Unexpected text at end of Optimize command");
      HandleError(ex);
      retval = false;
   }
   
   // Check if the Solver exist if not in Function mode
   if (!inFunctionMode)
   {
      GmatBase *obj = FindObject(parts[0], "Solver");
      if (obj == NULL)
      {
         InterpreterException ex
            ("Cannot find the Solver \"" + parts[0] + "\"");
         HandleError(ex);
         retval = false;
      }
      else
      {
         // Check if Solver type is an Optimizer
         if (!obj->IsOfType("Optimizer"))
         {
            InterpreterException ex
               ("The Solver \"" + parts[0] + "\" is not an Optimizer");
            HandleError(ex);
            retval = false;
         }
      }
   }
   
   #ifdef DEBUG_ASSEMBLE_SOLVER_COMMAND
   MessageInterface::ShowMessage
      ("AssembleOptimizeCommand() returning %d\n", retval);
   #endif
   return retval;
}


//------------------------------------------------------------------------------
// bool AssembleFiniteBurnCommand(GmatCommand *cmd, const std::string &desc)
//------------------------------------------------------------------------------
bool Interpreter::AssembleFiniteBurnCommand(GmatCommand *cmd, const std::string &desc)
{
   #ifdef DEBUG_ASSEMBLE_COMMAND
   MessageInterface::ShowMessage("Begin/EndFiniteBurn being processed ...\n");
   #endif
   
   bool retval = true;
   debugMsg = "In AssembleFiniteBurnCommand()";
   
   // Note:
   // Begin/EndFiniteBurn has the syntax: BeginFiniteBurn burn1(sat1 sat2)
   // First, check for errors in brackets
   if ((desc.find("[") != desc.npos) || (desc.find("]") != desc.npos))
   {
      InterpreterException ex
         ("Brackets not allowed in " + cmd->GetTypeName()+ " command");
      HandleError(ex);
      retval = false;
   }
   
   if (!GmatStringUtil::AreAllBracketsBalanced(desc, "({)}"))
   {
      InterpreterException ex
         ("Parentheses, braces, or brackets are unbalanced or incorrectly placed");
      HandleError(ex);
      retval = false;
   }
   
   // Get FiniteBurn name
   StringArray parts = theTextParser.Decompose(desc, "()", false);
   
   #ifdef DEBUG_ASSEMBLE_COMMAND
   std::string type = cmd->GetTypeName();
   WriteStringArray(type, "", parts);
   #endif
   
   if (parts.size() < 2)
   {
      InterpreterException ex
         ("Missing " + cmd->GetTypeName() + " parameter. Expecting "
          "\"FiniteBurnName(SpacecraftName)\"");
      HandleError(ex);
      retval = false;
   }
   else
   {
      cmd->SetRefObjectName(Gmat::FINITE_BURN, parts[0]);
      
      // Get Spacecraft names
      StringArray subParts = theTextParser.SeparateBrackets(parts[1], "()", ",");
      
      #ifdef DEBUG_ASSEMBLE_COMMAND
      WriteStringArray(type, "", subParts);
      #endif
      
      Integer count = subParts.size();
      if (count == 0)
      {
         InterpreterException ex
            (cmd->GetTypeName() + " command must contain at least one spacecraft name");
         HandleError(ex);
         retval = false;
      }
      Integer numCommas = GmatStringUtil::NumberOfOccurrences(parts[1],',');
      if (count != (numCommas + 1))
      {
         InterpreterException ex
            ("Missing spacecraft name in " + cmd->GetTypeName() + " command");
         HandleError(ex);
         retval = false;
      }
      for (int i=0; i<count; i++)
      {
         if (GmatStringUtil::IsBlank(subParts[i]))
         {
            InterpreterException ex
               ("Missing spacecraft name in " + cmd->GetTypeName() + " command");
            HandleError(ex);
            retval = false;
         }
         cmd->SetRefObjectName(Gmat::SPACECRAFT, subParts[i]);
      }
   }
   
   return retval;
}


//------------------------------------------------------------------------------
// bool AssembleReportCommand(GmatCommand *cmd, const std::string &desc)
//------------------------------------------------------------------------------
bool Interpreter::AssembleReportCommand(GmatCommand *cmd, const std::string &desc)
{
   #ifdef DEBUG_ASSEMBLE_REPORT_COMMAND
   MessageInterface::ShowMessage
      ("AssembleReportCommand() cmd='%s', desc=<%s>\n", cmd->GetTypeName().c_str(),
       desc.c_str());
   #endif
   
   debugMsg = "In AssembleReportCommand()";
   bool retval = true;
   
   // This command, for compatability with MATLAB, should not have
   // parentheses (except to indicate array elements), brackets, or braces
   if (!GmatStringUtil::HasNoBrackets(desc, true))
   {
      std::string msg = 
         "The Report command is not allowed to contain brackets, braces, or "
         "parentheses (except to indicate array elements)";
      InterpreterException ex(msg);
      HandleError(ex);
      return false;
   }
   
   // we only want to separate by spaces - commas are not allowed, 
   // not even in arrays (for this command)
   StringArray parts = GmatStringUtil::SeparateBy(desc, " ", true);
   Integer count = parts.size();
   
   #ifdef DEBUG_ASSEMBLE_REPORT_COMMAND 
   WriteStringArray("Parsing Report", "", parts);
   #endif
   
   // checking items to report
   if (count < 2)
   {
      InterpreterException ex ("There are no ReportFile or items to Report");
      HandleError(ex);
      return false;
   }
   
   // Set ReportFile name
   cmd->SetStringParameter("ReportFile", parts[0]);
   
   // Set reporting Parameter names
   for (int i=1; i<count; i++)
      cmd->SetStringParameter("Add", parts[i]);
   
   GmatBase *obj = NULL;
   
   // See if we can set ReportFile pointer
   // We can skip checking for configured object if in Function mode
   if (!inFunctionMode)
   {
      obj = FindObject(parts[0]);
      
      if (obj == NULL)
      {
         InterpreterException ex
            ("Cannot find the ReportFile \"" + parts[0] + "\"");
         HandleError(ex);
         return false;
      }
      
      // Set ReportFile pointer
      cmd->SetRefObject(obj, Gmat::SUBSCRIBER, parts[0], 0);
   }
   
   // Create Parameters to report
   for (int i=1; i<count; i++)
   {
      obj = (GmatBase*)CreateSystemParameter(parts[i]);
      
      if (!inFunctionMode)
      {
         if (obj != NULL)
         {
            // Check if it is reportable Parameter
            if (((Parameter*)obj)->IsReportable())
               cmd->SetRefObject(obj, Gmat::PARAMETER, parts[i], 0);
            else
            {
               InterpreterException ex
                  ("\"" + parts[i] + "\" is not a reportable Parameter");
               HandleError(ex);
               retval = false;
            }
         }
         else
         {
            InterpreterException ex
               ("Nonexistent or disallowed Report Variable: \"" + parts[i] +
                "\";\nCurrently object fields are not allowed to report. "
                "It will not be added to Report");
            HandleError(ex);
            retval = false;
         }
      }
   }
   
   #ifdef DEBUG_ASSEMBLE_REPORT_COMMAND 
   MessageInterface::ShowMessage("AssembleReportCommand() returning %d\n", retval);
   #endif
   
   return retval;
}


//------------------------------------------------------------------------------
// bool AssembleCreateCommand(GmatCommand *cmd, const std::string &desc)
//------------------------------------------------------------------------------
bool Interpreter::AssembleCreateCommand(GmatCommand *cmd, const std::string &desc)
{   
   #ifdef DEBUG_ASSEMBLE_CREATE
   MessageInterface::ShowMessage
      ("AssembleCreateCommand() Create command desc=<%s>\n", desc.c_str());
   #endif
   
   debugMsg = "In AssembleCreateCommand()";
   std::string::size_type typeIndex = desc.find_first_of(" ");
   std::string objTypeStr = desc.substr(0, typeIndex);
   std::string objNameStr = desc.substr(typeIndex+1);
   
   #ifdef DEBUG_ASSEMBLE_CREATE
   MessageInterface::ShowMessage("   Create object type=<%s>\n", objTypeStr.c_str());
   MessageInterface::ShowMessage("   Create object name=<%s>\n", objNameStr.c_str());
   #endif
   
   // check if object type is valid
   if (!IsObjectType(objTypeStr))
   {
      InterpreterException ex
         ("Unknown object type \"" + objTypeStr + "\" found in " +
          cmd->GetTypeName() + " command");
      HandleError(ex);
      return false;
   }
   
   //-----------------------------------------------------------------
   // check if comma is allowed in Create command (loj: 2008.08.29)
   //-----------------------------------------------------------------
   #ifdef __DISALLOW_COMMA_IN_CREATE__
   // check for comma, if comman is not allowed in Create command
   if (objNameStr.find(",") != objNameStr.npos)
   {
      InterpreterException ex
         ("Comma is not allowed in " + cmd->GetTypeName() + " command");
      HandleError(ex);
      return false;
   }
   StringArray objNames = GmatStringUtil::SeparateBy(objNameStr, " ", true);
   #else
   StringArray objNames = GmatStringUtil::SeparateBy(objNameStr, ", ", true);
   #endif
   
   
   #ifdef DEBUG_ASSEMBLE_CREATE
   WriteStringArray("Create object names", "", objNames);
   #endif
   
   if (objNames.size() == 0)
   {
      InterpreterException ex
         ("Missing object name found in " + cmd->GetTypeName() + " command");
      HandleError(ex);
      return false;
   }
   
   std::string objTypeStrToUse = objTypeStr;
   // Special case for Propagator and OpenGLPlot
   if (objTypeStr == "Propagator")
      objTypeStrToUse = "PropSetup";
   else if (objTypeStr == "OpenGLPlot")
      objTypeStrToUse = "OrbitView";
   
   try
   {
      // if object is MatlabFunction make sure we add .m extension to avoid
      // automatically creating GmatFunction in the Sandbox::HandleGmatFunction()
      cmd->SetStringParameter("ObjectType", objTypeStrToUse);
      for (UnsignedInt i=0; i<objNames.size(); i++)
         cmd->SetStringParameter("ObjectNames", objNames[i]);
   }
   catch (BaseException &e)
   {
      MessageInterface::ShowMessage(e.GetFullMessage());
      throw;
   }
   
   //----------------------------------------------------------------------
   // Check all object names in the Create command for global objects.
   // If object type is automatic global and the same object names found in
   // the GlobalObjectStore, throw an exception.
   // Just give warning for now (LOJ: 2010.12.16)
   //----------------------------------------------------------------------
   bool globalObjFound = false;
   std::string globalObjNames;
   StringArray defaultCSNames = theModerator->GetDefaultCoordinateSystemNames();
   
   for (UnsignedInt i = 0; i < objNames.size(); i++)
   {
      std::string name1 = objNames[i];
      if (find(defaultCSNames.begin(), defaultCSNames.end(), name1) != defaultCSNames.end())
      {
         std::string msg = 
            "The default CoordinateSystem \"" + name1 + "\" is an automatic "
            "global object and was already created, so ignoring";
         InterpreterException ex(msg);
         HandleError(ex, true, true);
      }
      else
      {
         GmatBase *obj1 = FindObject(name1, objTypeStrToUse);
         if (obj1 != NULL && obj1->IsGlobal())
         {
            globalObjFound = true;
            globalObjNames = globalObjNames + name1 + " ";
         }
      }
   }
   
   if (globalObjFound)
   {
      std::string msg = 
         "The following automatic global objects are already created, so ignoring: " + globalObjNames;
      InterpreterException ex(msg);
      HandleError(ex, true, true);
      //return false;
   }
   
   
   //-------------------------------------------------------------------
   // Create an unmanaged object and set to command
   // Note: Generally unnamed object will not be added to configuration,
   //       but we need name for Array for syntax checking, so pass name
   //       and set false to unmanage Array objects
   //-------------------------------------------------------------------
   std::string name;
   // We also need named object for celetial body, so it can be added to the
   // solar system in use with name (LOJ: 2010.04.30)
   if ((objTypeStrToUse == "Variable" || objTypeStrToUse == "Array") ||
       (find(celestialBodyList.begin(), celestialBodyList.end(), objTypeStrToUse) != 
        celestialBodyList.end()))
      name = objNames[0];
   
   #ifdef DEBUG_ASSEMBLE_CREATE
   MessageInterface::ShowMessage
      ("   About to create reference object of '%s' for Create command\n",
       objTypeStrToUse.c_str());
   #endif
   
   // We don't want to manage object to configuration, so pass 0
   #ifdef DEBUG_CREATE_OBJECT
   MessageInterface::ShowMessage
      ("AssembleCreateCommand() calling CreateObject() for '%s'\n", name.c_str());
   #endif
   GmatBase *obj = CreateObject(objTypeStrToUse, name, 0);
   
   #ifdef DEBUG_ASSEMBLE_CREATE
   MessageInterface::ShowMessage("   %s created\n", obj->GetTypeName().c_str());
   #endif
   
   if (obj == NULL)
   {
      #ifdef DEBUG_ASSEMBLE_CREATE
         MessageInterface::ShowMessage("Reference object for Create command is NULL??\n");
      #endif
      return false;
   }
   
   // Send the object to the Create command
   //cmd->SetRefObject(obj, Gmat::UNKNOWN_OBJECT, obj->GetName());
   cmd->SetRefObject(obj, GmatBase::GetObjectType(objTypeStrToUse), obj->GetName());
   
   // Special case for MatlabFunction
   // Since CallFunction does not know whether the function is Gmat or Matlab function,
   // add an extention to indicate it is MatlabFunction so that Sandbox can create
   // proper functions. Add the name to tempObjectNames so that when creating
   // CallFunction or Assignment command, it can look in the array to figure out
   // whether it is MatlabFunction or not.
   if (objTypeStrToUse == "MatlabFunction")
   {
      for (UnsignedInt i=0; i<objNames.size(); i++)
      {
         #ifdef DEBUG_ASSEMBLE_CREATE
         MessageInterface::ShowMessage
            ("   Adding '%s' to tempObjectNames\n", objNames[i].c_str());
         #endif
         tempObjectNames.push_back(objNames[i]);
      }
      
      #ifdef DEBUG_ASSEMBLE_CREATE
      MessageInterface::ShowMessage
         ("   tempObjectNames.size()=%d\n", tempObjectNames.size());
      #endif
   }
   
   #ifdef DEBUG_ASSEMBLE_CREATE
   MessageInterface::ShowMessage
      ("AssembleCreateCommand() returning true, created obj=<%p>, objType=<%s>, "
       "objName=<%s>\n", obj, obj->GetTypeName().c_str(), obj->GetName().c_str());
   #endif
   
   return true;
}


//------------------------------------------------------------------------------
// bool SetCommandRefObjects(GmatCommand *cmd, const std::string &desc)
//------------------------------------------------------------------------------
bool Interpreter::SetCommandRefObjects(GmatCommand *cmd, const std::string &desc)
{
   #ifdef DEBUG_ASSEMBLE_COMMAND   
   MessageInterface::ShowMessage
      ("Interpreter::SetCommandRefObjects() cmd=<%s>, desc=<%s>\n",
       cmd->GetTypeName().c_str(), desc.c_str());
   #endif

   debugMsg = "In SetCommandRefObjects()";
   
   // Save, Global commands, for compatability with MATLAB, should not have
   // parentheses (except to indicate array elements), brackets, or braces.
   // Since Create command can have "Create Array vec[3,1]", so do not check.
   if (!GmatStringUtil::HasNoBrackets(desc, false))
   {
      std::string msg = 
         "The " + cmd->GetTypeName() + " command is not allowed to contain "
         "brackets, braces, or parentheses";
      InterpreterException ex(msg);
      HandleError(ex);
      return false;
   }
   
   // we only want to separate by spaces - commas are not allowed, 
   // not even in arrays (for this command)
   StringArray parts = GmatStringUtil::SeparateBy(desc, " ", true);
   unsigned int numParts = parts.size();
   bool isOk = true;
   
   if (numParts == 0)
   {
      std::string msg = 
         "The " + cmd->GetTypeName() + " command has missing object names";
      InterpreterException ex(msg);
      HandleError(ex);
      return false;
   }
   
   #ifdef DEBUG_ASSEMBLE_COMMAND   
   WriteStringArray("object name parts", "", parts);
   #endif
   
   for (unsigned int i=0; i<numParts; i++)
   {
      if (parts[i].find(',') != parts[i].npos)
      {
         std::string msg = 
            "The " + cmd->GetTypeName() + " command is not allowed to contain commas - "
            "separate objects by spaces";
         InterpreterException ex(msg);
         HandleError(ex);
         isOk = false;
      }
      else if (!GmatStringUtil::IsValidName(parts[i]))
      {
         std::string msg = 
            "\"" + parts[i] + "\" is an invalid object name in " +
            cmd->GetTypeName() + " command";
         InterpreterException ex(msg);
         HandleError(ex);
         isOk = false;
      }
      else
      {
         cmd->SetStringParameter("ObjectNames", parts[i]);
      }
   }
   
   return isOk;
}


//------------------------------------------------------------------------------
//GmatCommand* CreateAssignmentCommand(const std::string &lhs,
//                                     const std::string &rhs, bool &retFlag,
//                                     GmatCommand *inCmd)
//------------------------------------------------------------------------------
GmatCommand* Interpreter::CreateAssignmentCommand(const std::string &lhs,
                                                  const std::string &rhs,
                                                  bool &retFlag, GmatCommand *inCmd)
{
   #ifdef DEBUG_CREATE_COMMAND
   MessageInterface::ShowMessage
      ("Interpreter::CreateAssignmentCommand() lhs=<%s>, rhs=<%s>\n", lhs.c_str(),
       rhs.c_str());
   MessageInterface::ShowMessage
      ("   inCommandMode=%d, inRealCommandMode=%d\n", inCommandMode, inRealCommandMode);
   #endif
   
   debugMsg = "In CreateAssignmentCommand()";
   
   // First check if it is really assignment by checking blank in the lhs.
   // (The lhs must be Variable, String, Array, or object property and this is
   //  validated in the Assignment command)
   std::string::size_type index = lhs.find_last_of(" ");
   if (index != lhs.npos)
   {
      std::string cmd = lhs.substr(0, index);
      
      // See if it is an Array since array index can have blanks
      index = lhs.find("(");
      if (index != lhs.npos)
      {
         if (!IsArrayElement(lhs))
         {
            InterpreterException ex("\"" + cmd + "\" is not a valid Command");
            HandleError(ex);
            return NULL;
         }
      }
   }
   
   std::string desc = lhs + " = " + rhs;
   return CreateCommand("GMAT", desc, retFlag, inCmd);
}


//------------------------------------------------------------------------------
// Parameter* CreateSystemParameter(const std::string &name)
//------------------------------------------------------------------------------
/**
 * Creates a system Parameter from the input parameter name. If the name contains
 * dots, it consider it as a system parameter.  If it is not a system Parameter
 * it checks if object by given name is a Parameter.
 *
 * @param  name   parameter name to be parsed for Parameter creation
 *                Such as, sat1.Earth.ECC, sat1.SMA
 *
 * @return Created Paramteter pointer or pointer of the Parameter by given name
 *         NULL if it is not a system Parameter nor named object is not a Parameter
 *
 */
//------------------------------------------------------------------------------
Parameter* Interpreter::CreateSystemParameter(const std::string &str)
{
   #ifdef DEBUG_CREATE_PARAM
   MessageInterface::ShowMessage
      ("Interpreter::CreateSystemParameter() entered, str='%s', inFunctionMode=%d\n"
       "   currentFunction=<%p>'%s'\n", str.c_str(), inFunctionMode, currentFunction,
       currentFunction ? currentFunction->GetName().c_str() : "NULL");
   #endif
   
   Integer manage = 1;
   // if in function mode set manage = 2 (loj: 2008.12.16)
   if (inFunctionMode)
      manage = 2;
   
   bool paramCreated = false;
   Parameter *param = theValidator->CreateSystemParameter(paramCreated, str, manage);
   
   #ifdef DEBUG_CREATE_PARAM
   MessageInterface::ShowMessage
      ("   Parameter '%s'%screated\n", str.c_str(), paramCreated ? " " : " NOT ");
   MessageInterface::ShowMessage
      ("Interpreter::CreateSystemParameter() returning <%p><%s>'%s'\n", param,
       (param == NULL) ? "NULL" : param->GetTypeName().c_str(),
       (param == NULL) ? "NULL" : param->GetName().c_str());
   #endif
   
   // Set newly created Parameter inside function to local so it can be
   // deleted when Function destructor is called (LOJ: 2014.12.17)
   if (param && inFunctionMode)
      param->SetIsLocal(true);
   
   return param;
}


//------------------------------------------------------------------------------
// Parameter* CreateParameter(const std::string &type, const std::string &name,
//                            const std::string &ownerName, const std::string &depName)
//------------------------------------------------------------------------------
/**
 * Calls the Moderator to create a Parameter.
 * 
 * @param  type       Type of parameter requested
 * @param  name       Name for the parameter.
 * @param  ownerName  object name of parameter requested ("")
 * @param  depName    Dependent object name of parameter requested ("")
 * 
 * @return Pointer to the constructed Parameter.
 */
//------------------------------------------------------------------------------
Parameter* Interpreter::CreateParameter(const std::string &type, 
                                        const std::string &name,
                                        const std::string &ownerName,
                                        const std::string &depName)
{
   #ifdef DEBUG_CREATE_PARAM
   MessageInterface::ShowMessage
      ("Interpreter::CreateParameter() type='%s', name='%s', ownerName='%s', "
       "depName='%s', inFunctionMode=%d\n", type.c_str(), name.c_str(),
       ownerName.c_str(), depName.c_str(), inFunctionMode);
   #endif
   
   Integer manage = 1;
   if (inFunctionMode)
      manage = 0;
   
   Parameter *param = theValidator->CreateParameter(type, name, ownerName, depName, manage);
   
   #ifdef DEBUG_CREATE_PARAM
   MessageInterface::ShowMessage
      ("Interpreter::CreateParameter() returning <%p>\n", param);
   #endif
   return param;
}


//------------------------------------------------------------------------------
// Parameter* GetArrayIndex(const std::string &arrayStr, Integer &row, Integer &col)
//------------------------------------------------------------------------------
/**
 * Retrives array index from the configured array.
 *
 * @param  arrayStr  String form of array (A(1,3), B(2,j), etc)
 *
 * @note Array name must be created and configured before acces.
 */
//------------------------------------------------------------------------------
Parameter* Interpreter::GetArrayIndex(const std::string &arrayStr,
                                      Integer &row, Integer &col)
{
   debugMsg = "In GetArrayIndex()";
   std::string name, rowStr, colStr;
   
   // parse array name and index
   GmatStringUtil::GetArrayIndex(arrayStr, rowStr, colStr, row, col, name);
   
   // Remove - sign from the name
   if (name[0] == '-')
      name = name.substr(1);
   
   #ifdef DEBUG_ARRAY_GET
   MessageInterface::ShowMessage
      ("Interpreter::GetArrayIndex() arrayStr=<%s>, name=<%s>, rowStr=<%s>, "
       "colStr=<%s>, row=%d, col=%d\n", arrayStr.c_str(), name.c_str(),
       rowStr.c_str(), colStr.c_str(), row, col);
   #endif
   
   Parameter *param = (Parameter*)FindObject(name);
   
   // Note:
   // To catch errors as much as possible, limited return statement used
   // even when error found
   
   if (param == NULL)
   {
      InterpreterException ex("Array named \"" + name + "\" is undefined");
      HandleError(ex);
   }
   else
   {
      if (param->GetTypeName() != "Array")
      {
         InterpreterException ex("\"" + name + "\" is not an Array");
         HandleError(ex);
         return NULL;
      }
      
      if (rowStr == "0" || colStr == "0" ||rowStr == "-1" || colStr == "-1")
      {
         InterpreterException ex("Index exceeds matrix dimensions");
         HandleError(ex);
         return NULL;
      }
      
      // get row value
      if (row == -1 && rowStr != "-1")
      {
         Parameter *rowParam = (Parameter*)FindObject(rowStr);
         if (rowParam == NULL)
         {
            InterpreterException ex
               ("Array row index named \"" + rowStr + "\" is undefined");
            HandleError(ex);
         }
         else
         {
            if (rowParam->GetReturnType() == Gmat::REAL_TYPE)
            {
               row = (Integer)rowParam->GetReal() - 1; // index starts at 0
            }
            else
            {
               InterpreterException ex
                  ("Cannot handle row index of Array named \"" + name + "\"");
               HandleError(ex);
            }
         }
      }
      
      // get column value
      if (col == -1 && colStr != "-1")
      {
         Parameter *colParam = (Parameter*)FindObject(colStr);
         if (colParam == NULL)
         {
            InterpreterException ex
               ("Column index named \"" + colStr + "\" is undefined");
            HandleError(ex);
         }
         else
         {
            if (colParam->GetReturnType() == Gmat::REAL_TYPE)
            {
               col = (Integer)colParam->GetReal() - 1; // index starts at 0
            }
            else
            {
               InterpreterException ex
                  ("Cannot handle column index of Array named \"" + name + "\"");
               HandleError(ex);
            }
         }
      }
   }
   
   #ifdef DEBUG_ARRAY_GET
   MessageInterface::ShowMessage
      ("   GetArrayIndex() row=%d, col=%d\n", row, col);
   #endif
   
   if (param == NULL || row == -1 || col == -1)
      return NULL;
   else
      return param;
}


//------------------------------------------------------------------------------
// GmatBase* MakeAssignment(const std::string &lhs, const std::string &rhs)
//------------------------------------------------------------------------------
/*
 * Sets rhs to lhs.
 *
 * @param  lhs  Left hand side component
 * @param  rhs  Right hand side component
 *
 * @return return LHS object pointer
 */
//------------------------------------------------------------------------------
GmatBase* Interpreter::MakeAssignment(const std::string &lhs, const std::string &rhs)
{
   #ifdef DEBUG_MAKE_ASSIGNMENT
   MessageInterface::ShowMessage
      ("\nInterpreter::MakeAssignment() lhs=<%s>, rhs=<%s>\n", lhs.c_str(), rhs.c_str());
   MessageInterface::ShowMessage
      ("   inCommandMode=%d, inRealCommandMode=%d\n", inCommandMode, inRealCommandMode);
   MessageInterface::ShowMessage
      ("   inFunctionMode=%d, hasFunctionDefinition=%d\n", inFunctionMode,
       hasFunctionDefinition);
   #endif
   
   debugMsg = "In MakeAssignment()";
   bool retval = false;
   
   // Separate dots
   StringArray lhsParts = theTextParser.SeparateDots(lhs);
   Integer lhsPartCount = lhsParts.size();
   StringArray rhsParts = theTextParser.SeparateDots(rhs);
   Integer rhsPartCount = rhsParts.size();
   std::string::size_type dot;
   std::string lhsObjName, rhsObjName;
   std::string lhsPropName, rhsPropName;
   GmatBase *lhsObj = NULL;
   GmatBase *rhsObj = NULL;
   bool isLhsObject = false;
   bool isRhsObject = false;
   bool isLhsArray = false;
   bool isRhsArray = false;
   bool isLhsVariable = false;
   bool isRhsVariable = false;
   bool isLhsString = false;
   bool isRhsString = false;
   bool isRhsNumber = false;
   
   currentBlock = lhs + " = " + rhs;
   
   #ifdef DEBUG_MAKE_ASSIGNMENT
   WriteStringArray("lhs parts", "", lhsParts);
   WriteStringArray("rhs parts", "", rhsParts);
   #endif
   
   // check LHS
   if (lhsPartCount > 1)
   {
      lhsObjName = lhsParts[0];
      lhsObj = FindObject(lhsObjName);
      
      if (lhsObj == NULL)
      {
         if (lhs == "")
         {
            InterpreterException ex("Object field assignment is incomplete");
            HandleError(ex);
         }
         else
         {
            InterpreterException ex
               ("Cannot find LHS object named \"" + lhsObjName + "\"");
            HandleError(ex);
         }
         return NULL;
      }
      
      dot = lhs.find('.');
      if (dot == lhs.npos)
         lhsPropName = lhsParts[1];
      else
         lhsPropName = lhs.substr(dot+1);
   }
   else
   {
      lhsObj = FindObject(lhs);
      
      if (lhsObj)
      {
         if (IsArrayElement(lhs))
            isLhsArray = true;
         else
            isLhsObject = true;
         
         if (lhsObj->IsOfType("Variable"))
            isLhsVariable = true;
         else if (lhsObj->IsOfType("String"))
            isLhsString = true;
      }
      else
      {
         if (lhs == "")
         {
            InterpreterException ex("Missing equal sign in object field assignment");
            HandleError(ex);
         }
         else
         {
            InterpreterException ex("Cannot find LHS object named \"" + lhs + "\"");
            HandleError(ex);
         }
         return NULL;
      }
   }
   
   #ifdef DEBUG_MAKE_ASSIGNMENT
   MessageInterface::ShowMessage
      ("   isLhsObject=%d, isLhsArray=%d, isLhsVariable=%d, isLhsString=%d, "
       "lhsPropName=<%s>, lhsObj=<%p><%s>\n", isLhsObject, isLhsArray,
       isLhsVariable, isLhsString, lhsPropName.c_str(), lhsObj,
       (lhsObj == NULL) ? "NULL" : lhsObj->GetName().c_str() );
   #endif
   
   // check RHS
   if (rhsPartCount > 1)
   {
      rhsObjName = rhsParts[0];
      std::string objTypeStr = "";
      // Check if RHS has open paren, then it should be an Array (loj: 2008.08.15)
      if (rhsObjName.find_first_of("(") != rhsObjName.npos)
         objTypeStr = "Array";
      rhsObj = FindObject(rhsObjName, objTypeStr);
      
      if (rhsObj == NULL)
      {
         //throw InterpreterException("Cannot find RHS object: " + rhsObjName + "\n");
         
         #ifdef DEBUG_MAKE_ASSIGNMENT
         MessageInterface::ShowMessage
            ("   Cannot find RHS object '%s' of type <%s>. It may be a string value\n",
             rhsObjName.c_str(), objTypeStr.c_str());
         #endif
      }
      else
      {
         // Note: Do not set rhsObj to true here since it needs to create
         // a Parameter if needed.
         
         #ifdef DEBUG_MAKE_ASSIGNMENT
         MessageInterface::ShowMessage
            ("   Found rhs object <%s>'%s', now checking for dot\n",
             rhsObj->GetTypeName().c_str(), rhsObj->GetName().c_str());
         #endif
         
         // Check if it is CallFunction first
         dot = rhs.find('.');
         if (dot == rhs.npos)
         {
            rhsPropName = rhsParts[1];
         }
         else
         {
            std::string afterDot = rhs.substr(dot+1);
            // Check if rhs is a Parameter first
            // This will fix Bug 1669 (LOJ: 2009.12.08)
            if (theValidator->IsParameterType(rhs))
            {
               rhsPropName = afterDot;
            }
            else
            {
               // Check if it is object property
               GmatBase *toObj = NULL;
               Integer toId = -1;
               Gmat::ParameterType toType;
               if (FindPropertyID(rhsObj, afterDot, &toObj, toId, toType))
                  rhsPropName = afterDot;
               else
                  rhsPropName = rhsParts[1];
            }
         }
      }
   }
   else
   {
      // If first RHS char is "-" sign, use without it in finding name.
      // This is due to backward propagation. For example,
      // Propagate -prop(Sat1, Sat2, {Sat1.Periapsis})
      std::string newName = rhs;
      
      if (rhs[0] == '-')
         newName = rhs.substr(1);
      
      rhsObj = FindObject(newName);
      
      if (rhsObj)
      {
         if (rhsObj->IsOfType("Variable"))
            isRhsVariable = true;
         else if (rhsObj->IsOfType("String"))
            isRhsString = true;
         
         if (IsArrayElement(rhs))
            isRhsArray = true;
         else
         {
            // @note
            // We want to allow user to create object and name it with one of
            // ObjectTypes. e.g. Create Spacecraft Spacecraft.
            // So if name found in configuration and not an ObjectType, except
            // calculated PARAMETER, it will considered as string value.
            if (IsObjectType(newName) && rhsObj->GetType() != Gmat::PARAMETER)
               isRhsObject = false;
            else
               isRhsObject = true;
         }
      }
      else
      {
         if (GmatStringUtil::IsNumber(rhs))
            isRhsNumber = true;
      }
   }
   
   #ifdef DEBUG_MAKE_ASSIGNMENT
   MessageInterface::ShowMessage
      ("   isRhsObject=%d, isRhsArray=%d, isRhsVariable=%d, isRhsString=%d, "
       "isRhsNumber=%d, rhsPropName=<%s>, rhsObj=<%p><%s>\n",
       isRhsObject, isRhsArray, isRhsVariable, isRhsString, isRhsNumber,
       rhsPropName.c_str(), rhsObj,
       (rhsObj == NULL) ? "NULL" : rhsObj->GetName().c_str() );
   #endif
   
   if (isLhsObject)
   {
      bool isAllowed = true;
      
      // Variable is allowed to set to only numbers (Bug 2043)
      if (isLhsVariable && !isRhsNumber)
         isAllowed = false;
      
      // String is allowed to set to only literals (Bug 2043)
      if (isAllowed && isLhsString && isRhsString)
         isAllowed = false;
      
      if (!isAllowed)
      {
         InterpreterException ex
            ("Setting \"" + lhs + "\" to \"" + rhs + "\" is not allowed before BeginMissionSequence");
         HandleError(ex);
         return NULL;
      }
      
      if (isRhsObject)
         retval = SetObjectToObject(lhsObj, rhsObj, rhs);
      else if (rhsPropName != "")
         retval = SetObjectToProperty(lhsObj, rhsObj, rhsPropName);
      else if (isRhsArray)
         retval = SetObjectToArray(lhsObj, rhs);
      else
         retval = SetObjectToValue(lhsObj, rhs);
   }
   else if (lhsPropName != "") // LHS is object property
   {
      bool isAllowed = true;
      GmatBase *toObj = NULL;
      Integer toId = -1;
      Gmat::ParameterType toType;
      
      // Check LHS property type
      FindPropertyID(lhsObj, lhsPropName, &toObj, toId, toType);
      
      // Check invalid object id
      // We don't allow setting Parameters in resource mode, so write an error message
      // (LOJ: 2013.03.18 GMT-3155 FIX)
      if (toId == -1)
      {
         // Special case for spacecraft epoch, since we can set "sat.Epoch.UTCGregorian" 
         // instead of "sat.Epoch = 01 Jan 2000 11:59:27.966" and "sat.DateFormat = UTCGregorian"
         // Special case for drag force model, fm.Drag.AtmosphereModel.
         if (lhs.find(".Epoch.") == lhs.npos && lhs.find(".Drag.") == lhs.npos)
         {
            InterpreterException ex
               ("The field name \"" + lhsPropName + "\" on object \"" + lhsObjName + "\" is not permitted");
            HandleError(ex);
            return NULL;
         }
      }
      
      // Only object type of property is allowed to set to another object
      if (toType != Gmat::OBJECT_TYPE && toType != Gmat::OBJECTARRAY_TYPE)
      {
         // Setting object property to Variable, Array and String are not allowd(Bug 2043)
         if (isRhsArray || isRhsVariable || isRhsString)
            isAllowed = false;
         
         // Setting object property to other property is not allowed(Bug 2043)
         // excluding FILENAME_TYPE which can have dots.
         if (isAllowed && rhsPropName != "" && toType != Gmat::FILENAME_TYPE)
         {
            isAllowed = false;
         }
      }
      
      if (!isAllowed)
      {
         InterpreterException ex
            ("Setting \"" + lhs + "\" to \"" + rhs + "\" is not allowed before BeginMissionSequence");
         HandleError(ex);
         return NULL;
      }
      
      if (isRhsObject)
         retval = SetPropertyToObject(lhsObj, lhsPropName, rhsObj);
      else if (rhsPropName != "")
         retval = SetPropertyToProperty(lhsObj, lhsPropName, rhsObj, rhsPropName);
      else if (isRhsArray)
         retval = SetPropertyToArray(lhsObj, lhsPropName, rhs);
      else
         retval = SetPropertyToValue(lhsObj, lhsPropName, rhs);
   }
   else if (isLhsArray)
   {
      if (!isRhsNumber)
      {
         InterpreterException ex
            ("Setting \"" + lhs + "\" to \"" + rhs + "\" is not allowed before BeginMissionSequence");
         HandleError(ex);
         return NULL;
      }
      
      if (isRhsObject)
         retval = SetArrayToObject(lhsObj, lhs, rhsObj);
      else if (rhsPropName != "")
         retval = SetArrayToProperty(lhsObj, lhs, rhsObj, rhsPropName);
      else if (isRhsArray)
         retval = SetArrayToArray(lhsObj, lhs, rhsObj, rhs);
      else
         retval = SetArrayToValue(lhsObj, lhs, rhs);
   }
   else
   {
      InterpreterException ex
         ("Interpreter::MakeAssignment() Internal error if it reached here.");
      HandleError(ex);
   }
   
   #ifdef DEBUG_MAKE_ASSIGNMENT
   MessageInterface::ShowMessage
      ("Interpreter::MakeAssignment() returning lhsObj=<%p>\n", lhsObj);
   #endif
   
   if (retval)
      return lhsObj;
   else
      return NULL;
}


//-------------------------------------------------------------------------------
// bool SetObjectToObject(GmatBase *toObj, GmatBase *fromObj, const std::string &rhs)
//-------------------------------------------------------------------------------
bool Interpreter::SetObjectToObject(GmatBase *toObj, GmatBase *fromObj,
                                    const std::string &rhs)
{
   #ifdef DEBUG_SET
   MessageInterface::ShowMessage
      ("Interpreter::SetObjectToObject() to=%s, from=%s, rhs='%s'\n",
       toObj->GetName().c_str(), fromObj->GetName().c_str(), rhs.c_str());
   #endif
   
   debugMsg = "In SetObjectToObject()";
   
   // If in object initialization mode, do not allow object to object assignment
   // except spacecraft (GMT-3534)
   if (!inCommandMode)
   {
      if (!(toObj->IsOfType(Gmat::SPACECRAFT)) && !(fromObj->IsOfType(Gmat::SPACECRAFT)))
      {
         InterpreterException ex
            ("Setting \"" + toObj->GetName() + "\" to \"" + rhs +
             "\" is not allowed before BeginMissionSequence");
         HandleError(ex);
         return false;
      }
   }
   
   // Copy object
   if (toObj->GetTypeName() == fromObj->GetTypeName())
   {
      toObj->Copy(fromObj);
   }
   else
   {
      //InterpreterException ex("Object type of LHS and RHS are not the same.");
      InterpreterException ex
         ("Setting \"" + toObj->GetName() + "\" to \"" + rhs + "\" is not allowed before BeginMissionSequence");
      HandleError(ex);
      return false;
   }
   
   // More handling for Variable
   if (toObj->IsOfType("Variable"))
   {
      // If first char is - sign, negate the value
      if (rhs[0] == '-')
      {
         Real rval = toObj->GetRealParameter("Value") * -1;
         toObj->SetRealParameter("Value", rval);
      }
      // Set Variable's InitialValue so when it is written out, it will have original string value (LOJ: 2010.09.21)
      toObj->SetStringParameter("InitialValue", rhs);
   }
   
   #ifdef DEBUG_SET
   MessageInterface::ShowMessage
      ("Interpreter::SetObjectToObject() returning true\n");
   #endif
   
   return true;
}


//-------------------------------------------------------------------------------
// bool SetObjectToProperty(GmatBase *toObj, GmatBase *fromOwner,
//                          const std::string &fromProp)
//-------------------------------------------------------------------------------
bool Interpreter::SetObjectToProperty(GmatBase *toObj, GmatBase *fromOwner,
                                      const std::string &fromProp)
{
   #ifdef DEBUG_SET
   MessageInterface::ShowMessage
      ("SetObjectToProperty() toObj=%s, fromOwner=%s, fromProp=%s\n",
       toObj->GetName().c_str(), fromOwner->GetName().c_str(), fromProp.c_str());
   #endif
   
   debugMsg = "In SetObjectToProperty()";
   std::string rhs = fromOwner->GetName() + "." + fromProp;
   Integer fromId = -1;
   Gmat::ParameterType fromType = Gmat::UNKNOWN_PARAMETER_TYPE;
   Parameter *rhsParam = NULL;
   
   if (toObj->GetTypeName() != "Variable" && toObj->GetTypeName() != "String")
   {
      InterpreterException ex
         ("Setting an object \"" + toObj->GetName() + "\" to " + fromProp +
          "\" is not allowed");
      HandleError(ex);
      return false;
   }
   
   try
   {
      fromId = fromOwner->GetParameterID(fromProp);
      fromType = fromOwner->GetParameterType(fromId);
   }
   catch (BaseException &e)
   {
      // try if fromProp is a system Parameter
      rhsParam = CreateSystemParameter(rhs);
      
      // it is not a Parameter, so handle error
      if (rhsParam == NULL)
      {
         // Try setting as Variable expression (loj: 2008.08.05)
         // to handle var = sat.A1ModJulian - GmatTimeConstants::MJD_OF_J2000 prior to mission sequence
         // It also shows correct expression in the GUI
         if (ParseVariableExpression((Parameter*)toObj, rhs))
            return true;
         else
         {
            HandleError(e);
            return false;
         }
      }
      
      fromType = rhsParam->GetReturnType();
      
      #ifdef DEBUG_SET
      MessageInterface::ShowMessage
         ("SetObjectToProperty() rhs:%s is a parameter\n", rhs.c_str());
      #endif
   }
   
   Parameter *toParam = (Parameter*)toObj;
   Gmat::ParameterType toType = toParam->GetReturnType();
   
   if (fromType == toType)
   {
      if (fromId == -1)
      {
         // LHS is a Variable or String, RHS is a Parameter
         if (toType == Gmat::STRING_TYPE || toType == Gmat::ENUMERATION_TYPE ||
             toType == Gmat::FILENAME_TYPE || toType == Gmat::COLOR_TYPE)
            toObj->SetStringParameter("Value", rhsParam->GetString());
         else if (toType == Gmat::REAL_TYPE)
            ParseVariableExpression(toParam, rhs);
      }
      else
      {
         // LHS is a Variable or String, RHS is an ObjectProperty
         if (toType == Gmat::STRING_TYPE || toType == Gmat::ENUMERATION_TYPE ||
             toType == Gmat::FILENAME_TYPE || toType == Gmat::COLOR_TYPE)
            toObj->SetStringParameter("Value", fromOwner->GetStringParameter(fromId));
         else if (toType == Gmat::REAL_TYPE)
         {
            // Check to see if fromProp is also a system Parameter, (loj: 2008.08.06)
            // if so Parameter takes higher presendence over ObjectProperty.
            rhsParam = CreateSystemParameter(rhs);
            if (rhsParam != NULL)
            {
               ParseVariableExpression(toParam, rhs);
            }
            else
               toObj->SetRealParameter("Value", fromOwner->GetRealParameter(fromId));
         }
      }
   }
   else
   {
      //InterpreterException ex
      //   ("Setting an object \"" + toObj->GetName() + "\" to " + fromProp +
      //    "\" is not allowed");
      InterpreterException ex
         ("Setting \"" + fromProp + "\" to an object \"" + toObj->GetName() +
          "\" is not allowed");
      HandleError(ex);
      return false;
   }
   
   return true;
}


//-------------------------------------------------------------------------------
// bool SetObjectToArray(GmatBase *toObj, const std::string &fromArray)
//-------------------------------------------------------------------------------
bool Interpreter::SetObjectToArray(GmatBase *toObj, const std::string &fromArray)
{
   #ifdef DEBUG_SET
   MessageInterface::ShowMessage
      ("Interpreter::SetObjectToArray() toObj=%s, fromArray=%s\n",
       toObj->GetName().c_str(), fromArray.c_str());
   #endif
   
   debugMsg = "In SetObjectToArray()";
   
   if (toObj->GetTypeName() != "Variable")
   {
      //InterpreterException ex
      //   ("Setting \"" + fromArray + "\" to an object \"" + toObj->GetName() +
      //    "\" is not allowed");
      InterpreterException ex
         ("Setting \"" + toObj->GetName() + "\" to an array \"" + fromArray +
          "\" is not allowed");
      HandleError(ex);
      return false;
   }
   
   Integer row, col;
   Parameter *param = GetArrayIndex(fromArray, row, col);
   if (param == NULL)
      return false;
   
   #ifdef DEBUG_SET
   MessageInterface::ShowMessage
      ("   SetObjectToArray() row=%d, col=%d\n", row, col);
   #endif
   
   // Check for array index
   if (row == -1 || col == -1)
   {
      InterpreterException ex("Invalid array index: " + fromArray);
      HandleError(ex);
      return false;
   }
   
   Real rval = GetArrayValue(fromArray, row, col);
   
   #ifdef DEBUG_SET
   MessageInterface::ShowMessage("   SetObjectToArray() rval=%f\n", rval);
   #endif

   try
   {
      // Handle minus sign
      if (fromArray[0] == '-')
         rval = -rval;
      toObj->SetRealParameter("Value", rval);
   }
   catch (BaseException &e)
   {
      HandleError(e);
      return false;
   }
   
   // Set Variable's InitialValue so when it is written out, it will have original string value (LOJ: 2010.09.21)
   toObj->SetStringParameter("InitialValue", fromArray);
   
   return true;
}


//-------------------------------------------------------------------------------
// bool SetObjectToValue(GmatBase *toObj, const std::string &value)
//-------------------------------------------------------------------------------
bool Interpreter::SetObjectToValue(GmatBase *toObj, const std::string &value)
{
   debugMsg = "In SetObjectToValue()";
   std::string toObjType = toObj->GetTypeName();
   
   #ifdef DEBUG_SET
   MessageInterface::ShowMessage
      ("Interpreter::SetObjectToValue() toObjType=<%s>, toObjName=%s, value=<%s>\n",
       toObjType.c_str(), toObj->GetName().c_str(), value.c_str());
   #endif
   
   if (toObjType != "Variable" && toObjType != "String" && toObjType != "Array")
   {
      InterpreterException ex
         ("Setting an object \"" + toObj->GetName() + "\" of type \"" + toObjType +
          "\" to a value \"" + value + "\" is not allowed");
      HandleError(ex);
      return false;
   }
   
   if (toObjType == "Array")
   {
      // Check if array is one element array
      std::string desc = toObj->GetStringParameter("Description");
      #ifdef DEBUG_SET
      MessageInterface::ShowMessage("   Array = '%s'\n", desc.c_str());
      #endif
      if (GmatStringUtil::IsOneElementArray(desc))
      {
         // Replace [] to () so that value can be assigned
         std::string initialValueStr = GmatStringUtil::Replace(desc, "[", "(");
         initialValueStr = GmatStringUtil::Replace(initialValueStr, "]", ")");
         initialValueStr = initialValueStr + "=" + value;
         #ifdef DEBUG_SET
         MessageInterface::ShowMessage
            ("   Setting initial value to '%s'\n", initialValueStr.c_str());
         #endif
         toObj->SetStringParameter("InitialValue", initialValueStr);
      }
      else
      {
         InterpreterException ex
            ("Setting an object \"" + toObj->GetName() + "\" of type \"" + toObjType +
             "\" to a value \"" + value + "\" is not allowed");
         HandleError(ex);
         return false;
      }
   }
   else if (toObjType == "String")
   {
      #ifdef DEBUG_SET
      MessageInterface::ShowMessage("   Checking if value is enclosed with quotes\n");
      #endif
      
      // check for unpaired single quotes
      if (GmatStringUtil::HasMissingQuote(value, "'"))
      {
         InterpreterException ex("The string \"" + value + "\" has missing single quote");
         HandleError(ex);
         return false;
      }
      
      #ifdef DEBUG_SET
      MessageInterface::ShowMessage("   It is enclosed with quotes, now removing trailing spaces\n");
      #endif
      
      // Remove trailing spaces
      std::string valueToUse = GmatStringUtil::Trim(value, GmatStringUtil::TRAILING);
      valueToUse = GmatStringUtil::RemoveEnclosingString(valueToUse, "'");
      
      #ifdef DEBUG_SET
      MessageInterface::ShowMessage
         ("   Calling %s->SetStringParameter(Expression, %s)\n", toObj->GetName().c_str(),
          valueToUse.c_str());
      MessageInterface::ShowMessage
         ("   Calling %s->SetStringParameter(Value, %s)\n", toObj->GetName().c_str(),
          valueToUse.c_str());
      #endif
      
      toObj->SetStringParameter("Expression", valueToUse);
      toObj->SetStringParameter("Value", valueToUse);
   }
   else if (toObjType == "Variable")
   {
      Real rval;

      try
      {
         if (GmatStringUtil::ToReal(value, rval, true))
         {      
            #ifdef DEBUG_SET
            MessageInterface::ShowMessage("   SetObjectToValue() rval=%f\n", rval);
            #endif
            
            toObj->SetRealParameter("Value", rval);
         }
         else
         {
            // For bug 2025 fix, commented out (LOJ: 2010.09.16)
            //if (!ParseVariableExpression((Parameter*)toObj, value))
            //{
            //InterpreterException ex
            //("Setting \"" + value + "\" to a Variable \"" + toObj->GetName() +
            //"\" is not allowed");
            InterpreterException ex
               ("Setting an object \"" + toObj->GetName() + "\" of type \"" + toObjType +
                "\" to a value \"" + value + "\" is not allowed");
            HandleError(ex);
            return false;
            //}
         }
      }
      catch (BaseException &e)
      {
         HandleError(e);
         return false;
      }
   }
   
   // Set Variable's InitialValue so when it is written out, it will have original string value (LOJ: 2010.09.21)
   toObj->SetStringParameter("InitialValue", value);
   return true;
}


//-------------------------------------------------------------------------------
// bool SetPropertyToObject(GmatBase *toOwner, const std::string &toProp,
//                          GmatBase *fromObj)
//-------------------------------------------------------------------------------
bool Interpreter::SetPropertyToObject(GmatBase *toOwner, const std::string &toProp,
                                      GmatBase *fromObj)
{
   #ifdef DEBUG_SET
   MessageInterface::ShowMessage
      ("Interpreter::SetPropertyToObject() ownerType=%s, toOwner=%s, toProp=%s, "
       "fromObj=%s\n", toOwner->GetTypeName().c_str(), toOwner->GetName().c_str(),
       toProp.c_str(), fromObj->GetName().c_str());
   #endif
   
   debugMsg = "In SetPropertyToObject()";
   
   if (toOwner->GetType() == Gmat::ODE_MODEL)
   {
      std::string objName = fromObj->GetName();
      bool retval = SetForceModelProperty(toOwner, toProp, objName, fromObj);
      if (!retval)
      {
         InterpreterException ex
            ("The value of \"" + objName + "\" for field \"" + toProp +
             "\" on ForceModel \"" + toOwner->GetName() + "\" is not an allowed value.");
         HandleError(ex);
         return false;
      }
      
      return true;
   }
   
   
   GmatBase *toObj = NULL;
   Integer toId = -1;
   Gmat::ParameterType toType;
   
   try
   {
      FindPropertyID(toOwner, toProp, &toObj, toId, toType);
      
      if (toObj == NULL)
      {
         if (parsingDelayedBlock)
         {
            InterpreterException ex
               ("The field name \"" + toProp + "\" on object " + toOwner->GetName() +
                " is not permitted");
            HandleErrorMessage(ex, lineNumber, currentLine, true);
            return false;
         }
         
         delayedBlocks.push_back(currentBlock);
         std::string lineNumStr = GmatStringUtil::ToString(theReadWriter->GetLineNumber());
         delayedBlockLineNumbers.push_back(lineNumStr);
         
         #ifdef DEBUG_SET
         MessageInterface::ShowMessage
            ("Interpreter::SetPropertyToObject() returning true, added to delayed "
             "blocks: line:%s, %s\n", lineNumStr.c_str(), currentBlock.c_str());
         #endif
         
         return true;
      }
   }
   catch (BaseException &)
   {
      if (parsingDelayedBlock)
      {
         #ifdef DEBUG_SET
         MessageInterface::ShowMessage
            ("Interpreter::SetPropertyToObject() returning false,  Caught exception "
             "in parsing delayed block mode\n");
         #endif
         return false;
      }
      
      delayedBlocks.push_back(currentBlock);
      
      #ifdef DEBUG_SET
      MessageInterface::ShowMessage
         ("Interpreter::SetPropertyToObject() returning true, added to delayed "
          "blocks: %s\n", currentBlock.c_str());
      #endif
      
      return true;
   }
   
   toType = toObj->GetParameterType(toId);
   
   // Let's treat enumeration, filename, and color type as string type
   if (toType == Gmat::ENUMERATION_TYPE || toType == Gmat::FILENAME_TYPE || toType == Gmat::COLOR_TYPE)
      toType = Gmat::STRING_TYPE;
   
   try
   {
      std::string fromTypeName = fromObj->GetTypeName();
      // bool continueNext = false;
      
      // Handle if RHS is Parameter
      if (fromObj->GetType() == Gmat::PARAMETER)
      {        
         #ifdef DEBUG_SET
            // Currently only used in the debug
            Parameter *fromParam = (Parameter*)fromObj;
            Gmat::ParameterType fromType = fromParam->GetReturnType();
         #endif
         Gmat::ObjectType toObjPropObjType = toObj->GetPropertyObjectType(toId);
         
         #ifdef DEBUG_SET
         MessageInterface::ShowMessage
            ("   From object is a Parameter, toId=%d, fromType=%d, toType=%d\n",
             toId, fromType, toType);
         #endif
         
         if (toType == Gmat::OBJECT_TYPE && toObjPropObjType == Gmat::PARAMETER)
            toObj->SetStringParameter(toId, fromObj->GetName());
         else
         {
            InterpreterException ex
               ("The value of \"" + fromObj->GetName() + "\" for field \"" + toProp +
                "\" on object " + "\"" + toOwner->GetName() + "\" is not an allowed value.");
            HandleError(ex);
            return false;
         }
         
         //================================================================
         // Currently setting object field to Parameter is not allowed.
         // @see FRAC-10 ScriptLanguage
         // Only literal assignments are allowed in initialization section;
         // no execution of commands or evaluation of parameters is done
         //================================================================
         /*
         if (fromType == toType)
         {
            if (toType == Gmat::STRING_TYPE)
               toObj->SetStringParameter(toId, fromObj->GetStringParameter("Value"));
            else if (toType == Gmat::REAL_TYPE)
               toObj->SetRealParameter(toId, fromObj->GetRealParameter("Value"));
            else
               continueNext = true;
         }
         else
         {
            bool success = true;
            if (fromTypeName == "String")
            {
               std::string fromValueToUse = fromParam->GetString();
               #ifdef DEBUG_SET
               MessageInterface::ShowMessage("   fromValueToUse='%s'\n", fromValueToUse.c_str());
               #endif
               if (toType == Gmat::STRING_TYPE || toType == Gmat::STRINGARRAY_TYPE)
                  success = toObj->SetStringParameter(toId, fromObj->GetStringParameter("Value"));
               else if (toType == Gmat::OBJECT_TYPE || toType == Gmat::OBJECTARRAY_TYPE)
                  success = toObj->SetStringParameter(toId, fromObj->GetName());
               else
                  success = false;
            }
            else if (fromTypeName == "Variable")
            {
               if (toType == Gmat::REAL_TYPE)
                  toObj->SetRealParameter(toId, fromObj->GetRealParameter("Value"));
               // Added to fix GMAT XYPlot1.IndVar = Var; (loj: 2008.08.01)
               //else if (toType == Gmat::OBJECT_TYPE && toObj->IsOfType(Gmat::XY_PLOT))
               else if (toType == Gmat::OBJECT_TYPE && toObjPropObjType == Gmat::PARAMETER)
                  toObj->SetStringParameter(toId, fromObj->GetName());
               else
                  success = false;
            }
            else
            {
               if (toType == Gmat::OBJECT_TYPE || toType == Gmat::OBJECTARRAY_TYPE)
                  toObj->SetStringParameter(toId, fromObj->GetName());
               else
                  success = false;
            }
            
            if (!success)
            {
               InterpreterException ex
                  ("The value of \"" + fromObj->GetName() + "\" for field \"" + toProp +
                   "\" on object " + "\"" + toOwner->GetName() + "\" is not an allowed value.");
               HandleError(ex);
               return false;
            }
            else
               continueNext = true;
         }
         */
         //================================================================
      }
      else
      {
         #ifdef DEBUG_SET
         MessageInterface::ShowMessage
            ("   Setting objType=%s, objName=%s\n", fromTypeName.c_str(),
             fromObj->GetName().c_str());
         #endif
         
         bool success = false;
         Gmat::ObjectType objPropType = Gmat::UNKNOWN_OBJECT;
         
         // Check if object name is valid object type
         if (toObj->IsOwnedObject(toId))
         {
            #ifdef DEBUG_SET
            MessageInterface::ShowMessage("   '%s' is owned object\n", toProp.c_str());
            #endif
            ////toObj->SetStringParameter(toProp, fromObj->GetName()); // LOJ: Commented out 2014.12.16
            toObj->SetRefObject(fromObj, fromObj->GetType(), fromObj->GetName());
            objPropType = toObj->GetPropertyObjectType(toId);
            if (objPropType == Gmat::UNKNOWN_OBJECT || 
                (objPropType != Gmat::UNKNOWN_OBJECT && fromObj->IsOfType(objPropType)))
            {
               success = true;
               // Since CoordinateSystem::SetRefObject() clones AxisSystem, delete it from here
               if (toObj->GetType() == Gmat::COORDINATE_SYSTEM &&
                   (fromObj->GetType() == Gmat::AXIS_SYSTEM))
               {
                  #ifdef DEBUG_MEMORY
                  MemoryTracker::Instance()->Remove
                     (fromObj, "oldLocalAxes", "Interpreter::SetPropertyToObject()",
                      "deleting oldLocalAxes");
                  #endif
                  delete fromObj;
                  fromObj = NULL;
               }
            }
         }
         else
         {
            toObj->SetStringParameter(toProp, fromObj->GetName());
            objPropType = toObj->GetPropertyObjectType(toId);
            #ifdef DEBUG_SET
            MessageInterface::ShowMessage
               ("   '%s' is not owned object, objPropType=%d<%s>, fromObjTypeName='%s'\n",
                toProp.c_str(), objPropType, GmatBase::GetObjectTypeString(objPropType).c_str(),
                fromObj->GetTypeName().c_str());
            #endif
            if (objPropType == Gmat::UNKNOWN_OBJECT || 
                (objPropType != Gmat::UNKNOWN_OBJECT && fromObj->IsOfType(objPropType)))
            {
               #ifdef DEBUG_SET
               MessageInterface::ShowMessage
                  ("   Calling SetStringParameter(%s, %s)\n", toProp.c_str(),
                   fromObj->GetName().c_str());
               #endif
               success = true;
            }
         }

         // Setting was not successful, handle error message
         if (!success)
         {
            // Ignore error if GetPropertyObjectType() returns Gmat::UNKNOWN_OBJECT.
            // Since not all classes implemented GetPropertyObjectType(), GmatBase
            // returns Gmat::UNKNOWN_OBJECT
            if (objPropType != Gmat::UNKNOWN_OBJECT)
            {
               InterpreterException ex
                  ("The value of \"" + fromObj->GetName() + "\" for field \"" + toProp +
                   "\" on object " + "\"" + toOwner->GetName() + "\" is not an allowed value.");
               HandleError(ex);
               return false;
            }
         }
      }
   }
   catch (BaseException &ex)
   {
      HandleError(ex);
      return false;
   }
   
   #ifdef DEBUG_SET
   MessageInterface::ShowMessage
      ("Interpreter::SetPropertyToObject() returning true\n");
   #endif
   
   return true;
}


//-------------------------------------------------------------------------------
// bool SetPropertyToProperty(GmatBase *toOwner, const std::string &toProp,
//                            GmatBase *fromOwner, const std::string &fromProp)
//-------------------------------------------------------------------------------
bool Interpreter::SetPropertyToProperty(GmatBase *toOwner, const std::string &toProp,
                                        GmatBase *fromOwner, const std::string &fromProp)
{
   debugMsg = "In SetPropertyToProperty()";
   bool retval = true;
   errorMsg1 = "";
   errorMsg2 = "";
   
   #ifdef DEBUG_SET
   MessageInterface::ShowMessage
      ("SetPropertyToProperty() toOwner=%s<%s>, toProp=<%s>, fromOwner=<%s>, fromProp=<%s>\n",
       toOwner->GetName().c_str(), toOwner->GetTypeName().c_str(), toProp.c_str(),
       fromOwner->GetName().c_str(), fromProp.c_str());
   #endif
   
   Integer toId = -1;
   Gmat::ParameterType toType = Gmat::UNKNOWN_PARAMETER_TYPE;
   std::string lhs = toOwner->GetName() + "." + toProp;
   std::string rhs = fromOwner->GetName() + "." + fromProp;
   std::string value;
   Parameter *lhsParam = NULL;
   Parameter *rhsParam = NULL;
   
   #ifdef DEBUG_SET
   MessageInterface::ShowMessage("   lhs=%s, rhs=%s\n", lhs.c_str(), rhs.c_str());
   #endif

   //-----------------------------------
   // try LHS property
   //-----------------------------------
   
   try
   {
      GmatBase *toObj = NULL;
      FindPropertyID(toOwner, toProp, &toObj, toId, toType);
   }
   catch (BaseException &)
   {
      #ifdef DEBUG_SET
      MessageInterface::ShowMessage
         ("   Parameter ID of '%s' not found. So create a parameter '%s'\n",
          toProp.c_str(), lhs.c_str());
      #endif
      lhsParam = CreateSystemParameter(lhs);
   }
   
   //-----------------------------------
   // try RHS property
   //-----------------------------------
   // try create parameter first if rhs type is OBJECT_TYPE
   if (toType == Gmat::OBJECT_TYPE)
      rhsParam = CreateSystemParameter(rhs);
   
   Integer fromId = -1;
   Gmat::ParameterType fromType = Gmat::UNKNOWN_PARAMETER_TYPE;
   bool isRhsProperty = true;
   
   try
   {
      fromId = fromOwner->GetParameterID(fromProp);   
      fromType = fromOwner->GetParameterType(fromId);
   }
   catch (BaseException &)
   {
      isRhsProperty = false;
      fromType = Gmat::STRING_TYPE;
   }
   
   
   #ifdef DEBUG_SET
   MessageInterface::ShowMessage
      ("   toId=%d, toType=%d, fromId=%d, fromType=%d, lhsParam=%p, rhsParam=%p\n",
       toId, toType, fromId, fromType, lhsParam, rhsParam);
   #endif
   
   //-----------------------------------
   // now set value
   //-----------------------------------
   
   if (lhsParam != NULL && rhsParam != NULL)
   {
      SetObjectToObject(lhsParam, rhsParam, fromProp);
   }
   else if (lhsParam == NULL && rhsParam != NULL)
   {
      if (toType == rhsParam->GetReturnType())
      {
         value = rhsParam->ToString();
         retval = SetProperty(toOwner, toId, toType, value);
      }
      else
      {
         retval = SetProperty(toOwner, toId, toType, rhs);
      }
   }
   else if (lhsParam != NULL && rhsParam == NULL)
   {
      if (lhsParam->GetReturnType() == fromType)
      {
         value = GetPropertyValue(fromOwner, fromId);
         lhsParam->SetString(value); 
         retval = true;
      }
   }
   else if (lhsParam == NULL && rhsParam == NULL)
   {
      if (toType == fromType)
      {
         if (toType == Gmat::STRING_TYPE || toType == Gmat::ENUMERATION_TYPE ||
             toType == Gmat::FILENAME_TYPE || toType == Gmat::COLOR_TYPE)
         {
            if (isRhsProperty)
            {
               value = GetPropertyValue(fromOwner, fromId);
               retval = SetPropertyValue(toOwner, toId, toType, value);
            }
            else
            {
               retval = SetPropertyValue(toOwner, toId, toType, rhs);
            }
         }
         else
         {
            value = GetPropertyValue(fromOwner, fromId);
            retval = SetProperty(toOwner, toId, toType, value);
         }
      }
      else
      {
         retval = SetProperty(toOwner, toId, toType, rhs);
      }
   }
   
   if (!retval)
   {
      if (errorMsg1 == "")
      {
         InterpreterException ex
            ("The field name \"" + fromProp + "\" on object " + toOwner->GetName() +
             " is not permitted");
         HandleError(ex);
      }
      else
      {
         InterpreterException ex
            (errorMsg1 + "for field \"" + toProp + "\" on object " + "\"" +
             toOwner->GetName() + "\" is not an allowed value." + errorMsg2);
         HandleError(ex);
      }
   }
   
   return retval;
}


//-------------------------------------------------------------------------------
// bool SetPropertyToArray(GmatBase *toOwner, const std::string &toProp,
//                         const std::string &fromArray)
//-------------------------------------------------------------------------------
bool Interpreter::SetPropertyToArray(GmatBase *toOwner, const std::string &toProp,
                                     const std::string &fromArray)
{
   #ifdef DEBUG_SET
   MessageInterface::ShowMessage
      ("Interpreter::SetPropertyToArray() toOwner=%s, toProp=%s, fromArray=%s\n",
       toOwner->GetName().c_str(), toProp.c_str(), fromArray.c_str());
   #endif
   
   debugMsg = "In SetPropertyToArray()";
   Integer toId = -1;
   Gmat::ParameterType toType = Gmat::UNKNOWN_PARAMETER_TYPE;
   
   // Check for property id
   try
   {
      toId = toOwner->GetParameterID(toProp);
      toType = toOwner->GetParameterType(toId);
   }
   catch (BaseException &ex)
   {
      HandleError(ex);
      return false;
   }
   
   // This is fix for allowing array elemement to object type,
   // such as MyXyPlot.XVariable = MyArray(2,2). (GMT-2370 LOJ: 2012.08.03)
   // If lhs is object type, set as string
   if (toType == Gmat::OBJECT_TYPE)
   {
      try
      {
         toOwner->SetStringParameter(toId, fromArray);
         return true;
      }
      catch (BaseException &e)
      {
         HandleError(e);
         return false;
      }
   }
   
   // Property type must be Real type, so check
   if (toType != Gmat::REAL_TYPE)
   {
      InterpreterException ex
         ("The value of \"" + fromArray + "\" for field \"" + toProp +
          "\" on object " + "\"" + toOwner->GetName() + "\" is not an allowed value.");
      HandleError(ex);
      return false;
   }
   
   // Now try to set array to property
   Integer row, col;
   Real rval = GetArrayValue(fromArray, row, col);
   
   try
   {
      toOwner->SetRealParameter(toId, rval);
   }
   catch (BaseException &e)
   {
      HandleError(e);
      return false;
   }
   
   #ifdef DEBUG_SET
   MessageInterface::ShowMessage
      ("Interpreter::SetPropertyToArray() exiting. rval=%f, row=%d, col=%d, \n",
       rval, row, col);
   #endif
   
   return true;
}


//-------------------------------------------------------------------------------
// bool SetPropertyToValue(GmatBase *toOwner, const std::string &toProp,
//                         const std::string &value)
//-------------------------------------------------------------------------------
bool Interpreter::SetPropertyToValue(GmatBase *toOwner, const std::string &toProp,
                                     const std::string &value)
{
   debugMsg = "In SetPropertyToValue()";
   bool retval = false;
   errorMsg1 = "";
   errorMsg2 = "";
   
   #ifdef DEBUG_SET
   MessageInterface::ShowMessage
      ("Interpreter::SetPropertyToValue() entered, objType=<%s>, objName=<%s>, toProp=<%s>, "
       "value=<%s>\n", toOwner->GetTypeName().c_str(), toOwner->GetName().c_str(),
       toProp.c_str(), value.c_str());
   #endif
   
   if (toOwner->GetType() == Gmat::ODE_MODEL)
   {
      retval = SetForceModelProperty(toOwner, toProp, value, NULL);
   }
   else if (toOwner->GetType() == Gmat::MEASUREMENT_MODEL)
   {
      retval = SetMeasurementModelProperty(toOwner, toProp, value);
   }
   else if ((toOwner->GetType() == Gmat::DATASTREAM) ||
            (toOwner->GetType() == Gmat::DATA_FILE))
   {
      retval = SetDataStreamProperty(toOwner, toProp, value);
   }
   else if (toOwner->GetType() == Gmat::SOLAR_SYSTEM)
   {
      retval = SetSolarSystemProperty(toOwner, toProp, value);
   }
   else
   {
      StringArray parts = theTextParser.SeparateDots(toProp);
      #ifdef DEBUG_SET
      MessageInterface::ShowMessage
         ("   There are %d part(s) after separating by dots\n", parts.size());
      for (UnsignedInt i = 0; i < parts.size(); i++)
         MessageInterface::ShowMessage("   parts[%d] = <%s>\n", i, parts[i].c_str());
      #endif
      // if property has multiple dots, handle separately
      if (parts.size() > 1)
      {
         retval = SetComplexProperty(toOwner, toProp, value);
      }
      else
      {
         GmatBase *toObj = NULL;
         Integer toId = -1;
         Gmat::ParameterType toType;
         
         FindPropertyID(toOwner, toProp, &toObj, toId, toType);
         
         if (toId == Gmat::PARAMETER_REMOVED)
         {
            InterpreterException ex
               ("The field name \"" + toProp + "\" on object " + "\"" +
                toOwner->GetName() + "\" is no longer in use");
            HandleError(ex, true, true);
            ignoreError = true;
            return false;
         }
                  
         if (toObj == NULL)
         {
            if (parsingDelayedBlock)
            {
               InterpreterException ex
                  ("The field name \"" + toProp + "\" on object \"" + toOwner->GetName() +
                   "\" is not permitted");
               HandleErrorMessage(ex, lineNumber, currentLine, true);
               return false;
            }
            
            delayedBlocks.push_back(currentBlock);
            std::string lineNumStr = GmatStringUtil::ToString(theReadWriter->GetLineNumber());
            delayedBlockLineNumbers.push_back(lineNumStr);
            
            #ifdef DEBUG_SET
            MessageInterface::ShowMessage
               ("   ===> added to delayed blocks: line:%s, %s\n", lineNumStr.c_str(),
                currentBlock.c_str());
            #endif
            
            return true;
         }
         
         retval = SetProperty(toObj, toId, toType, value);
      }
   }
   
   #ifdef DEBUG_SET
   MessageInterface::ShowMessage
      ("   retval=%d, ignoreError=%d\n", retval, ignoreError);
   #endif
   if (retval == false && !ignoreError)
   {
      if (errorMsg1 == "")
      {
         InterpreterException ex
            ("The value of \"" + value + "\" for field \"" + toProp + "\" on object " + "\"" +
             toOwner->GetName() + "\" is not permitted");
         HandleError(ex);
      }
      else
      {
         InterpreterException ex
            (errorMsg1 + "for field \"" + toProp + "\" on object " + "\"" +
             toOwner->GetName() + "\" is not an allowed value." + errorMsg2);
         HandleError(ex);
      }
   }
   
   if (ignoreError)
      ignoreError = false;
   
   #ifdef DEBUG_SET
   MessageInterface::ShowMessage
      ("Interpreter::SetPropertyToValue() returning retval=%d\n", retval);
   #endif
   
   return retval;
}


//-------------------------------------------------------------------------------
// bool SetArrayToObject(GmatBase *toArrObj, const std::string &toArray,
//                       GmatBase *fromObj)
//-------------------------------------------------------------------------------
bool Interpreter::SetArrayToObject(GmatBase *toArrObj, const std::string &toArray,
                                   GmatBase *fromObj)
{
   #ifdef DEBUG_SET
   MessageInterface::ShowMessage
      ("Interpreter::SetArrayToObject() toArrObj=%s, toArray=%s, fromObj=%s\n",
       toArrObj->GetName().c_str(), toArray.c_str(), fromObj->GetName().c_str());
   #endif
   
   debugMsg = "In SetArrayToObject()";
   
   if (fromObj->GetTypeName() != "Variable")
   {
      //InterpreterException ex
      //   ("Cannot set object other than Variable or Array element.");
      //InterpreterException ex
      //   ("Setting object \"" + fromObj->GetName() + "\" to an array \"" + toArray +
      //    "\" is not permitted.");
      InterpreterException ex
         ("Setting an array \"" + toArray + "\" to an object \"" + fromObj->GetName() + 
          "\" is not permitted.");
      HandleError(ex);
      return false;
   }
   
   Real rval = fromObj->GetRealParameter("Value");
   
   Integer row, col;
   Parameter *param = GetArrayIndex(toArray, row, col);
   if (param == NULL)
      return false;
   
   #ifdef DEBUG_SET
   MessageInterface::ShowMessage
      ("   SetArrayToObject()rval=%f, row=%d, col=%d\n", rval, row, col);
   #endif
   
   try
   {
      toArrObj->SetRealParameter("SingleValue", rval, row, col);
   }
   catch (BaseException &e)
   {
      HandleError(e);
      return false;
   }
   
   // Set InitialValue so when it is written out, it will have original string value (LOJ: 2010.09.21)
   toArrObj->SetStringParameter("InitialValue", toArray + "=" + fromObj->GetName());
   return true;
}


//-------------------------------------------------------------------------------
// bool SetArrayToProperty(GmatBase *toArrObj, const std::string &toArray,
//                         GmatBase *fromOwner, const std::string &fromProp)
//-------------------------------------------------------------------------------
bool Interpreter::SetArrayToProperty(GmatBase *toArrObj, const std::string &toArray,
                                     GmatBase *fromOwner, const std::string &fromProp)
{
   #ifdef DEBGU_SET
   MessageInterface::ShowMessage
      ("Interpreter::SetArrayToProperty() toArrObj=%s, toArray=%s, fromOwner=%s, "
       "fromProp=%s\n", toArrObj->GetName().c_str(), toArray.c_str(),
       fromOwner->GetName().c_str(), fromProp.c_str());
   #endif
   
   debugMsg = "In SetArrayToProperty()";
   
   // get object parameter id
   Integer fromId = fromOwner->GetParameterID(fromProp);
   
   if (fromOwner->GetParameterType(fromId) != Gmat::REAL_TYPE)
   {
      //InterpreterException ex
      //   ("Setting non-Real type of \"" + fromProp + "\" to an Array element \"" +
      //    toArray + "\" is not allowed");
      InterpreterException ex
         ("Setting an array element \"" + toArray + "\" to \"" + fromProp +
          "\" is not allowed");
      HandleError(ex);
      return false;
   }
   
   Real rval = fromOwner->GetRealParameter(fromId);
   
   Integer row, col;
   Parameter *param = GetArrayIndex(toArray, row, col);
   if (param == NULL)
      return false;
   
   #ifdef DEBUG_SET
   MessageInterface::ShowMessage
      ("   SetArrayToProperty()rval=%f, row=%d, col=%d\n", rval, row, col);
   #endif

   try
   {
      toArrObj->SetRealParameter("SingleValue", rval, row, col);
   }
   catch (BaseException &e)
   {
      HandleError(e);
      return false;
   }
   
   // Set InitialValue so when it is written out, it will have original string value (LOJ: 2010.09.21)
   toArrObj->SetStringParameter("InitialValue", toArray + "=" + fromProp);
   return true;
}


//-------------------------------------------------------------------------------
// bool SetArrayToArray(GmatBase *toArrObj, const std::string &toArray,
//                      GmatBase *fromArrObj, const std::string &fromArray)
//-------------------------------------------------------------------------------
/**
 * Sets Array to Array, such as toArray = fromArray
 */
//-------------------------------------------------------------------------------
bool Interpreter::SetArrayToArray(GmatBase *toArrObj, const std::string &toArray,
                                  GmatBase *fromArrObj, const std::string &fromArray)
{
   #ifdef DEBUG_SET
   MessageInterface::ShowMessage
      ("Interpreter::SetArrayToArray() toArrObj=%s, toArray=%s, "
       "fromArrObj=%s, fromArray=%s\n", toArrObj->GetName().c_str(),
       toArray.c_str(), fromArrObj->GetName().c_str(), fromArray.c_str());
   #endif
   
   debugMsg = "In SetArrayToArray()";
   Integer rowFrom, colFrom;
   Integer rowTo, colTo;
   
   Parameter *param = GetArrayIndex(toArray, rowTo, colTo);
   if (param == NULL)
      return false;
   
   param = GetArrayIndex(fromArray, rowFrom, colFrom);
   if (param == NULL)
      return false;
   
   Real rval = GetArrayValue(fromArray, rowFrom, colFrom);
   
   #ifdef DEBUG_SET
   MessageInterface::ShowMessage
      ("   SetArrayToArray() rval=%f, rowFrom=%d, colFrom=%d, \n",
       rval, rowFrom, colFrom);
   MessageInterface::ShowMessage
      ("   SetArrayToArray() rowTo=%d, colTo=%d\n", rowTo, colTo);
   #endif
   
   try
   {
      if (fromArray[0] == '-')
         toArrObj->SetRealParameter("SingleValue", -rval, rowTo, colTo);
      else   
         toArrObj->SetRealParameter("SingleValue", rval, rowTo, colTo);
   }
   catch (BaseException &e)
   {
      HandleError(e);
      return false;
   }
   
   // Set InitialValue so when it is written out, it will have original string value (LOJ: 2010.09.21)
   toArrObj->SetStringParameter("InitialValue", toArray + "=" + fromArray);
   return true;
}


//-------------------------------------------------------------------------------
// bool SetArrayToValue(GmatBase *array, const std::string &toArray,
//                      const std::string &value)
//-------------------------------------------------------------------------------
bool Interpreter::SetArrayToValue(GmatBase *array, const std::string &toArray,
                                  const std::string &value)
{
   #ifdef DEBUG_SET
   MessageInterface::ShowMessage
      ("Interpreter::SetArrayToValue() array=%s, toArray=%s, value=%s\n",
       array->GetName().c_str(), toArray.c_str(), value.c_str());
   #endif
   
   debugMsg = "In SetArrayToValue()";
   Integer row, col;
   Real rval;
   
   Parameter *param = GetArrayIndex(toArray, row, col);
   if (param == NULL)
      return false;
   
   if (GmatStringUtil::ToReal(value, rval, true))
   {
      #ifdef DEBUG_SET
      MessageInterface::ShowMessage
         ("   SetArrayToValue() rval=%f, row=%d, col=%d\n", rval, row, col);
      #endif

      try
      {
         array->SetRealParameter("SingleValue", rval, row, col);
      }
      catch (BaseException &)
      {
         InterpreterException ex("Index exceeds matrix dimensions");
         HandleError(ex);
         return false;
      }
   }
   else
   {
      //InterpreterException ex
      //   ("Setting \"" + value + "\" to an object \"" + toArray +
      //    "\" is not allowed");
      InterpreterException ex
         ("Setting an object \"" + toArray + "\" to \"" + value +
          "\" is not allowed");
      HandleError(ex);
      return false;
   }
   
   // Set InitialValue so when it is written out, it will have original string value (LOJ: 2010.09.21)
   array->SetStringParameter("InitialValue", toArray + "=" + value);
   return true;
}


//------------------------------------------------------------------------------
// bool SetPropertyValue(GmatBase *obj, const Integer id,
//                       const Gmat::ParameterType type,
//                       const std::string &value, const Integer index)
//------------------------------------------------------------------------------
/**
 * Sets parameters on GMAT objects.
 * 
 * @param  obj    Pointer to the object that owns the property.
 * @param  id     ID for the property.
 * @param  type   Type for the property.
 * @param  value  Value of the property.
 * @param  index  Index of the property in array.
 * 
 * @return true if the property is set, false otherwise.
 */
//------------------------------------------------------------------------------
bool Interpreter::SetPropertyValue(GmatBase *obj, const Integer id,
                                   const Gmat::ParameterType type,
                                   const std::string &value,
                                   const Integer index, const Integer colIndex)
{
   #ifdef DEBUG_SET
   MessageInterface::ShowMessage
      ("Interpreter::SetPropertyValue() entered, obj=<%s>, id=%d, type=%d, value=<%s>, index=%d\n",
       obj->GetName().c_str(), id, type, value.c_str(), index);
   #endif
   
   debugMsg = "In SetPropertyValue()";
   bool retval = false;
   std::string valueToUse = value;
   CheckForSpecialCase(obj, id, valueToUse);
   
   #ifdef DEBUG_SET
   MessageInterface::ShowMessage
      ("   propertyType=%s, valueToUse=<%s>\n",
       type == -1 ? "UNKNOWN_TYPE" : GmatBase::PARAM_TYPE_STRING[type].c_str(),
       valueToUse.c_str());
   #endif
   
   if (type == -1)
      return false;
   
   switch (type)
   {
   case Gmat::OBJECT_TYPE:
   case Gmat::OBJECTARRAY_TYPE:
      {
         return SetPropertyObjectValue(obj, id, type, valueToUse, index);
      }
   case Gmat::ENUMERATION_TYPE:
   case Gmat::FILENAME_TYPE:
   case Gmat::COLOR_TYPE:
   case Gmat::STRING_TYPE:
   case Gmat::STRINGARRAY_TYPE:
      {
         return SetPropertyStringValue(obj, id, type, valueToUse, index);
      }
   case Gmat::INTEGER_TYPE:
      {
         Integer ival;
         if (GmatStringUtil::ToInteger(valueToUse, ival))
         {
            #ifdef DEBUG_SET
            MessageInterface::ShowMessage
               ("   Calling '%s'->SetIntegerParameter(%d, %d)\n",
                obj->GetName().c_str(), id, ival);
            #endif
            
            obj->SetIntegerParameter(id, ival);
            retval = true;
         }
         else
         {
            if (errorMsg1 == "")
               errorMsg1 = errorMsg1 + "The value of \"" + valueToUse + "\" ";
            else
               errorMsg1 = errorMsg1 + "and \"" + valueToUse + "\" ";
            errorMsg2 = " Only integer number is allowed";
         }
         break;
      }
   case Gmat::UNSIGNED_INT_TYPE:
      {
         UnsignedInt ival;
         if (GmatStringUtil::ToUnsignedInt(valueToUse, ival))
         {
            #ifdef DEBUG_SET
            MessageInterface::ShowMessage
               ("   Calling '%s'->SetUnsignedIntParameter(%d, %d)\n",
                obj->GetName().c_str(), id, ival);
            #endif
            
            obj->SetUnsignedIntParameter(id, ival);
            retval = true;
         }
         else
         {
            if (errorMsg1 == "")
               errorMsg1 = errorMsg1 + "The value of \"" + valueToUse + "\" ";
            else
               errorMsg1 = errorMsg1 + "and \"" + valueToUse + "\" ";
            errorMsg2 = " Only unsigned integer number is allowed";
         }
         break;
      }
   case Gmat::UNSIGNED_INTARRAY_TYPE:
      {
         UnsignedInt ival;
         if (GmatStringUtil::ToUnsignedInt(valueToUse, ival))
         {
            #ifdef DEBUG_SET
            MessageInterface::ShowMessage
               ("   Calling '%s'->SetUnsignedIntParameter(%d, %d, %d)\n",
                obj->GetName().c_str(), id, ival, index);
            #endif
            
            obj->SetUnsignedIntParameter(id, ival, index);
            retval = true;
         }
         else
         {
            if (errorMsg1 == "")
               errorMsg1 = errorMsg1 + "The value of \"" + valueToUse + "\" ";
            else
               errorMsg1 = errorMsg1 + "and \"" + valueToUse + "\" ";
            errorMsg2 = " Only unsigned integer number is allowed";
         }
         break;
      }
   case Gmat::REAL_TYPE:
   case Gmat::RVECTOR_TYPE:
      {
         Real rval;
         if (GmatStringUtil::ToReal(valueToUse, rval, true))
         {
            #ifdef DEBUG_SET
            std::string rvalStr =
               GmatStringUtil::ToString(rval, false, false, false, 15, 1);
            MessageInterface::ShowMessage
               ("   Calling <%s>'%s'->SetRealParameter(%d, %s)\n", obj->GetTypeName().c_str(),
                obj->GetName().c_str(), id, rvalStr.c_str());
            #endif
            
            if (type == Gmat::REAL_TYPE)
               obj->SetRealParameter(id, rval);
            else
               obj->SetRealParameter(id, rval, index);
            
            retval = true;
         }
         else
         {
            if (errorMsg1 == "")
               errorMsg1 = errorMsg1 + "The value of \"" + valueToUse + "\" ";
            else
               errorMsg1 = errorMsg1 + "and \"" + valueToUse + "\" ";
            errorMsg2 = " The allowed value is Real number";
         }
         break;
      }
   case Gmat::RMATRIX_TYPE:
      {
         #ifdef DEBUG_SET
            MessageInterface::ShowMessage("Setting Rmatrix[%d, %d] from the data"
                  " \"%s\" with ID %d\n", index, colIndex, value.c_str(), id);
         #endif
         Real rval;
         if (GmatStringUtil::ToReal(valueToUse, rval, true))
         {
            obj->SetRealParameter(id, rval, index, colIndex);
         }

         break;
      }
   case Gmat::BOOLEAN_TYPE:
      {
         bool tf;
         if (GmatStringUtil::ToBoolean(valueToUse, tf))
         {
            #ifdef DEBUG_SET
            MessageInterface::ShowMessage
               ("   Calling '%s'->SetBooleanParameter(%d, %d)\n",
                obj->GetName().c_str(), id, tf);
            #endif
            
            obj->SetBooleanParameter(id, tf);
            retval = true;
         }
         else
         {
            if (errorMsg1 == "")
               errorMsg1 = errorMsg1 + "The value of \"" + valueToUse + "\" ";
            else
               errorMsg1 = errorMsg1 + "and \"" + valueToUse + "\" ";
            errorMsg2 = " The allowed values are: [true false]";
         }
         break;
      }
   case Gmat::BOOLEANARRAY_TYPE:
      {
         bool tf;
         if (GmatStringUtil::ToBoolean(valueToUse, tf))
         {
            #ifdef DEBUG_SET
            MessageInterface::ShowMessage
               ("   Calling %s->SetBooleanParameter(%d, %s, %d) (for BooleanArray)\n", 
                obj->GetName().c_str(), id, valueToUse.c_str(), index);
            #endif
            
            retval = obj->SetBooleanParameter(id, tf, index);
         }
         else
         {
            if (errorMsg1 == "")
               errorMsg1 = errorMsg1 + "The value of \"" + valueToUse + "\" ";
            else
               errorMsg1 = errorMsg1 + "and \"" + valueToUse + "\" ";
            errorMsg2 = " The allowed values are: [true false]";
         }
         break;
      }
   case Gmat::ON_OFF_TYPE:
      {
         std::string onOff;
         if (GmatStringUtil::ToOnOff(valueToUse, onOff))
         {
            #ifdef DEBUG_SET
            MessageInterface::ShowMessage
               ("   Calling '%s'->SetOnOffParameter(%d, %s)\n",
                obj->GetName().c_str(), id, onOff.c_str());
            #endif
            retval = obj->SetOnOffParameter(id, onOff);
         }
         else
         {
            if (errorMsg1 == "")
               errorMsg1 = errorMsg1 + "The value of \"" + valueToUse + "\" ";
            else
               errorMsg1 = errorMsg1 + "and \"" + valueToUse + "\" ";
            errorMsg2 = " The allowed values are case insensitive: [On Off True False]";
         }
         break;
      }
   default:
      InterpreterException ex
         ("Interpreter::SetPropertyValue() Cannot handle the type: " +
          GmatBase::PARAM_TYPE_STRING[type] + " yet.\n");
      HandleError(ex);
      break;
   }
   
   #ifdef DEBUG_SET
   MessageInterface::ShowMessage
      ("Interpreter::SetPropertyValue() returning retval=%d\n", retval);
   #endif
   
   return retval;
}


//------------------------------------------------------------------------------
// bool SetPropertyObjectValue(GmatBase *obj, const Integer id, ...)
//------------------------------------------------------------------------------
bool Interpreter::SetPropertyObjectValue(GmatBase *obj, const Integer id,
                                         const Gmat::ParameterType type,
                                         const std::string &value,
                                         const Integer index)
{
   #ifdef DEBUG_SET
   MessageInterface::ShowMessage
      ("Interpreter::SetPropertyObjectValue() obj=<%s> '%s', id=%d, type=%d, value='%s', "
       "index=%d\n", obj->GetTypeName().c_str(), obj->GetName().c_str(), id, type,
       value.c_str(), index);
   #endif
   
   debugMsg = "In SetPropertyObjectValue()";
   Parameter *param = NULL;
   
   // Remove enclosing single quotes first (LOJ: 2009.06.08)
   std::string valueToUse = value;
   valueToUse = GmatStringUtil::RemoveEnclosingString(valueToUse, "'");
   #ifdef DEBUG_SET
   MessageInterface::ShowMessage
      ("   valueToUse=<%s> after enclosing quote removed\n", valueToUse.c_str());
   #endif
   
   // Try creating Parameter first if it is not ObjectType
   if (!IsObjectType(valueToUse))
   {
      // It is not a one of object types, so create parameter
      param = CreateSystemParameter(valueToUse);
      
      #ifdef DEBUG_SET
      if (param)
         MessageInterface::ShowMessage
            ("   param=<%p><%s>'%s', returnType=%d\n", param,
             param->GetTypeName().c_str(), param->GetName().c_str(), 
             param->GetReturnType());
      #endif
   }
   else
   {
      // It is object type so get parameter (Bug 743 fix)
      param = theModerator->GetParameter(valueToUse);
      #ifdef DEBUG_SET
      MessageInterface::ShowMessage
         ("   theModerator->GetParameter() returned %p\n", param);
      #endif
   }
   
   try
   {
      if (param != NULL)
      {
         std::string subMsg;
         // If object is ReportFile or XYPlot, check if Parameter can be reported or plotted
         if ((obj->IsOfType("ReportFile")) && (param->IsSystemParameter() && !param->IsReportable()))
            subMsg = "reportable Parameter";
         else if ((obj->IsOfType("XYPlot")) && (param->IsSystemParameter() && !param->IsPlottable()))
            subMsg = "plottable Parameter";
         if (subMsg != "")
         {
            if (errorMsg1 == "")
               errorMsg1 = errorMsg1 + "The value of \"" + valueToUse + "\" ";
            else
               errorMsg1 = errorMsg1 + "and \"" + valueToUse + "\" ";
            errorMsg2 = "  The allowed value is " + subMsg;
            return false;
         }
         
         // Other than Subscriber, it can only take STRING_TYPE parameter
         if (param->GetReturnType() == Gmat::STRING_TYPE ||
             obj->IsOfType(Gmat::SUBSCRIBER))
         {
            #ifdef DEBUG_SET
            MessageInterface::ShowMessage
               ("   Calling '%s'->SetStringParameter(%d, %s)\n",
                obj->GetName().c_str(), id, valueToUse.c_str());
            #endif
            
            // Let base code check for the invalid values
            obj->SetStringParameter(id, valueToUse);
         }
         else
         {
            if (errorMsg1 == "")
               errorMsg1 = errorMsg1 + "The value of \"" + valueToUse + "\" ";
            else
               errorMsg1 = errorMsg1 + "and \"" + valueToUse + "\" ";
            //errorMsg2 = ".  The allowed value is valid Object Name";
            return false;
         }
      }
      else
      {
         // check if value is a number
         Real rval;
         Integer ival;
         if (GmatStringUtil::ToReal(valueToUse, rval, true) ||
             GmatStringUtil::ToInteger(valueToUse, ival, true))
         {
            #ifdef DEBUG_SET
            MessageInterface::ShowMessage
               ("   '%s' is a Real or Integer value\n", valueToUse.c_str());
            #endif
            
            // Handle special case for OrbitView.
            // ViewPointReference, ViewPointVector, and ViewDirection can have 
            // both vector and object name.
            if (obj->IsOfType(Gmat::ORBIT_VIEW))
            {
               obj->SetStringParameter(id, valueToUse, index);
            }
            else
            {
               if (errorMsg1 == "")
                  errorMsg1 = errorMsg1 + "The value of \"" + valueToUse + "\" ";
               else
                  errorMsg1 = errorMsg1 + "and \"" + valueToUse + "\" ";
               //errorMsg2 = ".  The allowed value is valid Object Name";
               return false;
            }
         }
         
         // check if value is an object name
         GmatBase *configObj = FindObject(valueToUse);
         
         // check if object name is the same as property type name (loj: 2008.11.06)
         // if so, we need to set configObj to NULL so that owned object can be
         // created if needed.
         // ex) Create Propagator RungeKutta89;
         //     GMAT  RungeKutta89.Type = RungeKutta89;
         if (configObj && obj->IsOwnedObject(id))
         {
            ObjectTypeArray refTypes = obj->GetRefObjectTypeArray();
            if (configObj->GetType() != refTypes[id])
               configObj = NULL;
         }
         
         if (configObj)
         {
            #ifdef DEBUG_SET
            MessageInterface::ShowMessage
               ("   Found configured object type of %s\n", configObj->GetTypeName().c_str());
            #endif
            
            bool retval = true;
            
            // Check if object is valid object type
            // (LOJ: 2013.03.18 GMT-3155 FIX)
            Gmat::ObjectType objPropType = obj->GetPropertyObjectType(id);
            #ifdef DEBUG_SET
            MessageInterface::ShowMessage
               ("   objPropType=%d<%s>\n", objPropType, GmatBase::GetObjectTypeString(objPropType).c_str());
            #endif
            if (objPropType == Gmat::UNKNOWN_OBJECT ||
                (objPropType != Gmat::UNKNOWN_OBJECT && configObj->IsOfType(objPropType)))
            {
               // Set as String parameter, so it can be validated in FinalPass()
               if (index != -1)
               {
                  #ifdef DEBUG_SET
                  MessageInterface::ShowMessage
                     ("   Calling '%s'->SetStringParameter(%d, %s, %d)\n",
                      obj->GetName().c_str(), id, valueToUse.c_str(), index);
                  #endif
                  
                  retval = obj->SetStringParameter(id, valueToUse, index);
               }
               
               // if it has no index or failed setting with index, try without index
               if (index == -1 || !retval)
               {
                  #ifdef DEBUG_SET
                  MessageInterface::ShowMessage
                     ("   Calling '%s'->SetStringParameter(%d, %s)\n",
                      obj->GetName().c_str(), id, valueToUse.c_str());
                  #endif
                  
                  obj->SetStringParameter(id, valueToUse);
               }
            }
            else
            {
               // Ignore error if GetPropertyObjectType() returns Gmat::UNKNOWN_OBJECT.
               // Since not all classes implemented GetPropertyObjectType(), GmatBase
               // returns Gmat::UNKNOWN_OBJECT
               if (objPropType != Gmat::UNKNOWN_OBJECT)
               {
                  std::string toProp = obj->GetParameterText(id);
                  // Handle error message for multiple invalid values
                  if (errorMsg1 == "")
                     errorMsg1 = errorMsg1 + "The value of \"" + value + "\" ";
                  else
                     errorMsg1 = errorMsg1 + "and \"" + value + "\" ";
                  #ifdef DEBUG_SET
                  MessageInterface::ShowMessage
                     ("Interpreter::SetPropertyObjectValue() returning false\n");
                  #endif
                  return false;
               }
            }
         }
         else
         {
            #ifdef DEBUG_SET
            MessageInterface::ShowMessage
               ("   Object not found, so try creating owned object\n");
            #endif
            
            // Create Owned Object, if it is valid owned object type
            GmatBase *ownedObj = NULL;
            bool skipCreate = false;
            if (obj->IsOwnedObject(id))
            {
               // Handle named owned Propagator object for PropSetup
               // since Integrator is not created by Create command
               std::string ownedName = "";
               if (obj->IsOfType(Gmat::PROP_SETUP))
               {
                  ownedName = valueToUse;
                  if (obj->GetParameterText(id) == "FM")
                  {
                     obj->SetStringParameter(id, ownedName);
                     skipCreate = true;
                  }
               }
               if (!skipCreate)
               {
                  #ifdef DEBUG_CREATE_OBJECT
                  MessageInterface::ShowMessage
                     ("SetPropertyObjectValue() calling CreateObject() for '%s'\n", ownedName.c_str());
                  #endif
                  ownedObj = CreateObject(valueToUse, ownedName, 0);
                  if (ownedObj == NULL)
                  {
                     // Special case for non-blank invalid axes types (though this should never be called if it's blank)
                     if ((obj->IsOfType("CoordinateSystem")) && (obj->GetParameterText(id) == "Axes") &&
                         (valueToUse != ""))
                     {
                        std::string errmsg = "\"" + valueToUse;
                        errmsg += "\" is an invalid value for field \"Axes\" on coordinate system \"";
                        errmsg += obj->GetName() + "\".\n";
                        throw InterpreterException(errmsg);
                     }
                     else
                     {
                        MessageInterface::ShowMessage
                           ("*** WARNING *** Owned object %s was not created for "
                            "'%s'; using default\n", ownedName.c_str(),
                            obj->GetName().c_str());
                     }
                  }
               }
            }
            
            #ifdef DEBUG_SET
            if (ownedObj)
               MessageInterface::ShowMessage
                  ("   Created ownedObjType: %s\n", ownedObj->GetTypeName().c_str());
            #endif
            
            if (ownedObj)
            {
               // Need to catch the disallowed setting on the built-in coordinate system here
               if ((obj->IsOfType("CoordinateSystem")) && (obj->GetParameterText(id) == "Axes"))
               {
                  obj->SetStringParameter(id, ownedObj->GetTypeName().c_str());
               }
               #ifdef DEBUG_SET
               MessageInterface::ShowMessage
                  ("   Calling '%s'->SetRefObject(%s(%p), %d)\n", obj->GetName().c_str(),
                   ownedObj->GetTypeName().c_str(), ownedObj, ownedObj->GetType());
               #endif
               
               obj->SetRefObject(ownedObj, ownedObj->GetType(), ownedObj->GetName());
               
               // Since PropSetup::SetRefObject() clones Propagator and
               // CoordinateSystem::SetRefObject() clones AxisSystem, delete it from here
               // (LOJ: 2009.03.03)
               if ((obj->GetType() == Gmat::PROP_SETUP &&
                    (ownedObj->GetType() == Gmat::PROPAGATOR)) ||
                   (obj->GetType() == Gmat::COORDINATE_SYSTEM &&
                    (ownedObj->GetType() == Gmat::AXIS_SYSTEM)))
               {
                  #ifdef DEBUG_MEMORY
                  MemoryTracker::Instance()->Remove
                     (ownedObj, ownedObj->GetName(), "Interpreter::SetPropertyObjectValue()",
                      "deleting oldOwnedObject");
                  #endif
                  delete ownedObj;
                  ownedObj = NULL;
               }
            }
            else
            {
               // Special case of InternalODEModel in script
               // Since PropSetup no longer creates InternalODEModel
               // create it here (loj: 2008.11.06)
               if (!skipCreate)
               {
                  if (valueToUse == "InternalODEModel")
                  {
                     #ifdef DEBUG_CREATE_OBJECT
                     MessageInterface::ShowMessage
                        ("SetPropertyObjectValue() calling CreateObject() for valueToUse.c_str()\n");
                     #endif
                     ownedObj = CreateObject("ForceModel", valueToUse);
                     obj->SetRefObject(ownedObj, ownedObj->GetType(), valueToUse);
                  }
                  else
                  {
                     // Set as String parameter, so it can be caught in FinalPass()
                     #ifdef DEBUG_SET
                     MessageInterface::ShowMessage
                        ("   Calling '%s'->SetStringParameter(%d, %s) so it can be "
                         "caught in FinalPass()\n",
                         obj->GetName().c_str(), id, valueToUse.c_str());
                     #endif

                     obj->SetStringParameter(id, valueToUse);
                  }
               }
            }
         }
      }
      
      #ifdef DEBUG_SET
      MessageInterface::ShowMessage
         ("Interpreter::SetPropertyObjectValue() returning true\n");
      #endif
      
      return true;
   }
   catch (BaseException &ex)
   {
      HandleError(ex);
      ignoreError = true;
      
      #ifdef DEBUG_SET
      MessageInterface::ShowMessage
         ("Interpreter::SetPropertyObjectValue() Caught BaseException and returning false\n");
      #endif
      
      return false;
   }
   
   #ifdef DEBUG_SET
   MessageInterface::ShowMessage
      ("Interpreter::SetPropertyObjectValue() returning false\n");
   #endif
   return false;     // Function must have return type on all paths
}


//------------------------------------------------------------------------------
// bool SetPropertyStringValue(GmatBase *obj, const Integer id, ...)
//------------------------------------------------------------------------------
bool Interpreter::SetPropertyStringValue(GmatBase *obj, const Integer id,
                                         const Gmat::ParameterType type,
                                         const std::string &value,
                                         const Integer index)
{
   #ifdef DEBUG_SET
   MessageInterface::ShowMessage
      ("Interpreter::SetPropertyStringValue() obj=%s, id=%d, type=%d, value=%s, "
       "index=%d\n", obj->GetName().c_str(), id, type, value.c_str(), index);
   #endif
   
   debugMsg = "In SetPropertyStringValue()";
   bool retval = true;
   std::string valueToUse = value;
   
   switch (type)
   {
   case Gmat::ENUMERATION_TYPE:
   case Gmat::FILENAME_TYPE:
   case Gmat::COLOR_TYPE:
   case Gmat::STRING_TYPE:
      {
         // remove enclosing quotes if used
         valueToUse = GmatStringUtil::RemoveEnclosingString(valueToUse, "'");
         
         try
         {
            if (index >= 0)
            {
               #ifdef DEBUG_SET
               MessageInterface::ShowMessage
                  ("   Calling %s->SetStringParameter(%d, %s, %d)\n",
                   obj->GetName().c_str(), id, valueToUse.c_str(), index);
               #endif
               
               retval = obj->SetStringParameter(id, valueToUse, index);
            }
            else
            {
               #ifdef DEBUG_SET
               MessageInterface::ShowMessage
                  ("   Calling %s->SetStringParameter(%d, %s)\n",
                   obj->GetName().c_str(), id, valueToUse.c_str());
               #endif
               
               retval = obj->SetStringParameter(id, valueToUse);
            }
         }
         catch (BaseException &ex)
         {
            HandleError(ex);
            ignoreError = true;
            retval = false;
         }
         break;
      }
   case Gmat::STRINGARRAY_TYPE:
      {         
         try
         {
            // remove enclosing quotes if used
            valueToUse = GmatStringUtil::RemoveEnclosingString(valueToUse, "'");
            #ifdef DEBUG_SET
            MessageInterface::ShowMessage
               ("   Calling %s->SetStringParameter(%d, %s) (for StringArray)\n",
                obj->GetName().c_str(), id, valueToUse.c_str());
            #endif
            
            retval = obj->SetStringParameter(id, valueToUse);
         }
         catch (BaseException &)
         {
            #ifdef DEBUG_SET
            MessageInterface::ShowMessage
               ("   Calling %s->SetStringParameter(%d, %s, %d) (for StringArray)\n", 
                     obj->GetName().c_str(), id,
                     valueToUse.c_str(), index);
            #endif
            
            // try with index
            retval = obj->SetStringParameter(id, valueToUse, index);
         }
         break;
      }
   default:
      break;
   }
   
   #ifdef DEBUG_SET
   MessageInterface::ShowMessage
      ("Interpreter::SetPropertyStringValue() returning %d\n", retval);
   #endif
   
   return retval;
}


//------------------------------------------------------------------------------
// std::string GetPropertyValue(GmatBase *obj, const Integer id)
//------------------------------------------------------------------------------
std::string Interpreter::GetPropertyValue(GmatBase *obj, const Integer id)
{
   std::string sval;
   
   Gmat::ParameterType type = obj->GetParameterType(id);
   
   if (type == Gmat::OBJECT_TYPE)
   {
      sval = obj->GetStringParameter(id);
   }
   else if (type == Gmat::INTEGER_TYPE)
   {
      sval = GmatStringUtil::ToString(obj->GetIntegerParameter(id));
   }
   else if (type == Gmat::UNSIGNED_INT_TYPE)
   {
      sval = GmatStringUtil::ToString(obj->GetIntegerParameter(id));
   }
//    else if (type == Gmat::UNSIGNED_INTARRAY_TYPE)
//    {
//       sval = GmatStringUtil::ToString(obj->GetIntegerParameter(id));
//    }
   else if (type == Gmat::REAL_TYPE)
   {
      sval = GmatStringUtil::ToString(obj->GetRealParameter(id));
   }
   else if (type == Gmat::STRING_TYPE || type == Gmat::ENUMERATION_TYPE ||
            type == Gmat::FILENAME_TYPE || type == Gmat::COLOR_TYPE)
   {
      sval = obj->GetStringParameter(id);
   }
//    else if (type == Gmat::STRINGARRAY_TYPE)
//    {
//       sval = obj->GetStringParameter(id));
//    }
   else if (type == Gmat::BOOLEAN_TYPE)
   {
      if (obj->GetBooleanParameter(id))
         sval = "true";
      else
         sval = "false";
   }
   else if (type == Gmat::ON_OFF_TYPE)
   {
      sval = obj->GetOnOffParameter(id);
   }
   
   return sval;
}


//------------------------------------------------------------------------------
// bool SetProperty(GmatBase *obj, const Integer id, const Gmat::ParameterType type
//                  const std::string &value)
//------------------------------------------------------------------------------
/**
 * Sets parameters on GMAT objects.
 * 
 * @param  obj    Pointer to the object that owns the property.
 * @param  id     property ID
 * @param  type   proerty Type
 * @param  value  Value of the property.
 * 
 * @return true if the property is set, false otherwise.
 */
//------------------------------------------------------------------------------
bool Interpreter::SetProperty(GmatBase *obj, const Integer id,
                              const Gmat::ParameterType type,
                              const std::string &value)
{
   #ifdef DEBUG_SET
   MessageInterface::ShowMessage
      ("Interpreter::SetProperty() entered, obj=<%p>'%s', id=%d, type=%d, value=<%s>\n",
       obj, obj->GetName().c_str(), id, type, value.c_str());
   #endif
   
   bool retval = false;
   
   std::string valueToUse = value;
   CheckForSpecialCase(obj, id, valueToUse);
   
   // require the object to take its prerequisite action before setting the value
   obj->TakeRequiredAction(id);
   
   #ifdef DEBUG_SET
   MessageInterface::ShowMessage
      ("   propertyType=%d, valueToUse=<%s>\n", obj->GetParameterType(id), valueToUse.c_str());
   #endif
   
   StringArray rhsValues;
   Integer count = 0;
   
   // Check if valueToUse is in array form (enclosed with [])
   // LOJ: 2013.03.07 GMT-3564 fix
   if ((type == Gmat::BOOLEANARRAY_TYPE) ||
       (type == Gmat::INTARRAY_TYPE) ||
       (type == Gmat::UNSIGNED_INTARRAY_TYPE) ||
       (type == Gmat::RVECTOR_TYPE))
   {
      if (!GmatStringUtil::IsEnclosedWithBrackets(valueToUse))
      {
         if (errorMsg1 == "")
            errorMsg1 = errorMsg1 + "The value of \"" + valueToUse + "\" ";
         else
            errorMsg1 = errorMsg1 + "and \"" + valueToUse + "\" ";
         errorMsg2 = " Needs [] around values for array type";

         return retval;
      }
   }
   
   // if value has braces or brackets, setting multiple values
   if (value.find("{") != value.npos || value.find("}") != value.npos)
   {
      // verify that we accept only OBJECTARRAYTYPE
      if ((type != Gmat::OBJECTARRAY_TYPE) &&
          (type != Gmat::STRINGARRAY_TYPE))
         return retval;
      // first, check to see if it is a list of strings (e.g. file names);
      // in that case, we do not want to remove spaces inside the strings
      // or use space as a delimiter
      if (value.find("\'") != value.npos)
      {
         std::string trimmed = GmatStringUtil::Trim(value);
         std::string inside  = GmatStringUtil::RemoveOuterString(trimmed, "{", "}");
         #ifdef DEBUG_SET
         MessageInterface::ShowMessage("------> found single quotes in %s\n", value.c_str());
         MessageInterface::ShowMessage("------> trimmed =  %s\n", trimmed.c_str());
         MessageInterface::ShowMessage("------> inside  =  %s\n", inside.c_str());
         #endif
         rhsValues = GmatStringUtil::SeparateByComma(inside);
      }
      else
      {
         rhsValues = theTextParser.SeparateBrackets(value, "{}", " ,");
      }
   }
   else if (value.find("[") != value.npos || value.find("]") != value.npos)
   {
      // verify that we accept only numeric ARRAYTYPE
      // TGG: Short term fix for GMT-3459 GroundTrackPlot.Add allows square brackets
      //      Long term, we need a GetParameterTypeArray or something
      if (((type != Gmat::BOOLEANARRAY_TYPE) &&
           (type != Gmat::INTARRAY_TYPE) &&
           (type != Gmat::UNSIGNED_INTARRAY_TYPE) &&
           (type != Gmat::RVECTOR_TYPE) &&
           (type != Gmat::COLOR_TYPE)) &&
          (!((type == Gmat::OBJECT_TYPE) && 
             ((obj->GetParameterText(id) == "ViewDirection") ||
              (obj->GetParameterText(id) == "ViewPointVector") || 
              (obj->GetParameterText(id) == "ViewPointReference") ))))
      {
         #ifdef DEBUG_SET
         MessageInterface::ShowMessage("   Error, expects only numbers inside []\n");
         #endif
         return retval;
      }
      
      // first, check to see if it is a list of strings (e.g. file names);
      // in that case, we do not want to remove spaces inside the strings
      // or use space as a delimiter
      if (value.find("\'") != value.npos)
      {
         std::string trimmed = GmatStringUtil::Trim(value);
         std::string inside = GmatStringUtil::RemoveOuterString(trimmed, "[", "]");
         rhsValues = GmatStringUtil::SeparateByComma(inside);
      }
      else
      {
         rhsValues = theTextParser.SeparateBrackets(value, "[]", " ,");
      }
   }
   
   count = rhsValues.size();
   
   #ifdef DEBUG_SET
   MessageInterface::ShowMessage("   count=%d\n", count);
   #endif
   
   // If rhs value is an array type, call method for setting whole array
   // or call SetPropertValue() with index
   if (count > 0)
   {
      bool setWithIndex = true;
      // See if object has a method to handle whole array
      if (type == Gmat::BOOLEANARRAY_TYPE)
      {
         setWithIndex = false;
         BooleanArray boolArray = GmatStringUtil::ToBooleanArray(value);
         if (boolArray.size() > 0)
         {
            try
            {
               retval = obj->SetBooleanArrayParameter(id, boolArray);
            }
            catch (BaseException &)
            {
               setWithIndex = true;
            }
         }
      }
      // Color can be rgb triplet or color name, so handle here
      if (type == Gmat::COLOR_TYPE)
      {
         setWithIndex = false;
         retval = SetPropertyValue(obj, id, type, value);
      }
      
      if (setWithIndex)
      {
         retval = true;
         // Set value with index
         for (int i=0; i<count; i++)
         {
            // If type is RVECTOR_TYPE, we want to catch all non-Real values.
            // Invalid value for other types will be cautht in the FinalPass().
            // (Fix for catching [NONE, 123] for RVECTOR LOJ: 2012.08.10)
            // Actually we want to catch all invalid values, such as non-reportable
            // Parameters, so commented out (LOJ: 2012.11.26)
            //if (type == Gmat::RVECTOR_TYPE)
            //   retval = retval & SetPropertyValue(obj, id, type, rhsValues[i], i);
            //else
               retval = retval & SetPropertyValue(obj, id, type, rhsValues[i], i);
         }
      }
   }
   else
   {
      retval = SetPropertyValue(obj, id, type, value);
   }
   
   #ifdef DEBUG_SET
   MessageInterface::ShowMessage
      ("Interpreter::SetProperty() returning retval=%d\n", retval);
   #endif
   
   return retval;
}


//------------------------------------------------------------------------------
// bool SetComplexProperty(GmatBase *obj, const std::string &prop,
//                         const std::string &value)
//------------------------------------------------------------------------------
bool Interpreter::SetComplexProperty(GmatBase *obj, const std::string &prop,
                                     const std::string &value)
{
   bool retval = true;

   #ifdef DEBUG_SET
      MessageInterface::ShowMessage
         ("Interpreter::SetComplexProperty() prop=%s, value=%s\n",
          prop.c_str(), value.c_str());
   #endif
   
   StringArray parts = theTextParser.SeparateDots(prop);

   if (obj->GetType() == Gmat::SPACECRAFT)
   {
      Spacecraft *sc = (Spacecraft*)obj;
      
      if (parts[0] == "Epoch")
      {
         sc->SetDateFormat(parts[1]);
         #ifdef DEBUG_SET
            MessageInterface::ShowMessage
               ("Interpreter::SetComplexProperty() about to set Epoch value %s to spacecraft %s\n",
                     value.c_str(), sc->GetName().c_str());
         #endif
         sc->SetEpoch(value);
      }
      else
      {
         if (parts[0] != "Covariance")
            retval = false;
      }
   }


   if (parts[0] == "Covariance")
   {
      #ifdef DEBUG_SET
         MessageInterface::ShowMessage("Setting covariance elements:\n");
      #endif

      Covariance* covariance = obj->GetCovariance();
      for (UnsignedInt i = 1; i < parts.size(); ++i)
      {
         Integer parmID = obj->GetParameterID(parts[i]);
         Integer covSize = obj->HasParameterCovariances(parmID);
         #ifdef DEBUG_SET
            MessageInterface::ShowMessage("   %s, with size %d\n",
                  parts[i].c_str(), covSize);
         #endif

         if (covSize >= 0)
            covariance->AddCovarianceElement(parts[i], obj);
      }

      covariance->ConstructLHS();

      // Check the size of the inputs -- MUST be a square matrix
      StringArray rhsRows;
      if ((value.find("[") == value.npos) || (value.find("]") == value.npos))
         throw GmatBaseException("Covariance matrix definition is missing "
               "square brackets");

      rhsRows = theTextParser.SeparateBrackets(value, "[]", ";");
      UnsignedInt rowCount = rhsRows.size();

      StringArray cells = theTextParser.SeparateSpaces(rhsRows[0]);
      UnsignedInt colCount = cells.size();

      if ((Integer)colCount > covariance->GetDimension())
         throw GmatBaseException("Input covariance matrix is larger than the "
               "matrix built from the input array");

      for (UnsignedInt i = 1; i < rowCount; ++i)
      {
         cells = theTextParser.SeparateSpaces(rhsRows[i]);
       #ifdef DEBUG_SET
            MessageInterface::ShowMessage("   Found  %d columns in row %d\n",
                  cells.size(), i+1);
       #endif

         if (cells.size() != rowCount)
            throw InterpreterException("Row/Column mismatch in the Covariance "
                  "matrix for " + obj->GetName());
      }

      #ifdef DEBUG_SET
         MessageInterface::ShowMessage("Found %d rows and %d columns\n",
               rowCount, colCount);
      #endif

      Integer id = obj->GetParameterID(parts[0]);
      Gmat::ParameterType type = obj->GetParameterType(id);

      for (UnsignedInt i = 0; i < colCount; ++i)
      {
         if (rowCount != 1)
            cells = theTextParser.SeparateSpaces(rhsRows[i]);
         for (UnsignedInt j = 0; j < colCount; ++j)
            if (i == j)
               SetPropertyValue(obj, id, type, cells[j], i, j);
            else
               // If a single row, it's the diagonal
               if (rowCount == 1)
                  SetPropertyValue(obj, id, type, "0.0", i, j);
               // Otherwise it's cell[j]
               else
                  SetPropertyValue(obj, id, type, cells[j], i, j);
      }

      #ifdef DEBUG_SET
         MessageInterface::ShowMessage("Covariance matrix set to:\n");
         for (UnsignedInt i = 0; i < colCount; ++i)
         {
            MessageInterface::ShowMessage("   [");
            for (UnsignedInt j = 0; j < colCount; ++j)
               MessageInterface::ShowMessage(" %.12lf ", (*obj->GetCovariance())(i,j));
            MessageInterface::ShowMessage("]\n");
         }
      #endif
   }

   return retval;
}


//------------------------------------------------------------------------------
// bool SetForceModelProperty(GmatBase *obj, const std::string &prop,
//                            const std::string &value, GmatBase *fromObj)
//------------------------------------------------------------------------------
/**
 * Configures properties for an ODEModel
 *
 * ODEModel configuration is performed through calls to this method.  The method
 * sets general ODEModel parameters, and includes constructor calls for the
 * PhysicalModels that constitute the contributors, through superposition, to
 * the total derivative data at a given state.
 *
 * @param obj     The ODEModel that receives the setting
 * @param prop    The property that is being set
 * @param value   The value for the property
 * @param fromObj Object supplying the value, if used
 *
 * @return true if the property is set, false if not set
 */
//------------------------------------------------------------------------------
bool Interpreter::SetForceModelProperty(GmatBase *obj, const std::string &prop,
                                  const std::string &value, GmatBase *fromObj)
{
   #ifdef DEBUG_SET_FORCE_MODEL
   MessageInterface::ShowMessage
      ("Interpreter::SetForceModelProperty() entered, obj=<%p><%s>'%s', prop=<%s>, "
       "value=<%s>, fromObj=<%p>\n", obj, obj->GetTypeName().c_str(), obj->GetName().c_str(),
       prop.c_str(), value.c_str(), fromObj);
   #endif
   
   debugMsg = "In SetForceModelProperty()";
   bool retval = false;
   bool pmTypeHandled = false;

   StringArray parts = theTextParser.SeparateDots(prop);

   #ifdef DEBUG_SET_FORCE_MODEL
      MessageInterface::ShowMessage("   %s decomposes to", prop.c_str());
      for (UnsignedInt i = 0; i < parts.size(); ++i)
         MessageInterface::ShowMessage(" [%s]", parts[i].c_str());
      MessageInterface::ShowMessage("\n");
   #endif

   Integer dotCount = parts.size();
   std::string pmType = parts[dotCount-1];
   Integer id;
   Gmat::ParameterType type;
   
   ODEModel *forceModel = (ODEModel*)obj;
   std::string forceType = ODEModel::GetScriptAlias(pmType);
   std::string centralBodyName = forceModel->GetStringParameter("CentralBody");
   
   #ifdef DEBUG_SET_FORCE_MODEL
   MessageInterface::ShowMessage
      ("   pmType=%s, forceType=%s\n", pmType.c_str(), forceType.c_str());
   #endif
   
   //------------------------------------------------------------
   // Set ForceModel CentralBody
   //------------------------------------------------------------
   if (pmType == "CentralBody")
   {
      id = obj->GetParameterID("CentralBody");
      type = obj->GetParameterType(id);
      retval = SetPropertyValue(obj, id, type, value);
      #ifdef DEBUG_SET_FORCE_MODEL
         MessageInterface::ShowMessage("Interpreter::SetForceModelProperty() "
               "set central body and returning %s\n",
               retval ? "true" : "false");
      #endif
      return retval;
   }
   
   //------------------------------------------------------------
   // Create ForceModel owned PhysicalModel
   //------------------------------------------------------------
   
   else if (pmType == "PrimaryBodies" || pmType == "PointMasses" ||
            pmType == "PolyhedralBodies")
   {
      retval = true;
      StringArray bodies = theTextParser.SeparateBrackets(value, "{}", " ,");
      
      // Clear the old point mass forces if a new list is found
      if (pmType == "PointMasses")
         forceModel->TakeAction("ClearForcesOfType", "PointMassForce");

      for (UnsignedInt i = 0; i < bodies.size(); ++i)
      {
         #ifdef DEBUG_SET_FORCE_MODEL
         MessageInterface::ShowMessage("   bodies[%d]=%s\n", i, bodies[i].c_str());
         #endif
         
         // We don't want to configure PhysicalModel, so set name after create
         ////PhysicalModel *pm = (PhysicalModel*)CreateObject(forceType, "");
         std::string forceName = forceType + "." + bodies[i];
         std::string actualName = "0." + forceName;
         #ifdef DEBUG_CREATE_OBJECT
         MessageInterface::ShowMessage
            ("SetForceModelProperty() calling CreateObject() for '%s'\n", actualName.c_str());
         #endif
         PhysicalModel *pm = (PhysicalModel*)CreateObject(forceType, actualName, 0);
         if (pm)
         {
            ////pm->SetName(forceType + "." + bodies[i]);
            pm->SetName(forceName);
            
            if (!pm->SetStringParameter("BodyName", bodies[i]))
            {
               InterpreterException ex("Unable to set body for force " + bodies[i]);
               HandleError(ex);
            }
            
            #ifdef DEBUG_SET_FORCE_MODEL
            MessageInterface::ShowMessage
               ("   Adding type:<%s> name:<%s> to ForceModel:<%s>\n",
                pm->GetTypeName().c_str(), pm->GetName().c_str(),
                forceModel->GetName().c_str());
            #endif
            
            // Since default GravityField is created when ForceModel is created
            // We need to empty the ForceModel before adding new force. (LOJ: 2010.09.01)
            // Add force to ForceModel
            forceModel->TakeAction("ClearDefaultForce");
            forceModel->AddForce(pm);
            
            #ifdef DEBUG_SET_FORCE_MODEL
               MessageInterface::ShowMessage
                  ("   ... %s has been added to ForceModel %s\n",
                   pm->GetName().c_str(), forceModel->GetName().c_str());
            #endif

            // Use JGM2 for default Earth gravity file, in case it is not
            // specified in the script
            if (pmType == "PrimaryBodies" && bodies[i] == "Earth")
            {
               id = pm->GetParameterID("Model");
               type = pm->GetParameterType(id);
               retval = SetPropertyValue(pm, id, type, "JGM2");
            }
            if (pmType == "PrimaryBodies" && bodies[i] == "Luna")
            {
               id = pm->GetParameterID("Model");
               type = pm->GetParameterType(id);
               retval = SetPropertyValue(pm, id, type, "LP165P");
            }
            if (pmType == "PrimaryBodies" && bodies[i] == "Venus")
            {
               id = pm->GetParameterID("Model");
               type = pm->GetParameterType(id);
               retval = SetPropertyValue(pm, id, type, "MGNP180U");
            }
            if (pmType == "PrimaryBodies" && bodies[i] == "Mars")
            {
               id = pm->GetParameterID("Model");
               type = pm->GetParameterType(id);
               retval = SetPropertyValue(pm, id, type, "MARS50C");
            }
         }
      }
      
      #ifdef DEBUG_SET_FORCE_MODEL
      MessageInterface::ShowMessage
         ("Interpreter::SetForceModelProperty() returning %s\n",
               retval ? "true" : "false");
      #endif
      return retval;
   }
   else if (pmType == "Drag" || pmType == "AtmosphereModel")
   {
      // Write deprecated message, now we only use Drag.AtmosphereModel to specify model name
      if (pmType == "Drag" && value != "None")
      {
         InterpreterException ex
            ("The field \"Drag\" of ForceModel \"" + obj->GetName() +
             "\" will not be permitted in a future build; "
             "please use \"Drag.AtmosphereModel\" instead");
         HandleError(ex, true, true);
      }
      
      // If value is None, do not create DragForce
      if (value == "None")
         return true;
      
      // Special handling for Drag
      // If field is AtmosphereModel, create DragForce and then AtmosphereModel.
      // It will also handle old script such as FM.Drag = JacchiaRoberts
      return SetDragForceProperty(obj, "Drag", pmType, value);
   }
   else if (pmType == "SRP" || pmType == "RelativisticCorrection")
   {
      id     = obj->GetParameterID(pmType);
      type   = obj->GetParameterType(id);
      retval = SetPropertyValue(obj, id, type, value);

      if (retval && value != "On")
         return true;
      else if (!retval)
         return false;
      
      // Create PhysicalModel
      std::string forceName = pmType + "." + centralBodyName;
      //@note 0.ForceName indicates unmanaged internal forcename.
      std::string actualName = "0." + forceName;
      // Added name for debugging purpose only
      #ifdef DEBUG_CREATE_OBJECT
      MessageInterface::ShowMessage
         ("SetForceModelProperty() calling CreateObject() for '%s'\n", actualName.c_str());
      #endif
      PhysicalModel *pm = (PhysicalModel*)CreateObject(forceType, actualName, 0);
      pm->SetName(forceName);
      
      // Should we set SRP on ForceModel central body?
      pm->SetStringParameter("BodyName", centralBodyName);
      
      #ifdef DEBUG_SET_FORCE_MODEL
      MessageInterface::ShowMessage
         ("   Adding PhysicalModel <%p><%s>'%s' to ForceModel:<%s>\n", pm,
          pm->GetTypeName().c_str(), pm->GetName().c_str(),
          forceModel->GetName().c_str());
      #endif
      
      // Add force to ForceModel
      forceModel->AddForce(pm);
      
      #ifdef DEBUG_SET_FORCE_MODEL
      MessageInterface::ShowMessage("Interpreter::SetForceModelProperty() "
            "returning true\n");
      #endif
      return true;
   }
   // User defined forces
   else if (pmType == "UserDefined")
   {
      StringArray udForces = theTextParser.SeparateBrackets(value, "{}", " ,");
      
      for (UnsignedInt i=0; i<udForces.size(); i++)
      {
         #ifdef DEBUG_SET_FORCE_MODEL
            MessageInterface::ShowMessage("   User defined force[%d] = %s\n", 
                  i, udForces[i].c_str());
         #endif
         
         // We don't want to configure PhysicalModel, so set name after create
         ////PhysicalModel *pm = (PhysicalModel*)CreateObject(udForces[i], "");
         #ifdef DEBUG_CREATE_OBJECT
         MessageInterface::ShowMessage
            ("SetForceModelProperty() calling CreateObject() for '%s'\n", udForces[i].c_str());
         #endif
         PhysicalModel *pm = (PhysicalModel*)CreateObject(udForces[i], udForces[i], 0);
         if (pm)
         {
            pm->SetName(udForces[i]);
            forceModel->AddForce(pm);
         }
         else
            throw InterpreterException
               ("User defined force \"" + udForces[i] +  "\" cannot be created\n");
      }

      pmTypeHandled = true;
      // Should we return here?
   }
   
   //------------------------------------------------------------
   // Set ForceModel owned object properties
   //------------------------------------------------------------
   
   pmType = parts[0];
   forceType = ODEModel::GetScriptAlias(pmType);
   std::string propName = parts[dotCount-1];
   std::string qualifier = "";
   
   if (parts.size() == 3)
	   qualifier = parts[1];

   #ifdef DEBUG_SET_FORCE_MODEL
   MessageInterface::ShowMessage
      ("   Setting pmType=%s, forceType=%s, propName=%s\n", pmType.c_str(),
       forceType.c_str(), propName.c_str());
   if (qualifier != "")
	   MessageInterface::ShowMessage("   Parameter has the qualifier %s\n",
			   qualifier.c_str());
   #endif
   
   GmatBase *owner;
   Integer propId;
   Gmat::ParameterType propType;

   if (FindPropertyID(forceModel, propName, &owner, propId, propType))
   {
      #ifdef DEBUG_SET_FORCE_MODEL
         MessageInterface::ShowMessage
            ("   Found property ID = %d\n", propId);
      #endif
      id = owner->GetParameterID(propName);
      type = owner->GetParameterType(id);

      // If there is a qualifier, it should match the model qualifier
      if (qualifier != "")
      {

         std::stringstream errmsg;

         if (pmType == "Drag")
         {
            std::string atModel = owner->GetStringParameter("AtmosphereModel");
            if (atModel != qualifier)
               errmsg << "The atmosphere model type \"" << qualifier
                      << "\" does not match the current " << atModel
                      << " drag model type.  In addition, the ";
            else
               errmsg << "The ";

            errmsg << "behavior of the field \"" << prop
                   << "\" in Forcemodel \"" << obj->GetName()
                   << "\" has been deprecated and will not be supported in "
                   << "future versions. Please use the syntax \""
                   << "Drag." << propName << "\"";

            InterpreterException ex(errmsg.str());
            HandleError(ex, true, true);
         }
      }

      // Ensure that the qualifier is correct for the model
      if (owner->IsOfType(Gmat::PHYSICAL_MODEL) && (qualifier != ""))
      {
    	   if (((PhysicalModel*)owner)->CheckQualifier(qualifier, forceType) == false)
    	   {
    	      throw InterpreterException("The property \"" + prop +
    	               "\" cannot be set in the ODE Model \"" + obj->GetName() +
    	               "\"");
         }
      }

      retval = SetPropertyValue(owner, id, type, value);
      if (fromObj != NULL)
         owner->SetRefObject(fromObj, fromObj->GetType(), value);
      pmTypeHandled = true;
   }
   else
   {
      #ifdef DEBUG_SET_FORCE_MODEL
         MessageInterface::ShowMessage
            ("   Trying owned objects from ODEModel ... \n");
      #endif
      // Try owned object from ODEModel
      for (int i = 0; i < forceModel->GetOwnedObjectCount(); i++)
      {
         GmatBase *ownedObj = forceModel->GetOwnedObject(i);
         if (ownedObj && FindPropertyID(ownedObj, propName, &owner, propId, propType))
         {
            id = owner->GetParameterID(propName);
            type = owner->GetParameterType(id);
            bool rv = SetPropertyValue(owner, id, type, value);

            if (rv)
            {
               retval = true;
               pmTypeHandled = true;
            }

            break;
         }
      }
   }
   
   if (pmTypeHandled == false)
      throw InterpreterException("The scripted force type \"" + pmType +
            "\" is not a known force or force model setting\n");

   #ifdef DEBUG_SET_FORCE_MODEL
      MessageInterface::ShowMessage
         ("Interpreter::SetForceModelProperty() exiting and returning %s\n",
               retval ? "true" : "false");
   #endif
   return retval;
}


//------------------------------------------------------------------------------
// bool SetDragForceProperty(GmatBase *obj, const std::string &pmType, ...)
//------------------------------------------------------------------------------
/**
 * Creates DragForce and AtmosphereModel objects and adds to ODEModel.
 *
 * @param  obj  ODEModel object
 * @param  pmType  First field string (This is not the actual PhysicalModel type name)
 */
//------------------------------------------------------------------------------
bool Interpreter::SetDragForceProperty(GmatBase *obj,
                                       const std::string &pmType,
                                       const std::string &propName,
                                       const std::string &value)
{
   ODEModel *forceModel = (ODEModel*)obj;
   std::string forceType = ODEModel::GetScriptAlias(pmType);
   std::string centralBodyName = forceModel->GetStringParameter("CentralBody");
   std::string valueToUse = GmatStringUtil::RemoveEnclosingString(value, "'");
   
   #ifdef DEBUG_SET_FORCE_MODEL
   MessageInterface::ShowMessage
      ("Interpreter::SetDragForceProperty() entered, forceType=<%s>, pmType=<%s>, "
       "propName=<%s>, value=<%s>, centralBodyName=<%s>\n", forceType.c_str(), pmType.c_str(),
       propName.c_str(), value.c_str(), centralBodyName.c_str());
   #endif
   
   // Create DragForce
   //@note 0.ForceName indicates unmanaged internal forcename.
   // Added name for debugging purpose only
   std::string forceName = pmType + "." + centralBodyName;
   std::string actualName = "0." + forceName;
   #ifdef DEBUG_CREATE_OBJECT
   MessageInterface::ShowMessage
      ("SetForceModelProperty() calling CreateObject() for '%s'\n", actualName.c_str());
   #endif
   PhysicalModel *pm = (PhysicalModel*)CreateObject(forceType, actualName, 0);
   pm->SetName(forceName);
   
   #ifdef DEBUG_SET_FORCE_MODEL
   MessageInterface::ShowMessage
      ("   PhysicalModel <%p><%s>'%s' created\n", pm, pm->GetTypeName().c_str(),
       pm->GetName().c_str());
   #endif
   
   if (!pm->SetStringParameter("AtmosphereModel", valueToUse))
   {
      InterpreterException ex
         ("Unable to set AtmosphereModel " + valueToUse + " for drag force");
      HandleError(ex);
      ignoreError = true;
      return false;
   }
   
   // Create AtmosphereModel for the primary body
   if (valueToUse != "BodyDefault")
   {
      #ifdef DEBUG_SET_FORCE_MODEL
      MessageInterface::ShowMessage
         ("   Creating AtmosphereModel of type '%s'\n", valueToUse.c_str());
      #endif
      
      pm->SetStringParameter("BodyName", centralBodyName);
      pm->SetStringParameter("AtmosphereBody", centralBodyName);
      #ifdef DEBUG_CREATE_OBJECT
      MessageInterface::ShowMessage
         ("SetDragForceProperty() calling CreateObject() for '%s'\n", valueToUse.c_str());
      #endif
      GmatBase *am = CreateObject(valueToUse, valueToUse, 0);
      if (am)
      {
         pm->SetRefObject(am, Gmat::ATMOSPHERE, am->GetName());
      }
      else
      {
         InterpreterException ex
            ("Unable to create AtmosphereModel \"" + valueToUse + "\" for drag force");
         HandleError(ex);
         ignoreError = true;
         return false;
      }
   }
   
   #ifdef DEBUG_SET_FORCE_MODEL
   MessageInterface::ShowMessage
      ("   Adding PhysicalModel <%p><%s>'%s' to ForceModel:<%s>\n", pm,
       pm->GetTypeName().c_str(), pm->GetName().c_str(),
       forceModel->GetName().c_str());
   #endif
   
   // Add force to ForceModel
   forceModel->AddForce(pm);
   
   #ifdef DEBUG_SET_FORCE_MODEL
   MessageInterface::ShowMessage("Interpreter::SetDragForceProperty() returning true\n");
   #endif
   return true;
}



//------------------------------------------------------------------------------
// bool Interpreter::SetMeasurementModelProperty(GmatBase *obj,
//          const std::string &property, const std::string &value)
//------------------------------------------------------------------------------
/**
 * This method configures properties on a MeasurementModel
 *
 * The method creates CoreMeasurements as needed, and passes the remaining
 * parameters to the SetProperty() method.
 *
 * @param obj        The MeasurementModel that is being configured
 * @param property   The property that is being set
 * @param value      The property's value
 *
 * @return true on success, false on failure
 */
//------------------------------------------------------------------------------
bool Interpreter::SetMeasurementModelProperty(GmatBase *obj,
         const std::string &property, const std::string &value)
{
   debugMsg = "In SetMeasurementModelProperty()";
   bool retval = false;
   StringArray parts = theTextParser.SeparateDots(property);
   Integer count = parts.size();
   std::string propName = parts[count-1];

   #ifdef DEBUG_SET_MEASUREMENT_MODEL
      MessageInterface::ShowMessage
         ("Interpreter::SetMeasurementModelProperty() mModel=%s, prop=%s, "
          "value=%s\n", obj->GetName().c_str(), propName.c_str(),
          value.c_str());
   #endif

   if (propName == "Type")
   {
      #ifdef DEBUG_CREATE_OBJECT
      MessageInterface::ShowMessage
         ("SetMeasurementModelProperty() calling CreateObject() for ''\n");
      #endif
      GmatBase* model = CreateObject(value, "", 0, false);
      if (model != NULL)
      {
         if (model->IsOfType(Gmat::CORE_MEASUREMENT))
            retval = obj->SetRefObject(model, Gmat::CORE_MEASUREMENT, "");
      }
      else
         throw InterpreterException("Failed to create a " + value +
               " core measurement");
   }
   else
   {
      Integer id;
      Gmat::ParameterType type;

      StringArray parts = theTextParser.SeparateDots(property);
      // if property has multiple dots, handle separately
      if (parts.size() > 1)
      {
         retval = SetComplexProperty(obj, property, value);
         if (retval)
            return retval;
      }

      id = obj->GetParameterID(property);
      type = obj->GetParameterType(id);
      if (property == "Covariance")
      {
         // Check the size of the inputs -- MUST be a square matrix
         StringArray rhsRows;
         if ((value.find("[") == value.npos) || (value.find("]") == value.npos))
            throw GmatBaseException("Covariance matrix definition is missing "
                  "square brackets");

         rhsRows = theTextParser.SeparateBrackets(value, "[]", ";");
         UnsignedInt rowCount = rhsRows.size();

         StringArray cells = theTextParser.SeparateSpaces(rhsRows[0]);
         UnsignedInt colCount = cells.size();

         Covariance *covariance = obj->GetCovariance();

         #ifdef DEBUG_SET
            MessageInterface::ShowMessage("%s covariance has dim %d, "
                  "row count = %d, colCount = %d\n", obj->GetName().c_str(),
                  covariance->GetDimension(), rowCount, colCount);
         #endif

         if ((Integer)colCount > covariance->GetDimension())
            throw GmatBaseException("Input covariance matrix is larger than the "
                  "matrix built from the input array");

         for (UnsignedInt i = 1; i < rowCount; ++i)
         {
            cells = theTextParser.SeparateSpaces(rhsRows[i]);
          #ifdef DEBUG_SET
               MessageInterface::ShowMessage("   Found  %d columns in row %d\n",
                     cells.size(), i+1);
          #endif

            if (cells.size() != rowCount)
               throw InterpreterException("Row/Column mismatch in the Covariance "
                     "matrix for " + obj->GetName());
         }

         #ifdef DEBUG_SET
            MessageInterface::ShowMessage("Found %d rows and %d columns\n",
                  rowCount, colCount);
         #endif

         for (UnsignedInt i = 0; i < colCount; ++i)
         {
            if (rowCount != 1)
               cells = theTextParser.SeparateSpaces(rhsRows[i]);
            for (UnsignedInt j = 0; j < colCount; ++j)
               if (i == j)
                  SetPropertyValue(obj, id, type, cells[j], i, j);
               else
                  // If a single row, it's the diagonal
                  if (rowCount == 1)
                     SetPropertyValue(obj, id, type, "0.0", i, j);
                  // Otherwise it's cell[j]
                  else
                     SetPropertyValue(obj, id, type, cells[j], i, j);
         }

         retval = true;
      }
      else
         retval = SetProperty(obj, id, type, value);
   }

   return retval;
}

//------------------------------------------------------------------------------
// bool SetTrackingDataProperty(GmatBase *obj, const std::string &prop,
//                              const std::string &value)
//------------------------------------------------------------------------------
/**
 * This method...
 *
 * @param
 *
 * @return
 */
//------------------------------------------------------------------------------
bool Interpreter::SetTrackingDataProperty(GmatBase *obj,
         const std::string &property, const std::string &value)
{
   debugMsg = "In SetTrackingDataProperty()";
   bool retval = false;
   StringArray parts = theTextParser.SeparateDots(property);
   Integer count = parts.size();
   std::string propName = parts[count-1];

   #ifdef DEBUG_SET_MEASUREMENT_MODEL
      MessageInterface::ShowMessage
         ("Interpreter::SetTrackingDataProperty() mModel=%s, prop=%s, "
          "value=%s\n", obj->GetName().c_str(), propName.c_str(),
          value.c_str());
   #endif

   if (propName == "Type")
   {
      #ifdef DEBUG_CREATE_OBJECT
      MessageInterface::ShowMessage
         ("SetTrackingDataProperty() calling CreateObject() for ''\n");
      #endif
      GmatBase* model = CreateObject(value, "", 0, false);
      if (model != NULL)
      {
         if (model->IsOfType(Gmat::CORE_MEASUREMENT))
            retval = obj->SetRefObject(model, Gmat::CORE_MEASUREMENT, "");
      }
      else
         throw InterpreterException("Failed to create a " + value +
               " core measurement");
   }
   else
   {
      Integer id;
      Gmat::ParameterType type;

      StringArray parts = theTextParser.SeparateDots(property);
      // if property has multiple dots, handle separately
      if (parts.size() > 1)
      {
         retval = SetComplexProperty(obj, property, value);
         if (retval)
            return retval;
      }

      id = obj->GetParameterID(property);
      type = obj->GetParameterType(id);
      if (property == "Covariance")
      {
         // Check the size of the inputs -- MUST be a square matrix
         StringArray rhsRows;
         if ((value.find("[") == value.npos) || (value.find("]") == value.npos))
            throw GmatBaseException("Covariance matrix definition is missing "
                  "square brackets");

         rhsRows = theTextParser.SeparateBrackets(value, "[]", ";");
         UnsignedInt rowCount = rhsRows.size();

         StringArray cells = theTextParser.SeparateSpaces(rhsRows[0]);
         UnsignedInt colCount = cells.size();

         Covariance *covariance = obj->GetCovariance();

         #ifdef DEBUG_SET
            MessageInterface::ShowMessage("%s covariance has dim %d, "
                  "row count = %d, colCount = %d\n", obj->GetName().c_str(),
                  covariance->GetDimension(), rowCount, colCount);
         #endif

         if ((Integer)colCount > covariance->GetDimension())
            throw GmatBaseException("Input covariance matrix is larger than the "
                  "matrix built from the input array");

         for (UnsignedInt i = 1; i < rowCount; ++i)
         {
            cells = theTextParser.SeparateSpaces(rhsRows[i]);
          #ifdef DEBUG_SET
               MessageInterface::ShowMessage("   Found  %d columns in row %d\n",
                     cells.size(), i+1);
          #endif

            if (cells.size() != rowCount)
               throw InterpreterException("Row/Column mismatch in the Covariance "
                     "matrix for " + obj->GetName());
         }

         #ifdef DEBUG_SET
            MessageInterface::ShowMessage("Found %d rows and %d columns\n",
                  rowCount, colCount);
         #endif

         for (UnsignedInt i = 0; i < colCount; ++i)
         {
            if (rowCount != 1)
               cells = theTextParser.SeparateSpaces(rhsRows[i]);
            for (UnsignedInt j = 0; j < colCount; ++j)
               if (i == j)
                  SetPropertyValue(obj, id, type, cells[j], i, j);
               else
                  // If a single row, it's the diagonal
                  if (rowCount == 1)
                     SetPropertyValue(obj, id, type, "0.0", i, j);
                  // Otherwise it's cell[j]
                  else
                     SetPropertyValue(obj, id, type, cells[j], i, j);
         }

         retval = true;
      }
      else
         retval = SetProperty(obj, id, type, value);
   }

   return retval;
}


//------------------------------------------------------------------------------
// bool SetTrackingSystemProperty(GmatBase *obj, const std::string &prop,
//          const std::string &value)
//------------------------------------------------------------------------------
/**
 * This method...
 *
 * @param
 *
 * @return
 */
//------------------------------------------------------------------------------
bool Interpreter::SetTrackingSystemProperty(GmatBase *obj,
         const std::string &prop, const std::string &value)
{
   debugMsg = "In SetTrackingSystemProperty()";
   bool retval = false;
   StringArray parts = theTextParser.SeparateDots(prop);

   // if property has multiple dots, handle separately
   if (parts.size() > 1)
   {
      retval = SetComplexProperty(obj, prop, value);
      if (retval)
         return retval;
   }

   Integer id;
   Gmat::ParameterType type;
   id = obj->GetParameterID(prop);
   type = obj->GetParameterType(id);
   retval = SetProperty(obj, id, type, value);
   return retval;
}


//------------------------------------------------------------------------------
// bool Interpreter::SetDataStreamProperty(GmatBase *obj,
//          const std::string &property, const std::string &value)
//------------------------------------------------------------------------------
/**
 * This method configures properties on a DataStream
 *
 * The method creates ObTypes as needed, and passes the remaining
 * parameters to the SetProperty() method.
 *
 * @param obj        The DataStream that is being configured
 * @param property   The property that is being set
 * @param value      The property's value
 *
 * @return true on success, false on failure
 */
//------------------------------------------------------------------------------
bool Interpreter::SetDataStreamProperty(GmatBase *obj,
         const std::string &property, const std::string &value)
{
   debugMsg = "In SetDataStreamProperty()";
   bool retval = false;
   StringArray parts = theTextParser.SeparateDots(property);
   Integer count = parts.size();
   std::string propName = parts[count-1];

   #ifdef DEBUG_SET_MEASUREMENT_MODEL
      MessageInterface::ShowMessage
         ("Interpreter::SetDataStreamProperty() mModel=%s, prop=%s, "
          "value=%s\n", obj->GetName().c_str(), propName.c_str(),
          value.c_str());
   #endif

   if (propName == "Format")
   {
	  // GmatBase* obs = CreateObject(value, "", 0, false);
	  std::string value1 = value;
	  if ((value.size() != 0)&&(value[0] == '\'')&&(value[value.size()-1] == '\''))
		  value1 = value.substr(1,value.size()-2);
      GmatBase* obs = CreateObject(value1, "", 0, false);								// fix Bug 3, error 1 in ticket GMT-4314

      if (obs != NULL)
      {
         if (obs->IsOfType(Gmat::OBTYPE))
		 {
			obj->SetStringParameter("Format", value1);									   // fix Bug 12 in ticket GMT-4314
            retval = obj->SetRefObject(obs, Gmat::OBTYPE);
		 }
      }
      else
         throw InterpreterException("Failed to create a " + value +
               " observation type");
   }
   else
   {
      Integer id;
      Gmat::ParameterType type;

      id = obj->GetParameterID(property);
      type = obj->GetParameterType(id);
      retval = SetProperty(obj, id, type, value);
   }

   return retval;
}



//------------------------------------------------------------------------------
// bool SetSolarSystemProperty(GmatBase *obj, const std::string &prop,
//                            const std::string &value)
//------------------------------------------------------------------------------
bool Interpreter::SetSolarSystemProperty(GmatBase *obj, const std::string &prop,
                                         const std::string &value)
{
   #ifdef DEBUG_SET_SOLAR_SYS
   MessageInterface::ShowMessage
      ("Interpreter::SetSolarSystemProperty() type=%s, name=%s, prop=%s, value=%s\n",
       obj->GetTypeName().c_str(), obj->GetName().c_str(), prop.c_str(), value.c_str());
   #endif
   
   debugMsg = "In SetSolarSystemProperty()";
   bool retval = false;
   StringArray parts = theTextParser.SeparateDots(prop);
   Integer count = parts.size();
   SolarSystem *solarSystem = (SolarSystem *)obj;
   
   if (count == 1)
   {
//      if (prop == "Ephemeris")
//      {
//         StringArray ephems = theTextParser.SeparateBrackets(value, "{}", " ,");
//      
//         #ifdef DEBUG_SET_SOLAR_SYS
//         for (StringArray::iterator i = ephems.begin(); i != ephems.end(); ++i)
//            MessageInterface::ShowMessage("   Source = %s\n", i->c_str());
//         #endif
//         
//         theModerator->SetPlanetarySourceTypesInUse(ephems);
//         retval = true;
//      }
//      else
//      {
         Integer id = obj->GetParameterID(prop);
         Gmat::ParameterType type = obj->GetParameterType(id);
         retval = SetPropertyValue(obj, id, type, value);
//      }
   }
   else
   {
      // Script has the form of:
      // GMAT SolarSystem.Earth.NutationUpdateInterval = 60.0;
      // GMAT SolarSystem.Earth.UseTTForEphemeris = true;
      // GMAT SolarSystem.Earth.DateFormat  = TAIModJulian;
      // GMAT SolarSystem.Earth.StateType   = Keplerian;
      // GMAT SolarSystem.Earth.InitalEpoch = 21544.500371
      // GMAT SolarSystem.Earth.SMA         = 149653978.978377
      
      std::string bodyName = parts[0];
      std::string newProp = parts[count-1];
      
      #ifdef DEBUG_SET_SOLAR_SYS
      MessageInterface::ShowMessage
         ("   bodyName=%s, newProp=%s\n", bodyName.c_str(), newProp.c_str());
      #endif
      
      // Cannot use FindPropertyID() because SolarSystem bodies have the
      // same property name. So use GetBody() instead.
      GmatBase *body = (GmatBase*)solarSystem->GetBody(bodyName);
      
      if (body == NULL)
      {
         InterpreterException ex
            ("Body: " + bodyName + " not found in the SolarSystem\n");
         HandleError(ex);
      }
      
      try
      {
         Integer id = body->GetParameterID(newProp);
         Gmat::ParameterType type = body->GetParameterType(id);
         retval = SetPropertyValue(body, id, type, value);
      }
      catch (BaseException &e)
      {
         #ifdef DEBUG_SET_SOLAR_SYS
         MessageInterface::ShowMessage("SolarSystemException thrown: %s\n", e.GetFullMessage().c_str());
         #endif
         HandleError(e);
      }
   }
   
   #ifdef DEBUG_SET_SOLAR_SYS
   MessageInterface::ShowMessage
      ("Interpreter::SetSolarSystemProperty() prop=%s, retval=%d\n",
       prop.c_str(), retval);
   #endif
   
   return retval;
}


//------------------------------------------------------------------------------
// bool FindOwnedObject(GmatBase *owner, const std::string toProp,
//                      GmatBase **ownedObj, Integer &id, Gmat::OBJECT_TYPE &type)
//------------------------------------------------------------------------------
/*
 * Finds owned object and its property.
 *
 * @param  owner    Owner object to find owned object for property
 * @param  toProp   Property name to find
 * @param  id       Output owned property id (-1 if property not found)
 * @param  type     Output owned property type
 *                  (Gmat::UNKNOWN_PARAMETER_TYPE if property not found)
 *
 * @return  true if property found from the owned object
 */
//------------------------------------------------------------------------------
bool Interpreter::FindOwnedObject(GmatBase *owner, const std::string toProp,
                                  GmatBase **ownedObj, Integer &id,
                                  Gmat::ParameterType &type)
{
   #ifdef DEBUG_FIND_OBJECT
   MessageInterface::ShowMessage
      ("Interpreter::FindOwnedObject() owner=<%s>, toProp=<%s>\n",
       owner->GetName().c_str(), toProp.c_str());
   #endif
   
   debugMsg = "In FindOwnedObject()";
   bool retval = false;
   Integer ownedObjCount = owner->GetOwnedObjectCount();
   Integer errorCount = 0;
   GmatBase *tempObj = NULL;
   *ownedObj = NULL;
   
   // Initialize output parameters
   id = -1;
   type = Gmat::UNKNOWN_PARAMETER_TYPE;
   
   #ifdef DEBUG_FIND_OBJECT
   MessageInterface::ShowMessage("   ownedObjCount=%d\n", ownedObjCount);
   #endif
   
   if (ownedObjCount > 0)
   {
      for (int i=0; i<ownedObjCount; i++)
      {
         tempObj = owner->GetOwnedObject(i);
         if (tempObj)
         {
            #ifdef DEBUG_FIND_OBJECT
            MessageInterface::ShowMessage
               ("   i=%d, ownedObj type=<%s>, name=<%s>\n", i,
                tempObj->GetTypeName().c_str(), tempObj->GetName().c_str());
            #endif
            
            try
            {
               id = tempObj->GetParameterID(toProp);
               type = tempObj->GetParameterType(id);
               *ownedObj = tempObj;
               retval = true;
               break;
            }
            catch (BaseException &)
            {
               errorCount++;
               continue;
            }
         }
      }
      
      if (errorCount == ownedObjCount)
      {
         // Throw error only when parsing delayed block, so that
         // duplicated error message will not be shown
         if (parsingDelayedBlock)
         {
            //@todo
            // Currently SolarSystem parameter is handled by the Moderator,
            // so it is an exceptional case.
            // Eventually we want to move parameter handling to SolarSyatem.
            if (owner->GetName() != "SolarSystem")
            {
               InterpreterException ex
                  ("The field name \"" + toProp + "\" on object " + owner->GetName() +
                   " is not permitted");
               HandleErrorMessage(ex, lineNumber, currentLine, true);
            }
         }
      }
   }
   
   #ifdef DEBUG_FIND_OBJECT
   MessageInterface::ShowMessage
      ("   FindOwnedObject() returning retval=%d, ownedObj=<%p>\n", retval, *ownedObj);
   #endif
   
   return retval;
}


//------------------------------------------------------------------------------
// Real GetArrayValue(const std::string &arrayStr, Integer &row, Integer &col)
//------------------------------------------------------------------------------
/**
 * Retrives configured array value by row and col.
 *
 * @param  arrayStr  String form of array (A(1,3), B(2,j), etc)
 *
 * @note Array name must be created and configured before access.
 */
//------------------------------------------------------------------------------
Real Interpreter::GetArrayValue(const std::string &arrayStr,
                                Integer &row, Integer &col)
{
   #ifdef DEBUG_SET
   MessageInterface::ShowMessage
      ("Interpreter::GetArrayValue arrayStr=%s\n", arrayStr.c_str());
   #endif
   
   debugMsg = "In GetArrayValue()";
   Parameter *param = GetArrayIndex(arrayStr, row, col);
   
   if (row != -1 && col != -1)
      return param->GetRealParameter("SingleValue", row, col);
   else
   {
      InterpreterException ex("Invalid row and column index\n");
      HandleError(ex);
   }
   return 0.0;
}


//------------------------------------------------------------------------------
// bool IsArrayElement(const std::string &str)
//------------------------------------------------------------------------------
bool Interpreter::IsArrayElement(const std::string &str)
{
   bool retval = false;
   
   if (str.find("[") != str.npos)
   {
      InterpreterException ex("\"" + str + "\" is not a valid Array element");
      HandleError(ex);
   }
   
   retval = GmatStringUtil::IsParenPartOfArray(str);

   #ifdef DEBUG_ARRAY_GET
   MessageInterface::ShowMessage
      ("Interpreter::IsArrayElement() str=%s, array=%d\n", str.c_str(), retval);
   #endif
   
   return retval;
}


//------------------------------------------------------------------------------
// bool ParseVariableExpression(Parameter *var, const std::string &exp)
//------------------------------------------------------------------------------
bool Interpreter::ParseVariableExpression(Parameter *var, const std::string &exp)
{
   if (var == NULL)
   {
      InterpreterException ex
         ("Interpreter::ParseVariableExpression() The variable is NULL\n");
      HandleError(ex);
      return false;
   }
   
   #ifdef DEBUG_VAR_EXPRESSION
   MessageInterface::ShowMessage
      ("Interpreter::ParseVariableExpression() entered, var=<%p>'%s', exp='%s'\n",
       var, var->GetName().c_str(), exp.c_str());
   #endif
   
   // Check for invalid starting name such as 1(x) should give an error (loj: 2008.08.15)
   if (exp.find_first_of("(") != exp.npos)
   {
      if (!GmatStringUtil::IsValidName(exp, true))
      {
         #ifdef DEBUG_VAR_EXPRESSION
         MessageInterface::ShowMessage
            ("Interpreter::ParseVariableExpression() returning false, '%s' is not "
             "a valid name\n", exp.c_str());
         #endif
         return false;
      }
   }
   
   // Parse the Parameter
   StringTokenizer st(exp, "()*/+-^ ");
   StringArray tokens = st.GetAllTokens();
   Real rval;
   
   // Check if non-existing variables used in expression
   for (unsigned int i=0; i<tokens.size(); i++)
   {
      #ifdef DEBUG_VAR_EXPRESSION
      MessageInterface::ShowMessage("   token:<%s> \n", tokens[i].c_str());
      #endif
      
      if (!GmatStringUtil::ToReal(tokens[i], rval))
      {
         #ifdef DEBUG_VAR_EXPRESSION
         MessageInterface::ShowMessage
            ("   It is not a number, so trying to create a Parameter\n");
         #endif
         
         Parameter *param = CreateSystemParameter(tokens[i]);
         if (param)
         {
            #ifdef DEBUG_VAR_EXPRESSION
            MessageInterface::ShowMessage
               ("   The Parameter '%s' found or created, so setting it to '%s' "
                "as ref object name\n",  param->GetName().c_str(), var->GetName().c_str());
            #endif
            // set parameter names used in expression
            var->SetRefObjectName(Gmat::PARAMETER, tokens[i]);
         }
         else
         {
            #ifdef DEBUG_VAR_EXPRESSION
            MessageInterface::ShowMessage
               ("Interpreter::ParseVariableExpression() returning false "
                "since '%s' is not allowed in the expression\n", tokens[i].c_str());
            #endif
            
            //InterpreterException ex
            //   ("The Variable \"" + tokens[i] + "\" does not exist. "
            //    "It must be created first");
            //HandleError(ex);
            return false;
         }
      }
   }
   
   var->SetStringParameter("Expression", exp);
   
   return true;
}


//------------------------------------------------------------------------------
// AxisSystem* CreateAxisSystem(std::string type, GmatBase *owner)
//------------------------------------------------------------------------------
AxisSystem* Interpreter::CreateAxisSystem(std::string type, GmatBase *owner)
{
   #ifdef DEBUG_AXIS_SYSTEM
   MessageInterface::ShowMessage
      ("Interpreter::CreateAxisSystem() type = '%s'\n", type.c_str());
   #endif
   
   AxisSystem *axis = theValidator->CreateAxisSystem(type, owner);
   
   // Handle error messages here
   if (axis == NULL)
   {
      StringArray errList = theValidator->GetErrorList();
      for (UnsignedInt i=0; i<errList.size(); i++)
         HandleError(InterpreterException(errList[i]));
   }
   
   #ifdef DEBUG_AXIS_SYSTEM
   MessageInterface::ShowMessage
      ("Interpreter::CreateAxisSystem() returning <%p>\n", axis);
   #endif
   
   return axis;
}


//------------------------------------------------------------------------------
// void HandleError(const BaseException &e, bool writeLine, bool isWarning ...)
//------------------------------------------------------------------------------
void Interpreter::HandleError(const BaseException &e, bool writeLine, bool isWarning,
                              bool showWarning)
{
   if (writeLine)
   {
      Integer lineNum = theReadWriter->GetLineNumber();
      if (inScriptEvent)
         lineNum = lineNum - 1;

      #ifdef DEBUG_HANDLE_ERROR
      MessageInterface::ShowMessage
         ("Interpreter::HandleError(), inScriptEvent=%d, lineNum=%d\n",
          inScriptEvent, lineNum);
      #endif
      
      lineNumber = GmatStringUtil::ToString(lineNum);
      currentLine = theReadWriter->GetCurrentLine();
      
      HandleErrorMessage(e, lineNumber, currentLine, writeLine, isWarning, showWarning);
   }
   else
   {
      HandleErrorMessage(e, "", "", writeLine, isWarning, showWarning);
   }
}


//------------------------------------------------------------------------------
// void HandleErrorMessage(const BaseException &e, const std::string &lineNumber...)
//------------------------------------------------------------------------------
void Interpreter::HandleErrorMessage(const BaseException &e,
                                     const std::string &lineNumber,
                                     const std::string &line,
                                     bool writeLine, bool isWarning, bool showWarning)
{
   std::string currMsg = "";
   std::string msgKind = "**** ERROR **** ";
   if (isWarning)
      msgKind = "*** WARNING *** ";
   
   // Added function name in the message (loj: 2008.08.29)
   std::string fnMsg;
   if (currentFunction != NULL)
   {
      fnMsg = currentFunction->GetFunctionPathAndName();
      fnMsg = "(In Function \"" + fnMsg + "\")\n";
      if (!writeLine)
         fnMsg = "\n" + fnMsg;
   }
   
   if (writeLine)
      currMsg = " in line:\n" + fnMsg + "   \"" + lineNumber + ": " + line + "\"\n";
   else
      currMsg = fnMsg;
   
   std::string msg = msgKind + e.GetFullMessage() + currMsg;
   
   #ifdef DEBUG_HANDLE_ERROR
   MessageInterface::ShowMessage("%s, continueOnError=%d\n", debugMsg.c_str(), continueOnError);
   #endif
   
   if (continueOnError)
   {
      // remove duplicate exception message
      msg = GmatStringUtil::Replace(msg, "Interpreter Exception: Interpreter Exception: ",
                                    "Interpreter Exception: ");
      errorList.push_back(msg);
      
      #ifdef DEBUG_HANDLE_ERROR
      MessageInterface::ShowMessage(msg + "\n");
      #endif
   }
   else
   {
      if (isWarning)
      {
         if (showWarning)
            MessageInterface::ShowMessage(msg);
      }
      else
      {
         // remove duplicate exception message
         msg = GmatStringUtil::Replace(msg, "**** ERROR **** Interpreter Exception: ", "");
         throw InterpreterException(msg);
      }
   }
}


//------------------------------------------------------------------------------
// bool IsBranchCommand(const std::string &str)
//------------------------------------------------------------------------------
bool Interpreter::IsBranchCommand(const std::string &str)
{
   StringArray parts = theTextParser.SeparateSpaces(str);
   
   if (parts[0] == "If" || parts[0] == "EndIf" ||
       parts[0] == "For" || parts[0] == "EndFor" ||
       parts[0] == "While" || parts[0] == "EndWhile" ||
       parts[0] == "Target" || parts[0] == "EndTarget" ||
       parts[0] == "Optimize" || parts[0] == "EndOptimize" ||
       parts[0] == "BeginScript" || parts[0] == "EndScript" ||
       parts[0] == "Else")
      return true;
   else
      return false;
   
}


//------------------------------------------------------------------------------
// bool CheckBranchCommands(const IntegerArray &lineNumbers,
//                          const StringArray &lines,)
//------------------------------------------------------------------------------
/**
 * Checks branch command matching end command.
 *
 * @return true if the all matches, false otherwise
 */
//------------------------------------------------------------------------------
bool Interpreter::CheckBranchCommands(const IntegerArray &lineNumbers,
                                      const StringArray &lines)
{
   #ifdef DEBUG_CHECK_BRANCH
   MessageInterface::ShowMessage("Interpreter::CheckBranchCommands()\n");
   for (UnsignedInt i=0; i<lines.size(); i++)
      MessageInterface::ShowMessage("%d: %s\n", lineNumbers[i], lines[i].c_str());
   #endif
   
   // Check for unbalanced branch commands
   
   debugMsg = "In CheckBranchCommands()";
   std::stack<std::string> controlStack;
   std::string expEndStr, str, str1;
   bool retval = true;
   bool elseIsOk = true;
   
   #ifdef DEBUG_CHECK_BRANCH
   MessageInterface::ShowMessage("   Now start checking %d lines\n",
         lines.size());
   #endif
   
   for (UnsignedInt i=0; i<lines.size(); i++)
   {
      str = lines[i];
      
      #ifdef DEBUG_CHECK_BRANCH
      MessageInterface::ShowMessage
         ("   line=%d, str=%s\n", lineNumbers[i], str.c_str());
      #endif
      
      if (GmatStringUtil::StartsWith(str, "End"))
      {
         if (controlStack.empty())
         {
            InterpreterException ex("Found too many \"" + str + "\"");
            HandleErrorMessage(ex, GmatStringUtil::ToString(lineNumbers[i]), str);
            retval = false;
            break;
         }
         
         str1 = controlStack.top();
         controlStack.pop();
         
         if (str1 == "BeginScript")
            expEndStr = "EndScript";
         else
            expEndStr = "End" + str1;
         
         if (expEndStr != str)
         {
            InterpreterException ex;
            if ((str1 == "If") && (elseIsOk))
            {
               ex.SetDetails(
                  "Expecting \"Else\" or \"EndIf\" but found \"" + str + "\"");
            }
            else
            {
               ex.SetDetails(
                  "Expecting \"" + expEndStr + "\" but found \"" + str + "\"");
            }
            HandleErrorMessage(ex, GmatStringUtil::ToString(lineNumbers[i]), str);
            retval = false;
            break;
         }
         if (str1 == "If")
            elseIsOk = true;  // Else is OK to find in the next If/EndIf
      }
      else if (GmatStringUtil::StartsWith(str, "Else"))
      {
         if (controlStack.empty())
         {
            InterpreterException ex("Found \"Else\" without corresponding \"If\"");
            HandleErrorMessage(ex, GmatStringUtil::ToString(lineNumbers[i]), str);
            retval = false;
            break;
         }

         str1 = controlStack.top();
         // don't pop If off because we still need it for checking against the EndIf
         if (str1 != "If")
         {
            controlStack.pop();
         }
         else
         {
            elseIsOk = false;
         }

         if (str1 == "BeginScript")
            expEndStr = "EndScript";
         else
            expEndStr = "End" + str1;

         if (expEndStr != "EndIf")
         {
            InterpreterException ex
               ("Expecting \"" + expEndStr + "\" but found \"" + str + "\"");
            HandleErrorMessage(ex, GmatStringUtil::ToString(lineNumbers[i]), str);
            retval = false;
            break;
         }
      }
      else
      {
         controlStack.push(str);
      }
   }
   
   
   if (retval == true)
   {
      if (!controlStack.empty())
      {
         if (controlStack.top() == "BeginScript")
            expEndStr = "EndScript";
         else
            expEndStr = "End" + controlStack.top();

         InterpreterException ex
            ("Matching \"" + expEndStr + "\" not found for \"" +
             controlStack.top() + "\"");
         HandleError(ex, false);
         retval = false;
      }
   }
   
   #ifdef DEBUG_CHECK_BRANCH
   MessageInterface::ShowMessage
      ("Interpreter::CheckBranchCommands() returning %d\n", retval);
   #endif

   return retval;
}


//------------------------------------------------------------------------------
// bool FinalPass()
//------------------------------------------------------------------------------
/**
 * Finishes up the Interpret call by setting internal references that are needed 
 * by the GUI.
 *
 * @return true if the references were set; false otherwise.
 *
 * @note: Most objects have reference objects already set in the SetObject*(),
 *        if parameter type is OBJECT_TYPE, so not requiring additional call to
 *        SetRefObject()
 */
//------------------------------------------------------------------------------
bool Interpreter::FinalPass()
{
   #if DBGLVL_FINAL_PASS
   MessageInterface::ShowMessage("Interpreter::FinalPass() entered\n");
   #endif
   
   debugMsg = "In FinalPass()";
   bool retval = true;
   GmatBase *obj = NULL;
   GmatBase *refObj;
   StringArray refNameList;
   std::string objName;
   StringArray objList;
   
   objList = theModerator->GetListOfObjects(Gmat::UNKNOWN_OBJECT);
   SolarSystem *ss = theModerator->GetSolarSystemInUse();
   objList.push_back(ss->GetName());

   StringArray theSSBodies = ss->GetBodiesInUse();
   // Do this to treat SS bodies like all other objects:
   for (UnsignedInt i = 0; i < theSSBodies.size(); ++i)
      objList.push_back(theSSBodies[i]);

   
   #if DBGLVL_FINAL_PASS > 0 //------------------------------ debug ----
   MessageInterface::ShowMessage("FinalPass:: All object list =\n");
   for (Integer ii = 0; ii < (Integer) objList.size(); ii++)
      MessageInterface::ShowMessage("   %s\n", (objList.at(ii)).c_str());
   #endif //------------------------------------------- end debug ----
   
   //----------------------------------------------------------------------
   // Check reference objects
   //----------------------------------------------------------------------
   for (StringArray::iterator i = objList.begin(); i != objList.end(); ++i)
   {
      obj = FindObject(*i);
      
      #if DBGLVL_FINAL_PASS > 1
      MessageInterface::ShowMessage
         ("Checking ref. object on %s:%s -> retval = \n",
               obj->GetTypeName().c_str(), obj->GetName().c_str());
      #endif
      
      // check System Parameters separately since it follows certain naming
      // convention.  "owner.dep.type" where owner can be either Spacecraft
      // or Burn for now
      if (obj == NULL)
         throw InterpreterException("The object " + (*i) + " does not exist");

      // Check attitude for singularity or disallowed values
      if (obj->IsOfType("Spacecraft"))
      {
         try
         {
            #if DBGLVL_FINAL_PASS > 1
            MessageInterface::ShowMessage
               ("Calling Validate on object %s:%s\n",
                     obj->GetTypeName().c_str(), obj->GetName().c_str());
            #endif
            obj->Validate();
         }
         catch (BaseException& ex)
         {
            HandleError(ex, false);
            retval = false;
         }
      }

      // Validate IBs so we trap mass depletion issues
      if (obj->GetType() == Gmat::IMPULSIVE_BURN)
      {
         try
         {
            obj->Validate();
         }
         catch (BaseException& ex)
         {
            HandleError(ex, false);
            retval = false;
         }
      }
            
      if (obj->GetType() == Gmat::PARAMETER)
      {
         std::string type, owner, depObj;
         Parameter *param = (Parameter*)obj;
         
         if (param->GetKey() == GmatParam::SYSTEM_PARAM)
         {
            objName = obj->GetName();            
            GmatStringUtil::ParseParameter(objName, type, owner, depObj);
            
            // Since we can create a system parameter as: Create A1ModJulian Time,
            // we don't want to check if owner is blank.
            if (owner != "")
            {
               refObj = FindObject(owner);
               if (refObj == NULL)
               {
                  InterpreterException ex
                     ("Nonexistent object \"" + owner + "\" referenced in \"" +
                      obj->GetName() + "\"");
                  HandleError(ex, false);
                  retval = false;
               }
               //else if (param->GetOwnerType() != refObj->GetType())
               else if (!refObj->IsOfType(param->GetOwnerType()))
               {
                  InterpreterException ex
                     ("\"" + type + "\" is not property of \"" +
                      refObj->GetTypeName() + "\"");
                  HandleError(ex, false);
                  retval = false;
               }
            }
         }
      }
      
      // Check Function separately since it has inputs that can be any object type,
      // including Real number (1234.5678) and String literal ('abc')
      //
      // Remove this comment since it is called in FinalPass()? (LOJ: 2015.01.13)
      // We don't want to check this in the FinalPass(), since it will be checked
      // when ScriptInterpreter::InterpretGmatFunction() is called
      else if (obj->GetType() == Gmat::FUNCTION)
      {
         // If GmatFunction, see if function file exist and the function name
         // matches the file name
         if (obj->GetTypeName() == "GmatFunction")
         {
            std::string funcPath = obj->GetStringParameter("FunctionPath");
            #if DBGLVL_FUNCTION_DEF > 0
            MessageInterface::ShowMessage
               ("Interpreter::FinalPass() calling CheckFunctionDefinition()\n");
            #endif
            bool retval1 = CheckFunctionDefinition(funcPath, obj, false);
            retval = retval && retval1;
         }
      }
      
      //-----------------------------------------------------------------
      // Note: This section needs be modified as needed. 
      // GetRefObjectTypeArray() should be implemented if we want to
      // add to this list. This was added to write specific error messages.
      //-----------------------------------------------------------------
      else if ((obj->HasRefObjectTypeArray()))
      {
         // Set return flag to false if any check failed
         try
         {
            bool retval1 = CheckUndefinedReference(obj, false);
            retval = retval && retval1;
            
            // Subscribers uses ElementWrapper to handle Parameter, Variable,
            // Array, Array elements, so create wrappers in ValidateSubscriber()
            if (retval && obj->IsOfType(Gmat::SUBSCRIBER))
            {
               retval = retval && ValidateSubscriber(obj);
               // Since OrbitView has Validate() method
               if (!obj->Validate())
               {
                  retval = retval && false;
                  InterpreterException ex
                     (obj->GetLastErrorMessage() + " in \"" + obj->GetName() + "\"");
                  HandleError(ex, false);
               }
            }
         }
         catch (BaseException &ex)
         {
            HandleError(ex, false);
            retval = false;
         }
      }
      else
      {
         try
         {
            // Check referenced SpacePoint used by given objects
            refNameList = obj->GetRefObjectNameArray(Gmat::SPACE_POINT);
            
            for (UnsignedInt j = 0; j < refNameList.size(); j++)
            {
               refObj = FindObject(refNameList[j]);
               if ((refObj == NULL) || !(refObj->IsOfType(Gmat::SPACE_POINT)))
               {
                  #if DBGLVL_FINAL_PASS > 1
                  MessageInterface::ShowMessage
                     ("   refNameList[%d]=%s\n", j, refNameList[j].c_str());
                  #endif
                  
                  InterpreterException ex
                     ("Nonexistent SpacePoint \"" + refNameList[j] +
                      "\" referenced in \"" + obj->GetName() + "\"");
                  HandleError(ex, false);
                  retval = false;
               }
            }
         }
         catch (BaseException &e)
         {
            // Use exception to remove Visual C++ warning
            e.GetMessageType();
            #if DBGLVL_FINAL_PASS
            MessageInterface::ShowMessage(e.GetFullMessage());
            #endif
         }
      }

      #if DBGLVL_FINAL_PASS > 1
      MessageInterface::ShowMessage
         ("%s\n", retval ? "True" : "False");
      #endif

   }
   
   //-------------------------------------------------------------------
   // Special check for LibrationPoint.
   // Since the order of setting primary and secondary bodies can be
   // different, it cannot check for the same bodies in the base code
   // LibrationPoint::SetStringParameter(). Instead the checking is done
   // in here.  This allows repeated setting of bodies as shown in the
   // following script.
   //    GMAT Libration1.Primary = Sun;
   //    GMAT Libration1.Secondary = Earth;
   //    GMAT Libration1.Primary = Earth;
   //    GMAT Libration1.Secondary = Luna;
   //-------------------------------------------------------------------
   objList = theModerator->GetListOfObjects(Gmat::CALCULATED_POINT);
   
   #if DBGLVL_FINAL_PASS > 1
   MessageInterface::ShowMessage("FinalPass:: CalculatedPoint list =\n");
   for (Integer ii = 0; ii < (Integer) objList.size(); ii++)
      MessageInterface::ShowMessage("   %s\n", (objList.at(ii)).c_str());
   #endif
   
   for (StringArray::iterator i = objList.begin(); i != objList.end(); ++i)
   {
      obj = FindObject(*i);
      refNameList = obj->GetRefObjectNameArray(Gmat::SPACE_POINT);
      
      if (obj->GetTypeName() == "LibrationPoint")
      {
         std::string primary = obj->GetStringParameter("Primary");
         std::string secondary = obj->GetStringParameter("Secondary");
         
         #if DBGLVL_FINAL_PASS > 1
         MessageInterface::ShowMessage
            ("   primary=%s, secondary=%s\n", primary.c_str(), secondary.c_str());
         #endif
         
         if (primary == secondary)
         {
            InterpreterException ex
               ("The Primary and Secondary bodies cannot be the same in the "
                "LibrationPoint \"" + obj->GetName() + "\"");
            HandleError(ex, false);
            retval = false;
         }
      }
      
      //----------------------------------------------------------------
      // Now set ref objects to CalculatedPoint objects
      //----------------------------------------------------------------
      
      #if DBGLVL_FINAL_PASS > 1
      MessageInterface::ShowMessage
         ("   Setting RefObject on obj=%s\n", obj->GetName().c_str());
      #endif
      for (UnsignedInt j = 0; j < refNameList.size(); j++)
      {
         #if DBGLVL_FINAL_PASS > 1
         MessageInterface::ShowMessage
            ("   refNameList[%d]=%s\n", j, refNameList[j].c_str());
         #endif
         
         refObj = FindObject(refNameList[j]);
         if (refObj)
            obj->SetRefObject(refObj, Gmat::SPACE_POINT, refObj->GetName());
      }
   }
   
   // Update the owned ODE models based on the fully scripted original
   objList = theModerator->GetListOfObjects(Gmat::PROP_SETUP);
   #if DBGLVL_FINAL_PASS > 1
   MessageInterface::ShowMessage("FinalPass:: PropSetup list =\n");
   for (Integer ii = 0; ii < (Integer) objList.size(); ii++)
      MessageInterface::ShowMessage("   %s\n", (objList.at(ii)).c_str());
   #endif
   for (StringArray::iterator i = objList.begin(); i != objList.end(); ++i)
   {
      obj = FindObject(*i);
      if (obj != NULL)
      {
         if (((PropSetup*)obj)->GetPropagator()->UsesODEModel())
         {
            std::string refName = obj->GetStringParameter("FM");
            GmatBase *configuredOde = FindObject(refName);
//            ODEModel *ode = ((PropSetup*)obj)->GetODEModel();
            
            #if DBGLVL_FINAL_PASS > 1
            MessageInterface::ShowMessage
               ("   OdeModel='%s', configuredOde=<%p>\n", refName.c_str(), configuredOde);
            #endif
            
            if (configuredOde != NULL)
            {
               if (configuredOde->IsOfType(Gmat::ODE_MODEL))
                  ((PropSetup*)obj)->SetODEModel(((ODEModel*)configuredOde));
               else
                  throw InterpreterException("The object named \"" +
                        refName + "\", referenced by the Propagator \"" +
                        obj->GetName() + "\" as an ODE model is the wrong "
                              "type; it is a " + configuredOde->GetTypeName());
            }
            else
            {
               if ((refName != "InternalODEModel") &&
                   (refName != "InternalForceModel"))
                  throw InterpreterException("The ODEModel named \"" +
                        refName + "\", referenced by the Propagator \"" +
                        obj->GetName() + "\" cannot be found");

               // Create default ODE model
               #ifdef DEBUG_CREATE_OBJECT
               MessageInterface::ShowMessage
                  ("FinalPass() calling CreateObject() for '%s'\n", refName.c_str());
               #endif
               configuredOde = CreateObject("ODEModel", refName, 1);
               obj->SetRefObject(configuredOde, configuredOde->GetType(),
                     configuredOde->GetName());
            }
         }
      }
   }
   
   //----------------------------------------------------------------------
   // Initialize CoordinateSystem
   //----------------------------------------------------------------------
   objList = theModerator->GetListOfObjects(Gmat::COORDINATE_SYSTEM);
   
   #if DBGLVL_FINAL_PASS > 1//------------------------------ debug ----
   MessageInterface::ShowMessage("FinalPass:: CoordinateSystem list =\n");
   for (Integer ii = 0; ii < (Integer) objList.size(); ii++)
      MessageInterface::ShowMessage("    %s\n", (objList.at(ii)).c_str());
   #endif //------------------------------------------- end debug ----
   
   objList = theModerator->GetListOfObjects(Gmat::COORDINATE_SYSTEM);
   for (StringArray::iterator i = objList.begin(); i != objList.end(); ++i)
   {
      CoordinateSystem *cs = (CoordinateSystem*)FindObject(*i);
      #if DBGLVL_FINAL_PASS > 1
      MessageInterface::ShowMessage("Initializing CoordinateSystem '%s'\n",
                                    i->c_str());
      #endif
      bool setCSObj = false;
      ObjectTypeArray csTypes = cs->GetRefObjectTypeArray();
      #if DBGLVL_FINAL_PASS > 1
         MessageInterface::ShowMessage("In Interpreter, cs = %s\n", cs->GetName().c_str());
         for (unsigned int jj = 0; jj < csTypes.size(); jj++)
            MessageInterface::ShowMessage("   ref type %d = %d\n", (Integer) jj,
                                         (Integer) csTypes[jj]);
      #endif
      for (UnsignedInt ii = 0; ii < csTypes.size(); ii++)
      {
         #if DBGLVL_FINAL_PASS > 1
            MessageInterface::ShowMessage(
                  "In Interpreter, getting ref object names for type %d\n",
                  (Integer) csTypes.at(ii));
         #endif
         refNameList.clear();
         refNameList = cs->GetRefObjectNameArray(csTypes.at(ii));
         for (UnsignedInt j = 0; j < refNameList.size(); j++)
         {
            #if DBGLVL_FINAL_PASS > 1
            MessageInterface::ShowMessage
               ("   refNameList[%d]=%s\n", j, refNameList[j].c_str());
            #endif

            refObj = FindObject(refNameList[j]);
            if ((refObj == NULL) || !(refObj->IsOfType(csTypes.at(ii))))
            {
               InterpreterException ex;
               // Checking for undefined ref objects already done for CoordinateSystem
               // so commented out to avoid duplicated message (LOJ: 2009.12.17)
               // UNCOMMENTED for GMT-3462 Error message just says error occurred and
               // no other detail provided (TGG: 2013-01-25)
               if (csTypes.at(ii) == Gmat::SPACE_POINT)
               {
                  ex.SetDetails
                     ("Nonexistent SpacePoint \"" + refNameList[j] +
                      "\" referenced in the CoordinateSystem \"" + cs->GetName() + "\"");
               }
               else
               {
                  ex.SetDetails
                     ("Nonexistent Reference Object \"" + refNameList[j] +
                      "\" referenced in the CoordinateSystem \"" + cs->GetName() + "\"");
               }
               HandleError(ex, false);
               retval = false;
            }
            else
            {
               #if DBGLVL_FINAL_PASS > 1
               MessageInterface::ShowMessage
                  ("   setting %s on CS %s\n", refNameList[j].c_str(), cs->GetName().c_str());
               #endif
               cs->SetRefObject(refObj, csTypes.at(ii), refObj->GetName());
//               cs->Initialize();
               setCSObj = true;
            }
         }
      }
      if (setCSObj)
         cs->Initialize();

//      refNameList = cs->GetRefObjectNameArray(Gmat::SPACE_POINT);
//      for (UnsignedInt j = 0; j < refNameList.size(); j++)
//      {
//         #if DBGLVL_FINAL_PASS > 1
//         MessageInterface::ShowMessage
//            ("   refNameList[%d]=%s\n", j, refNameList[j].c_str());
//         #endif
//
//         refObj = FindObject(refNameList[j]);
//         if ((refObj == NULL) || !(refObj->IsOfType(Gmat::SPACE_POINT)))
//         {
//            // Checking for undefined ref objects already done for CoordinateSystem
//            // so commented out to avoid duplicated message (LOJ: 2009.12.17)
//            // UNCOMMENTED for GMT-3462 Error message just says error occurred and
//			// no other detail provided (TGG: 2013-01-25)
//            InterpreterException ex
//               ("Nonexistent SpacePoint \"" + refNameList[j] +
//                "\" referenced in the CoordinateSystem \"" + cs->GetName() + "\"");
//            HandleError(ex, false);
//            retval = false;
//         }
//         else
//         {
//            #if DBGLVL_FINAL_PASS > 1
//            MessageInterface::ShowMessage
//               ("   setting %s on CS %s\n", refNameList[j].c_str(), cs->GetName().c_str());
//            #endif
//            cs->SetRefObject(refObj, Gmat::SPACE_POINT, refObj->GetName());
//            cs->Initialize();
//         }
//      }
   }

   //-------------------------------------------------------------------
   // Special case for BodyFixedPoints, we need to set CoordinateSystem
   // pointers for the BodyFixed and the MJ2000Eq coordinate systems.  In
   // addition, we need to pass the pointer to the central body.
   //-------------------------------------------------------------------
   #if DBGLVL_FINAL_PASS > 1
      MessageInterface::ShowMessage("FinalPass:: about to get BodyFixedPoint list\n");
   #endif
   objList = theModerator->GetListOfObjects(Gmat::BODY_FIXED_POINT);

   #if DBGLVL_FINAL_PASS > 1
   MessageInterface::ShowMessage("FinalPass:: BodyFixedPoint list =\n");
   for (Integer ii = 0; ii < (Integer) objList.size(); ii++)
   MessageInterface::ShowMessage("   %s\n", (objList.at(ii)).c_str());
   #endif

   for (StringArray::iterator i = objList.begin(); i != objList.end(); ++i)
   {
      obj = FindObject(*i);

      StringArray csNames = obj->GetRefObjectNameArray(Gmat::COORDINATE_SYSTEM);
      for (StringArray::iterator csName = csNames.begin();
           csName != csNames.end(); ++csName)
      {
         GmatBase *csObj = FindObject(*csName);

         // To catch as many errors we can, continue with next object
         if (csObj == NULL)
            continue;

         #if DBGLVL_FINAL_PASS > 1
               MessageInterface::ShowMessage
               ("   Calling '%s'->SetRefObject(%s(%p), %d)\n", obj->GetName().c_str(),
                csObj->GetName().c_str(), csObj, csObj->GetType());
         #endif

         if (csObj->GetType() != Gmat::COORDINATE_SYSTEM)
         {
            InterpreterException ex
            ("The BodyFixedPoint \"" + obj->GetName() + "\" failed to set "
             "\"CoordinateSystem\" to \"" + *csName + "\"");
            HandleError(ex, false);
            retval = false;
            continue;
         }

         try
         {
            obj->SetRefObject(csObj, Gmat::COORDINATE_SYSTEM, csObj->GetName());
         }
         catch (BaseException &e)
         {
            InterpreterException ex
            ("The BodyFixedPoint \"" + obj->GetName() + "\" failed to set "
             "CoordinateSystem: " + e.GetFullMessage());
            HandleError(ex, false);
            retval = false;
            continue;
         }
      }
      std::string cbName = obj->GetRefObjectName(Gmat::CELESTIAL_BODY);
      GmatBase *cbObj = FindObject(cbName);

      #if DBGLVL_FINAL_PASS > 1
         MessageInterface::ShowMessage
         ("   Calling '%s'->SetRefObject(%s(%p), %d)\n", obj->GetName().c_str(),
          cbObj->GetName().c_str(), cbObj, cbObj->GetType());
      #endif

      if ((cbObj == NULL) || (cbObj->GetType() != Gmat::CELESTIAL_BODY))
      {
         InterpreterException ex
         ("The BodyFixedPoint \"" + obj->GetName() + "\" failed to set "
          "\"CelestialBody\" to \"" + cbName + "\"");
         HandleError(ex, false);
         retval = false;
         continue;
      }

      try
      {
         obj->SetRefObject(cbObj, Gmat::CELESTIAL_BODY, cbObj->GetName());
      }
      catch (BaseException &e)
      {
         InterpreterException ex
         ("The BodyFixedPoint \"" + obj->GetName() + "\" failed to set "
          "CelestialBody: " + e.GetFullMessage());
         HandleError(ex, false);
         retval = false;
         continue;
      }
   }

   //-------------------------------------------------------------------
   // Special case for Spacecraft, we need to set CoordinateSystem
   // pointer in which initial state is represented.  So that
   // Spacecraft can convert initial state in user representation to
   // internal representation (EarthMJ2000Eq Cartesian).
   //-------------------------------------------------------------------
   objList = theModerator->GetListOfObjects(Gmat::SPACECRAFT);

   #if DBGLVL_FINAL_PASS > 1
   MessageInterface::ShowMessage("FinalPass:: Spacecraft list =\n");
   for (Integer ii = 0; ii < (Integer) objList.size(); ii++)
      MessageInterface::ShowMessage("   %s\n", (objList.at(ii)).c_str());
   #endif


   // Ordering matters for the Spacecraft state: Celestial body based CS should
   // used before others, so that states that depend of spacecraft origins get
   // set after those spacecraft have a change to be set up.  The following code
   // does a pre-sort for this, and might need further refinements over time.
   ObjectArray scObjects;
   Integer cbOrigined = 0;
   for (StringArray::iterator i = objList.begin(); i != objList.end(); ++i)
   {
      obj = FindObject(*i);
      if (obj != NULL)
      {
         GmatBase* csObj = FindObject(obj->GetStringParameter("CoordinateSystem"));
         if (csObj && (!csObj->IsOfType("CoordinateSystem")))
         {
            InterpreterException ex
               ("The Spacecraft \"" + obj->GetName() + "\" failed to set "
                "\"CoordinateSystem\" to \"" + csObj->GetName() + "\"");
            HandleError(ex, false);
            retval = false;
            continue;
         }
         CoordinateSystem *cs = (CoordinateSystem*) csObj;
         if (cs != NULL)
         {
            #if DBGLVL_FINAL_PASS > 1
            MessageInterface::ShowMessage("FinalPass:: cs is %s\n", cs->GetName().c_str());
            #endif
            if (cs->HasCelestialBodyOrigin())
            {
               scObjects.insert(scObjects.begin(), obj);
               ++cbOrigined;
            }
            else
               scObjects.push_back(obj);
         }
         else
         {
            #if DBGLVL_FINAL_PASS > 1
            MessageInterface::ShowMessage("FinalPass:: cs \"%s\" is NULL\n",
                  (obj->GetStringParameter("CoordinateSystem")).c_str());
            #endif
            scObjects.push_back(obj);
         }
      }
   }

   for (UnsignedInt i = 0; i < scObjects.size(); ++i)
   {
      obj = scObjects[i];

      // Now we have more than one CoordinateSystem from Spacecraft.
      // In additions to Spacecraft's CS, it has to handle CS from Thrusters
      // and Attitude. (LOJ: 2009.09.24)
      StringArray csNames = obj->GetRefObjectNameArray(Gmat::COORDINATE_SYSTEM);
      for (StringArray::iterator csName = csNames.begin();
           csName != csNames.end(); ++csName)
      {
         GmatBase *csObj = FindObject(*csName);

         // To catch as many errors we can, continue with next object
         if (csObj == NULL)
            continue;

         #if DBGLVL_FINAL_PASS > 1
         MessageInterface::ShowMessage
            ("   Calling '%s'->SetRefObject(%s(%p), %d)\n", obj->GetName().c_str(),
             csObj->GetName().c_str(), csObj, csObj->GetType());
         #endif

         if (csObj->GetType() != Gmat::COORDINATE_SYSTEM)
         {
            InterpreterException ex
               ("The Spacecraft \"" + obj->GetName() + "\" failed to set "
                "\"CoordinateSystem\" to \"" + *csName + "\"");
            HandleError(ex, false);
            retval = false;
            continue;
         }

         try
         {
            obj->SetRefObject(csObj, Gmat::COORDINATE_SYSTEM, csObj->GetName());
         }
         catch (BaseException &e)
         {
            InterpreterException ex
               ("The Spacecraft \"" + obj->GetName() + "\" failed to set "
                "CoordinateSystem: " + e.GetFullMessage());
            HandleError(ex, false);
            retval = false;
            continue;
         }
      }
   }

   //-------------------------------------------------------------------
   // Special case for Thrusters, we need to set CoordinateSyatem
   // pointer or Origin in which burn direction is represented.  So that
   // Thruster can convert the thrust direction in user representation to
   // internal representation (MJ2000Eq Cartesian).
   //-------------------------------------------------------------------
   objList = theModerator->GetListOfObjects(Gmat::THRUSTER);

   #if DBGLVL_FINAL_PASS > 1
   MessageInterface::ShowMessage("FinalPass:: Thruster list =\n");
   for (Integer ii = 0; ii < (Integer) objList.size(); ii++)
      MessageInterface::ShowMessage("   %s\n", (objList.at(ii)).c_str());
   #endif

   for (StringArray::iterator i = objList.begin(); i != objList.end(); ++i)
   {
      obj = FindObject(*i);

      StringArray csNames = obj->GetRefObjectNameArray(Gmat::COORDINATE_SYSTEM);
      for (StringArray::iterator csName = csNames.begin();
           csName != csNames.end(); ++csName)
      {
         GmatBase *csObj = FindObject(*csName);

         // To catch as many errors we can, continue with next object
         if (csObj == NULL)
         {
            InterpreterException ex
               ("The CoordinateSystem \"" + *csName + "\" for the Thruster \"" +
                obj->GetName() + "\" could not be found");
            HandleError(ex, false);
            retval = false;
            continue;
         }

         #if DBGLVL_FINAL_PASS > 1
         MessageInterface::ShowMessage
            ("   Calling '%s'->SetRefObject(%s(%p), %d)\n", obj->GetName().c_str(),
             csObj->GetName().c_str(), csObj, csObj->GetType());
         #endif

         if (csObj->GetType() != Gmat::COORDINATE_SYSTEM)
         {
            InterpreterException ex
               ("The Thruster \"" + obj->GetName() + "\" failed to set "
                "\"CoordinateSystem\" to \"" + *csName + "\"");
            HandleError(ex, false);
            retval = false;
            continue;
         }
      }

      StringArray cbNames = obj->GetRefObjectNameArray(Gmat::CELESTIAL_BODY);
      for (StringArray::iterator cbName = cbNames.begin();
            cbName != cbNames.end(); ++cbName)
      {
         GmatBase *cbObj = FindObject(*cbName);

         // To catch as many errors we can, continue with next object
         if (cbObj == NULL)
         {
            InterpreterException ex
               ("The Origin \"" + *cbName + "\" for the Thruster \"" +
                obj->GetName() + "\" could not be found");
            HandleError(ex, false);
            retval = false;
            continue;
         }

         #if DBGLVL_FINAL_PASS > 1
         MessageInterface::ShowMessage
            ("   Calling '%s'->SetRefObject(%s(%p), %d)\n", obj->GetName().c_str(),
             cbObj->GetName().c_str(), cbObj, cbObj->GetType());
         #endif

         if (cbObj->GetType() != Gmat::CELESTIAL_BODY)
         {
            InterpreterException ex
               ("The Thruster \"" + obj->GetName() + "\" failed to set "
                "\"Origin\" to \"" + *cbName + "\"");
            HandleError(ex, false);
            retval = false;
            continue;
         }
      }

      StringArray tankNames = obj->GetStringArrayParameter("Tank");
      for (StringArray::iterator theName = tankNames.begin();
            theName != tankNames.end(); ++theName)
      {
         GmatBase *theObj = FindObject(*theName);

         // To catch as many errors we can, continue with next object
         if (theObj == NULL)
         {
            InterpreterException ex
               ("The Tank \"" + *theName + "\" for the Thruster \"" +
                obj->GetName() + "\" could not be found");
            HandleError(ex, false);
            retval = false;
            continue;
         }

         #if DBGLVL_FINAL_PASS > 1
         MessageInterface::ShowMessage
            ("   Calling '%s'->SetRefObject(%s(%p), %d)\n", obj->GetName().c_str(),
             theObj->GetName().c_str(), theObj, theObj->GetType());
         #endif

         if (theObj->GetType() != Gmat::FUEL_TANK)
         {
            InterpreterException ex
               ("The Thruster \"" + obj->GetName() + "\" failed to set "
                "\"Tank\" to \"" + *theName + "\"");
            HandleError(ex, false);
            retval = false;
            continue;
         }
      }
   }

   //-------------------------------------------------------------------
   // Validate membership uniqueness for Formations.
   //-------------------------------------------------------------------
   objList = theModerator->GetListOfObjects(Gmat::FORMATION);
   if (objList.size() > 0)
   {
      StringArray f1List, f2List;
      GmatBase *f1, *f2;
      std::string overlaps;

      // Make sure formation members are all SpaceObjects (note: Formations can
      // no longer contain formations, at least for R2013a)
      for (UnsignedInt i = 0; i < objList.size(); ++i)
      {
         f1 = theModerator->GetConfiguredObject(objList[i]);
         f1List = f1->GetStringArrayParameter("Add");

         for (UnsignedInt j = 0; j < f1List.size(); ++j)
         {
            obj = theModerator->GetConfiguredObject(f1List[j]);
            if (obj != NULL)
            {
//               if (obj->IsOfType("SpaceObject") == false)
               if (obj->IsOfType("Spacecraft") == false)
               {
                  if (obj->IsOfType("Formation"))
                     overlaps += "   GMAT does not allow Formations of "
                            "Formations, so the Formation \"" + obj->GetName() +
                            "\" cannot be added to the Formation \"" +
                            f1->GetName() + "\".";
                  else
                     overlaps += "   " + f1List[j] + " cannot propagate in the "
                           "formation " + f1->GetName() + ".\n";
               }
            }
         }
      }

      // Make sure the are no shared objects between Formations
      for (UnsignedInt i = 0; i < objList.size()-1; ++i)
      {
         f1 = theModerator->GetConfiguredObject(objList[i]);
         f1List = f1->GetStringArrayParameter("Add");
         for (UnsignedInt j = i+1; j < objList.size(); ++j)
         {
            f2 = theModerator->GetConfiguredObject(objList[j]);
            f2List = f2->GetStringArrayParameter("Add");

            // Check member by member for overlap
            for (UnsignedInt m = 0; m < f1List.size(); ++m)
            {
               if (find(f2List.begin(), f2List.end(), f1List[m])!=f2List.end())
               {
                  overlaps += "   ";
                  overlaps += f1List[m] + " is in formations " + f1->GetName() +
                              " and " + f2->GetName() + "\n";
               }
            }
         }
      }
      if (overlaps.length() > 0)
      {
         InterpreterException ex("Formation errors:\n" + overlaps);
         HandleError(ex, false);
         retval = false;
      }
   }
   
   //-------------------------------------------------------------------
   // For EphemerisFile validation, we need to do this after CoordinateSystems
   // are initialized, so that EphemerisFile can query for the origin name
   // for validation.
   //-------------------------------------------------------------------
   retval = retval && FinalPassSubscribers();
   
   
   //-------------------------------------------------------------------
   // Special case for SolverBranchCommand such as Optimize, Target,
   // we need to set Solver object to SolverBranchCommand and then
   // to all Vary commands inside. Since Vary command's parameters are
   // different depends on the type of the Solver, such as
   // DifferentialCorrector or Optimizer. When user saves the script
   // without running, it will not write correctly since the Solve is
   // not set, so set it here.
   //-------------------------------------------------------------------
   GmatCommand *current = theModerator->GetFirstCommand();
   while (current != NULL)
   {
      if ((current->GetChildCommand(0)) != NULL)
         SetObjectInBranchCommand(current, "SolverBranchCommand", "Vary",
                                  "SolverName");
      
      current = current->GetNext();
   }
   
   // Validate the references used in the commands
   try
   {
      if (ValidateMcsCommands(theModerator->GetFirstCommand()) == false)
         retval = false;

      current = theModerator->GetFirstCommand();
      while (current != NULL)
      {
         if (current->IsOfType("BranchCommand"))
            if (!ValidateSolverCmdLevels(current, 0))
               retval = false;
         current = current->GetNext();
      }

   }
   catch (BaseException &ex)
   {
      HandleError(ex, false, false);
      retval = false;
   }


   #if DBGLVL_FINAL_PASS
   MessageInterface::ShowMessage("Interpreter::FinalPass() returning %s\n",
         retval ? "true" : "false");
   #endif
   
   return retval;
}

//------------------------------------------------------------------------------
// bool FinalPassSubscribers()
//------------------------------------------------------------------------------
/**
 * Checks for non-existent objects or disallowed value for Subscribers in parsing mode.
 *
 * @throws exception when validation fails
 */
//------------------------------------------------------------------------------
bool Interpreter::FinalPassSubscribers()
{
   bool retval = true;
   StringArray objList = theModerator->GetListOfObjects(Gmat::EPHEMERIS_FILE);
   
   #if DBGLVL_FINAL_PASS > 1
   MessageInterface::ShowMessage("FinalPassSubscribers:: EphemerisFile list =\n");
   for (Integer ii = 0; ii < (Integer) objList.size(); ii++)
      MessageInterface::ShowMessage("   %s\n", (objList.at(ii)).c_str());
   #endif
   
   for (StringArray::iterator i = objList.begin(); i != objList.end(); ++i)
   {
      GmatBase *obj = FindObject(*i);
      if (obj != NULL)
      {
         try
         {
            StringArray objNames = obj->GetRefObjectNameArray(Gmat::SPACECRAFT);
            for (unsigned int i = 0; i < objNames.size(); i++)
            {
               GmatBase *satObj = FindObject(objNames[i]);
               if (satObj)
                  obj->SetRefObject(satObj, Gmat::SPACECRAFT, satObj->GetName());
               else
               {
                  InterpreterException ex;
                  if (objNames[i] == "")
                  {
                     ex.SetDetails("The Spacecraft was not set in EphemerisFile \"%s\"",
                                   obj->GetName().c_str());
                  }
                  else
                  {
                     ex.SetDetails("Nonexistent Spacecraft object \"%s\" referenced in \"%s\"",
                                   objNames[i].c_str(), obj->GetName().c_str());
                  }
                  HandleError(ex, false);
                  retval = false;
               }
            }
            
            objNames = obj->GetRefObjectNameArray(Gmat::COORDINATE_SYSTEM);
            for (unsigned int i = 0; i < objNames.size(); i++)
            {
               GmatBase *csObj = FindObject(objNames[i]);
               if (csObj)
                  obj->SetRefObject(csObj, Gmat::COORDINATE_SYSTEM, csObj->GetName());
               else
               {
                  InterpreterException ex
                     ("Nonexistent CoordinateSystem object \"" + objNames[i] + "\" referenced in \"" +
                      obj->GetName() + "\"");
                  HandleError(ex, false);
                  retval = false;
               }
            }
            
            obj->Validate();
         }
         catch (BaseException& ex)
         {
            HandleError(ex, false);
            retval = false;
         }
      }
   }
   
   return retval;
}

//------------------------------------------------------------------------------
// bool Interpreter::ValidateMcsCommands(GmatCommand *first)
//------------------------------------------------------------------------------
/**
 * Checks that the commands in the Mission Control Sequence were built
 * acceptably when parsed.
 *
 * Note that acceptability at this level is necessary but not sufficient for a
 * control sequence to run.  Some commands need additional information,
 * generated in the Sandbox or during the run, to proceed.
 *
 * @param first The command at the start of the control sequence
 *
 * @return true if the command references have been validated and the commands
 *         were set up acceptably, false if not.
 */
//------------------------------------------------------------------------------
bool Interpreter::ValidateMcsCommands(GmatCommand *first, GmatCommand *parent,
      StringArray *missingObjects, std::string *accumulatedErrors)
{
   bool retval = true, cleanMissingObj = false, cleanAccError = false;
   GmatCommand *current = first;

   StringArray theObjects =
         theModerator->GetListOfObjects(Gmat::UNKNOWN_OBJECT);

   SolarSystem *ss = theModerator->GetSolarSystemInUse();
   theObjects.push_back(ss->GetName());

   StringArray theSSBodies = ss->GetBodiesInUse();
   // Do this to treat SS bodies like all other objects:
   for (UnsignedInt i = 0; i < theSSBodies.size(); ++i)
      theObjects.push_back(theSSBodies[i]);
   #ifdef DEBUG_ALL_OBJECTS
      for (unsigned int ii = 0; ii < theObjects.size(); ii++)
         MessageInterface::ShowMessage(" Obj %d :  %s\n", (Integer) ii,
               (theObjects.at(ii)).c_str());
   #endif

   Integer beginMCSCount = 0;

   if (missingObjects == NULL)
   {
      missingObjects = new StringArray;
      cleanMissingObj = true;
   }
   if (accumulatedErrors == NULL)
   {
      accumulatedErrors = new std::string;
      cleanAccError = true;
   }

   Integer errorCount, validationErrorCount = 0;

   do
   {
      if (theModerator->IsSequenceStarter(current->GetTypeName()))
         ++beginMCSCount;

      StringArray refs;
      // Validate that objects exist for object references
      if (current)
      {
         #ifdef DEBUG_COMMAND_VALIDATION
            MessageInterface::ShowMessage("Checking \"%s\"; refs:\n", current->
                  GetGeneratingString(Gmat::NO_COMMENTS, "", "").c_str());
         #endif

         errorCount = 0;
         refs = current->GetObjectList();
         #ifdef DEBUG_COMMAND_VALIDATION
            for (UnsignedInt i = 0; i < refs.size(); ++i)
               MessageInterface::ShowMessage("   %s\n", refs[i].c_str());
         #endif

         std::string missing;

         for (UnsignedInt i = 0; i < refs.size(); ++i)
         {
            #ifdef DEBUG_COMMAND_VALIDATION
               MessageInterface::ShowMessage("   Looking for %s...",
                     refs[i].c_str());
            #endif
            // Check to see if each referenced object exists
            if (find(theObjects.begin(), theObjects.end(),
                  refs[i]) == theObjects.end())
            {
               if (missing.length() == 0)
               {
                  missing = "      \"";
                  missing += current->GetGeneratingString(Gmat::NO_COMMENTS);
                  missing += "\" references missing object(s):";
                  ++errorCount;
                  retval = false;
               }
               if (errorCount == 1)
                  missing += "  " + refs[i];
               else
                  missing += ", " + refs[i];
               #ifdef DEBUG_COMMAND_VALIDATION
                  MessageInterface::ShowMessage("missing\n");
               #endif
            }
            else
            {
               GmatBase* obj = theModerator->GetConfiguredObject(refs[i]);
               if (current->AcceptsObjectType(obj->GetType()) == false)
                  MessageInterface::ShowMessage("Configured object type not allowed\n");
               #ifdef DEBUG_COMMAND_VALIDATION
                  else
                     MessageInterface::ShowMessage("Found!\n");
               #endif
            }
         }

         if (missing.length() > 0)
         {
            std::stringstream msg;
            msg << errorCount << ": " << missing;
            missingObjects->push_back(missing);
         }
      }

      try
      {
         if (current->IsOfType("BranchCommand"))
         {
            retval &= ValidateMcsCommands(current->GetChildCommand(0), current,
                  missingObjects, accumulatedErrors);
         }
      }
      catch (BaseException &)
      {
         // Ignore the derived exception
      }

      // Call the command's Validate method to check internal validity
      if (current->Validate() == false)
      {
         std::string errmsg = current->GetLastErrorMessage();
         current->SetLastErrorMessage("");
         #ifdef DEBUG_COMMAND_VALIDATION
            MessageInterface::ShowMessage("The command \"%s\" failed validation\n",
                  current->GetGeneratingString(Gmat::NO_COMMENTS).c_str());
         #endif
         (*accumulatedErrors) += "   The command \"" +
               current->GetGeneratingString(Gmat::NO_COMMENTS) +
               "\" failed validation. " + errmsg + "\n";
         ++validationErrorCount;
         retval = false;
      }

      current = current->GetNext();
   }
   while ((current != NULL) && (current != first) && (current != parent));

   std::string exceptionError = (*accumulatedErrors);

   if ((missingObjects->size() > 0) || (validationErrorCount > 0) ||
       (beginMCSCount > 1))  // for now -- use this when BMS is REQUIRED:
//       (beginMCSCount != 1))
   {
      #ifdef DEBUG_VALIDATION
         MessageInterface::ShowMessage("\n   Missing objects:\n");
      #endif
      if (missingObjects->size() > 0)
      {
         exceptionError += "   Possible missing objects referenced:\n";
         for (UnsignedInt i = 0; i < missingObjects->size(); ++i)
         {
            #ifdef DEBUG_VALIDATION
               MessageInterface::ShowMessage("      %s\n",
                     missingObjects[i].c_str());
            #endif
            exceptionError += (*missingObjects)[i] + "\n";
         }
      }

      if (cleanMissingObj)
         delete missingObjects;
      if (cleanAccError)
         delete accumulatedErrors;

      if (beginMCSCount > 1)
         exceptionError += "Too many Mission Sequence start "
               "commands (from the list [" + 
               theModerator->GetStarterStringList() + "]) were found";

      if (beginMCSCount == 0)
         exceptionError += "No Mission Sequence starter commands (from the "
         "list [" + theModerator->GetStarterStringList() + "]) were found";

      throw InterpreterException("\n" + exceptionError);
   }

   if (cleanMissingObj)
      delete missingObjects;
   if (cleanAccError)
      delete accumulatedErrors;

   return retval;
}


//------------------------------------------------------------------------------
// bool Interpreter::ValidateSolverCmdLevels(GmatCommand *sbc, Integer cmdLevel)
//------------------------------------------------------------------------------
/**
 * Validates that Solver commands are at the Solver Control Sequence level
 *
 * @param sbc A BranchCommand at the head of the search
 * @param cmdLevel Depth into the branch being examined
 *
 * @return true if the levels are correct, false if not
 */
//------------------------------------------------------------------------------
bool Interpreter::ValidateSolverCmdLevels(GmatCommand *sbc, Integer cmdLevel)
{
   bool retval = true;

   std::string solverName = "";

   // Handle the solver branch
   if (sbc->IsOfType("SolverBranchCommand"))
   {
      solverName = sbc->GetStringParameter("SolverName");

      // March through the SCS
      GmatCommand *current = sbc->GetChildCommand(0);
      while ((current != NULL) && (current != sbc))
      {
         if (current->IsOfType("BranchCommand"))
            retval = ValidateSolverCmdLevels(current, cmdLevel+1);
         else
         {
            // Check that solver names match
            if (current->IsOfType("SolverSequenceCommand"))
            {
               if (current->GetStringParameter("SolverName") != solverName)
               {
                  std::string generator = current->GetGeneratingString();
                  UnsignedInt loc = generator.find("{SOLVER IS",0);
                  if (loc != std::string::npos)
                  {
                     generator = generator.substr(0,loc);
                     generator = generator + "...";
                  }

                  throw InterpreterException("The Solver \"" +
                        current->GetStringParameter("SolverName") +
                        "\" in the " + current->GetTypeName() + " command does "
                        "not match the Solver \"" + solverName +
                        "\" that starts its Solver Control Sequence on "
                        "the line\n" + generator);
               }
            }
         }
         current = current->GetNext();
      }

      solverName = "";
   }
   // All other branch commands increment the level and perform checks
   else
   {
      GmatCommand *current = sbc->GetChildCommand(0);
      while ((current != NULL) && (current != sbc))
      {
         if (current->IsOfType("BranchCommand"))
            retval = ValidateSolverCmdLevels(current, cmdLevel+1);
         else
         {
            if (current->IsOfType("SolverSequenceCommand"))
            {
               std::string generator = current->GetGeneratingString();

               UnsignedInt loc = generator.find("{SOLVER IS",0);
               if (loc != std::string::npos)
               {
                  generator = generator.substr(0,loc);
                  generator = generator + "...";
               }
               throw InterpreterException("The command \"" +
                     generator + "\" is a "
                     "Solver command, and cannot be nested inside a \"" +
                     sbc->GetTypeName() + "\" Control Logic command");
            }
         }
         current = current->GetNext();
      }
   }
   return retval;
}

//------------------------------------------------------------------------------
// void SetObjectInBranchCommand(GmatCommand *brCmd,
//       const std::string &branchType, const std::string childType,
//       const std::string &objName)
//------------------------------------------------------------------------------
void Interpreter::SetObjectInBranchCommand(GmatCommand *brCmd,
                                           const std::string &branchType,
                                           const std::string &childType,
                                           const std::string &objName)
{
   #ifdef DEBUG_BRANCH_COMMAND_OBJECT
   MessageInterface::ShowMessage
      ("Interpreter::SetObjectInBranchCommand() entered, brCmd=<%p><%s>, branchType='%s', "
       "childType='%s'\n", brCmd, brCmd->GetTypeName().c_str(), branchType.c_str(),
       childType.c_str());
   #endif
   
   GmatCommand* current = brCmd;
   Integer childNo = 0;
   GmatCommand* nextInBranch;
   GmatCommand* child;
   GmatBase *solver = NULL;
   std::string solverName;
   
   if (brCmd->IsOfType(branchType))
   {
      #ifdef DEBUG_BRANCH_COMMAND_OBJECT
      MessageInterface::ShowMessage
         ("==> found type of '%s'\n", brCmd, brCmd->GetTypeName().c_str());
      #endif
      
      solverName = brCmd->GetStringParameter(objName);
      solver = FindObject(solverName);
      
      #ifdef DEBUG_BRANCH_COMMAND_OBJECT
      MessageInterface::ShowMessage
         ("   Found solver <%p><%s>'%s'\n", solver, solver ? solver->GetTypeName().c_str() :
          "NULL", solver ? solver->GetName().c_str() : "NULL");
      #endif
   }
   
   while((child = current->GetChildCommand(childNo)) != NULL)
   {
      nextInBranch = child;
      
      while ((nextInBranch != NULL) && (nextInBranch != current))
      {
         #ifdef DEBUG_BRANCH_COMMAND_OBJECT
         MessageInterface::ShowMessage
            ("   nextInBranch=<%p><%s>\n", nextInBranch, nextInBranch->GetTypeName().c_str());
         #endif
         
         if (nextInBranch->GetTypeName() == childType)
         {
            #ifdef DEBUG_BRANCH_COMMAND_OBJECT
            MessageInterface::ShowMessage
               ("   found '%s', setting <%p>'%s' to <%p><%s>\n", childType.c_str(),
                solver, solver ? solver->GetName().c_str() : "NULL", nextInBranch,
                nextInBranch->GetTypeName().c_str());
            #endif
            
            if (solver != NULL)
               nextInBranch->SetRefObject(solver, Gmat::SOLVER, solver->GetName());
         }
         
         if (nextInBranch->GetChildCommand() != NULL)
            SetObjectInBranchCommand(nextInBranch, branchType, childType, objName);
         
         nextInBranch = nextInBranch->GetNext();
      }
      
      ++childNo;
   }
}

//------------------------------------------------------------------------------
// bool IsObjectType(const char *type)
//------------------------------------------------------------------------------
/*
 * Returns true if input string is one of Object type that can be created.
 */
//------------------------------------------------------------------------------
bool Interpreter::IsObjectType(const char *type)
{
   return IsObjectType(std::string(type));
}

//------------------------------------------------------------------------------
// bool IsObjectType(const std::string &type)
//------------------------------------------------------------------------------
/*
 * Returns true if input string is one of Object type that can be created.
 */
//------------------------------------------------------------------------------
bool Interpreter::IsObjectType(const std::string &type)
{
   if (type == "Spacecraft") 
      return true;
   
   if (type == "Formation") 
      return true;
   
   if (type == "Propagator") 
      return true;
   
   if (type == "ForceModel") 
      return true;
   
   if (type == "CoordinateSystem") 
      return true;
   
   if (type == "TrackingData")
      return true;

   if (theSolarSystem->IsBodyInUse(type))
      return true;

   if (find(allObjectTypeList.begin(), allObjectTypeList.end(), type) !=
       allObjectTypeList.end())
      return true;
   
   return false;
}

//------------------------------------------------------------------------------
// bool IsCommandType(const char *type)
//------------------------------------------------------------------------------
/*
 * Returns true if input string is one of Command type that can be created.
 */
//------------------------------------------------------------------------------
bool Interpreter::IsCommandType(const char *type)
{
   return IsCommandType(std::string(type));
}

//------------------------------------------------------------------------------
// bool IsCommandType(const std::string &type)
//------------------------------------------------------------------------------
/*
 * Returns true if input string is one of Command type that can be created.
 */
//------------------------------------------------------------------------------
bool Interpreter::IsCommandType(const std::string &type)
{
   if (find(commandList.begin(), commandList.end(), type) == commandList.end())
      return false;
   
   return true;
}


//------------------------------------------------------------------------------
// Gmat::ObjectType GetObjectType(const std::string &type)
//------------------------------------------------------------------------------
/*
 * Returns corresponding Gmat::ObjectType, or Gmat::UNKNOWN_OBJECT if type is
 * not valid object type name.
 */
//------------------------------------------------------------------------------
Gmat::ObjectType Interpreter::GetObjectType(const std::string &type)
{
   if (objectTypeMap.find(type) != objectTypeMap.end())
      return objectTypeMap[type];
   else
      return Gmat::UNKNOWN_OBJECT;
}

//----------------------------------
// Private
//----------------------------------

//------------------------------------------------------------------------------
// bool IsParameterType(const std::string &desc)
//------------------------------------------------------------------------------
/*
 * Checks if input description is a Parameter.
 * If desctiption has dots, it will parse the components into Object, Depdency,
 * and Type. If type is one of the system parameters, it will return true.
 *
 * @param  desc  Input string to check for Parameter type
 * @return  true  if type is a Parameter type
 */
//------------------------------------------------------------------------------
bool Interpreter::IsParameterType(const std::string &desc)
{
   return theValidator->IsParameterType(desc);
}


//------------------------------------------------------------------------------
// bool CheckForSpecialCase(GmatBase *obj, Integer id, std::string &value)
//------------------------------------------------------------------------------
/**
 * Handles special alias for gravity field type.
 * such as JGM2, JGM3, EGM96, LP165P, etc.
 *
 * @param  obj    Pointer to the object that owns the parameter.
 * @param  id     ID for the parameter.
 * @param  value  Input/Output value of the parameter.
 */
//------------------------------------------------------------------------------
bool Interpreter::CheckForSpecialCase(GmatBase *obj, Integer id, 
                                     std::string &value)
{
   bool retval = false;
   std::string val = value;
   
   #ifdef DEBUG_SPECIAL_CASE
   MessageInterface::ShowMessage
      ("Entered CheckForSpecialCase with \"" + value +
       "\" being set on parameter \"" + obj->GetParameterText(id) + 
       "\" for a \"" + obj->GetTypeName() + "\" object\n");
   #endif
   
   // JGM2, JGM3, EGM96, LP165P, etc.  are special strings in GMAT; handle them here
   if ((obj->GetTypeName() == "GravityField") &&
       (obj->GetParameterText(id) == "PotentialFile"))
   {
      val = theModerator->GetPotentialFileName(value);
      if (val.find("Unknown Potential File Type") == std::string::npos)
      {
         // Adding a default indicator to the string here, so that the HarmonicField object
         // can tell when it is reading a default file vs. one the user specified
         value = defaultIndicator + val;
         retval = true;
      }
   }
   
   #ifdef DEBUG_SPECIAL_CASE
   MessageInterface::ShowMessage
      ("Leaving CheckForSpecialCase() value=%s, retval=%d\n", value.c_str(),
       retval);
   #endif
   
   return retval;
}


//------------------------------------------------------------------------------
// bool CheckFunctionDefinition(const std::string &funcPath, GmatBase *function,
//                              bool fullCheck)
//------------------------------------------------------------------------------
/*
 * Opens function file and checks if it has valid function definition line.
 *
 * @param  funcPath  The full path and name of function file
 * @param  function  The Function pointer
 * @param  fullCheck set to true if checking fully for input and output arguments
 *
 */
//------------------------------------------------------------------------------
bool Interpreter::CheckFunctionDefinition(const std::string &funcPath,
                                          GmatBase *function, bool fullCheck)
{
   #if DBGLVL_FUNCTION_DEF > 0
   MessageInterface::ShowMessage
      ("Interpreter::CheckFunctionDefinition() function=<%p>'%s', fullCheck=%d\n   "
       "funcPath=<%s>\n", function, function ? function->GetName().c_str() : "NULL",
       fullCheck, funcPath.c_str());
   #endif
   
   debugMsg = "In CheckFunctionDefinition()";
   bool retval = true;
   
   if (function == NULL)
   {
      MessageInterface::ShowMessage
         ("** INTERNAL ERROR ** Cannot check function definition. "
          "function pointer is NULL\n");
      retval = false;;
   }
   
   std::string fPath = funcPath;
   std::string fName = function->GetName();
   
   // check if function path exist
   if (!GmatFileUtil::DoesFileExist(funcPath))
   {
      // Check FileManager if function is in the GmatFunction path
      fPath = FileManager::Instance()->GetGmatFunctionPath(fName);
      #if DBGLVL_FUNCTION_DEF > 0
      MessageInterface::ShowMessage("   fPath = '%s'\n", fPath.c_str());
      #endif
      if (fPath != "")
      {
         fPath = fPath + fName + ".gmf";
         // Write warning about using new GmatFunction path
         MessageInterface::ShowMessage
            ("*** WARNING *** Cannot find GmatFunction file \"%s\" but it was "
             "found in \"%s\".", funcPath.c_str(), fPath.c_str());
         MessageInterface::ShowMessage
            ("  So setting function path of '%s' to \"%s\"\n", fName.c_str(), fPath.c_str());
         function->SetStringParameter("FunctionPath", fPath);
      }
      else
      {
      InterpreterException ex
            ("Cannot find GmatFunction file \"" + funcPath +
             "\" referenced in the caller of \"" + fName + "\"\n");
      HandleError(ex, false);
      retval = false;
   }
   }
   
   // check for no extension of .gmf or wrong extension
   StringArray parts = GmatStringUtil::SeparateBy(fPath, ".");
   if ((parts.size() == 1) ||
       (parts.size() == 2 && parts[1] != "gmf"))
   {
      InterpreterException ex
         ("The GmatFunction file \"" + fPath + "\" has no or incorrect file "
          "extension referenced in \"" + fName + "\"\n");
      HandleError(ex, false);
      retval = false;
   }
   
   if (!retval || !fullCheck)
   {
      #if DBGLVL_FUNCTION_DEF > 0
      MessageInterface::ShowMessage
         ("Interpreter::CheckFunctionDefinition() returning %d, fullCheck=%d\n",
          retval, fullCheck);
      #endif
      return retval;
   }
   
   // check function declaration
   std::ifstream inStream(fPath.c_str());
   std::string line;
   StringArray inputArgs;
   StringArray outputArgs;
   
   while (!inStream.eof())
   {
      // Use cross-platform getline()
      if (!GmatFileUtil::GetLine(&inStream, line))
      {
         InterpreterException ex
            ("Error reading the GmatFunction file \"" +
             fPath + "\" referenced in \"" + fName + "\"\n");
         HandleError(ex, false);
         retval = false;
         break;
      }
      
      #if DBGLVL_FUNCTION_DEF > 1
      MessageInterface::ShowMessage("   line=<%s>\n", line.c_str());
      #endif
      
      line = GmatStringUtil::Trim(line, GmatStringUtil::BOTH, true, true);
      
      // Skip empty line or comment line
      if (line[0] == '\0' || line[0] == '%')
         continue;
      
      //------------------------------------------------------
      // Parse function definition line
      //------------------------------------------------------
      bool hasOutput = false;
      if (line.find("=") != line.npos)
         hasOutput = true;
      
      StringArray parts;
      if (hasOutput)
         parts = GmatStringUtil::SeparateBy(line, "=", true);
      else
         parts = GmatStringUtil::SeparateBy(line, " ", true);
      
      StringArray::size_type numParts = parts.size();
      
      #if DBGLVL_FUNCTION_DEF > 1
      WriteStringArray("GmatFunction parts", "", parts);
      #endif
         
      StringArray lhsParts;
      
      try
      {
         lhsParts = theTextParser.Decompose(parts[0], "[]", false);
      }
      catch (BaseException &)
      {
         InterpreterException ex
            ("Invalid output argument list found in the GmatFunction file \"" +
             fPath + "\" referenced in \"" + fName + "\"\n");
         HandleError(ex, false);
         retval = false;
         break;
      }
      
      StringArray::size_type numLeft = lhsParts.size();
      
      #if DBGLVL_FUNCTION_DEF > 1
      WriteStringArray("GmatFunction lhsParts", "", lhsParts);
      #endif
      
      //------------------------------------------------------
      // Check if first part is "function"
      //------------------------------------------------------
      #if DBGLVL_FUNCTION_DEF > 0
      MessageInterface::ShowMessage("   Check if first part is function\n");
      #endif
      
      if (numLeft > 0 && lhsParts[0] != "function")
      {
         InterpreterException ex
            ("The \"function\" is missing in the GmatFunction file \"" +
             fPath + "\" referenced in \"" + fName + "\"\n");
         HandleError(ex, false);
         retval = false;
         break;
      }
      
      //------------------------------------------------------
      // Check for valid output arguments
      //------------------------------------------------------
      #if DBGLVL_FUNCTION_DEF > 0
      MessageInterface::ShowMessage("   Check for output arguments\n");
      #endif
      
      if (hasOutput)
      {
         try
         {
            outputArgs =
               theTextParser.SeparateBrackets(lhsParts[1], "[]", ",");
            
            #if DBGLVL_FUNCTION_DEF > 1
            WriteStringArray("GmatFunction outputArgs", "", outputArgs);
            #endif
         }
         catch (BaseException &)
         {
            InterpreterException ex
               ("Invalid output argument list found in the GmatFunction file \"" +
                fPath + "\" referenced in \"" + fName + "\"\n");
            HandleError(ex, false);
            retval = false;
            break;
         }
         
         
         if (outputArgs.size() == 0)
         {
            InterpreterException ex
               ("The output argument list is empty in the GmatFunction file \"" +
                fPath + "\" referenced in \"" + fName + "\"\n");
            HandleError(ex, false);
            retval = false;
            break;
         }
      }
      
      //------------------------------------------------------
      // Check for missing function name
      //------------------------------------------------------
      #if DBGLVL_FUNCTION_DEF > 0
      MessageInterface::ShowMessage("   Check for missing function name\n");
      MessageInterface::ShowMessage("   hasOutput=%d, numLeft=%d, numParts=%d\n",
                                    hasOutput, numLeft, numParts);
      #endif
      
      if (numParts <= 1)
      {
         InterpreterException ex
            ("The function name not found in the GmatFunction file \"" +
             fPath + "\" referenced in \"" + fName + "\"\n");
         HandleError(ex, false);
         retval = false;
         break;
      }
      
      //------------------------------------------------------
      // check function name and input arguments
      //------------------------------------------------------
      #if DBGLVL_FUNCTION_DEF > 0
      MessageInterface::ShowMessage("   Check for input arguments\n");
      #endif
      
      StringArray rhsParts;
      try
      {
         rhsParts = theTextParser.Decompose(parts[1], "()", false);
         
         #if DBGLVL_FUNCTION_DEF > 1
         WriteStringArray("GmatFunction rhsParts", "", rhsParts);
         #endif         
      }
      catch (BaseException &)
      {
         InterpreterException ex
            ("The invalid input argument list found in the GmatFunction file \"" +
             fPath + "\" referenced in \"" + fName + "\"\n");
         HandleError(ex, false);
         retval = false;
         break;
      }
      
      //------------------------------------------------------
      // Check if function name matches the file name
      //------------------------------------------------------
      #if DBGLVL_FUNCTION_DEF > 0
      MessageInterface::ShowMessage("   Check if file has matching function name\n");
      #endif
      
      std::string fileFuncName = rhsParts[0];
      std::string funcName = function->GetStringParameter("FunctionName");
      
      #if DBGLVL_FUNCTION_DEF > 0
      MessageInterface::ShowMessage
         ("   fileFuncName = %s', funcName = '%s'\n\n", fileFuncName.c_str(), funcName.c_str());
      #endif
      
      if (fileFuncName != funcName)
      {
         InterpreterException ex
            ("The function name \"" + fileFuncName + "\" does not match with the "
             "GmatFunction file name \"" + fPath + "\" referenced in \"" +
             fName + "\"\n");
         HandleError(ex, false);
         retval = false;
      }
      
      //------------------------------------------------------
      // Check for valid input arguments
      //------------------------------------------------------
      #if DBGLVL_FUNCTION_DEF > 0
      MessageInterface::ShowMessage("   Check for input arguments\n");
      #endif
      if (rhsParts.size() > 1)
      {
         try
         {
            inputArgs =
               theTextParser.SeparateBrackets(rhsParts[1], "()", ",");
            
            #if DBGLVL_FUNCTION_DEF > 1
            WriteStringArray("GmatFunction inputArgs", "", inputArgs);
            #endif
         }
         catch (BaseException &)
         {
            InterpreterException ex
               ("Invalid input argument list found in the GmatFunction file \"" +
                fPath + "\" referenced in \"" + fName + "\"\n");
            HandleError(ex, false);
            retval = false;
            break;
         }
         
         if (inputArgs.size() == 0)
         {
            InterpreterException ex
               ("The input argument list is empty in the GmatFunction file \"" +
                fPath + "\" referenced in \"" + fName + "\"\n");
            HandleError(ex, false);
            retval = false;
            break;
         }
         
         // check for duplicate input list
         #if DBGLVL_FUNCTION_DEF > 0
         MessageInterface::ShowMessage("   Check for duplicate input arguments\n");
         #endif
         if (inputArgs.size() > 1)
         {
            StringArray multiples;
            // check for duplicate input names
            for (UnsignedInt i=0; i<inputArgs.size(); i++)
            {
               for (UnsignedInt j=0; j<inputArgs.size(); j++)
               {
                  if (i == j)
                     continue;
                  
                  if (inputArgs[i] == inputArgs[j])
                     if (find(multiples.begin(), multiples.end(), inputArgs[i]) == multiples.end())
                        multiples.push_back(inputArgs[i]);
               }
            }
            
            if (multiples.size() > 0)
            {
               std::string errMsg = "Duplicate input of";
               
               for (UnsignedInt i=0; i<multiples.size(); i++)
                  errMsg = errMsg + " \"" + multiples[i] + "\"";
               
               InterpreterException ex
                  (errMsg + " found in the GmatFunction file \"" +
                   fPath + "\" referenced in \"" + fName + "\"\n");
               HandleError(ex, false);
               retval = false;
               break;
            }
         }
      }
      
      break;
   }
   
   if (line == "")
   {
      InterpreterException ex
         ("The GmatFunction file \"" + fPath + "\" referenced in \"" +
          fName + "\" is empty\n");
      HandleError(ex, false);
      retval = false;
   }
   
   // if function definition has been validated, check if all outputs are declared
   #if DBGLVL_FUNCTION_DEF > 0
   MessageInterface::ShowMessage("   Check for output declaration\n");
   #endif
   if (retval && outputArgs.size() > 0)
   {
      std::string errMsg;
      IntegerArray rowCounts, colCounts;
      WrapperTypeArray outputTypes =
         GmatFileUtil::GetFunctionOutputTypes(&inStream, inputArgs, outputArgs, errMsg,
                                              rowCounts, colCounts);
      
      if (errMsg != "")
      {
         InterpreterException ex
            (errMsg + " found in the GmatFunction file \"" +
             fPath + "\" referenced in \"" + fName + "\"\n");
         HandleError(ex, false);
         retval = false;
      }
      else
      {
         ((Function*)function)->SetOutputTypes(outputTypes, rowCounts, colCounts);
      }
   }
   
   inStream.close();
   
   
   #if DBGLVL_FUNCTION_DEF > 0
   MessageInterface::ShowMessage
      ("Interpreter::CheckFunctionDefinition() returning true\n");
   #endif
   
   return retval;
   
} // CheckFunctionDefinition()


//------------------------------------------------------------------------------
// bool BuildFunctionDefinition(const std::string &str)
//------------------------------------------------------------------------------
/*
 * Sets function inputs and output to function from valid function definition
 * string.
 *
 * Note: This methods assumes that input string already has passed function
 *       validation check
 */
//------------------------------------------------------------------------------
bool Interpreter::BuildFunctionDefinition(const std::string &str)
{
   #if DBGLVL_FUNCTION_DEF > 0
   MessageInterface::ShowMessage
      ("Interpreter::BuildFunctionDefinition() entered\n   str=<%s>\n"
       "   currentFunction=<%p>'%s'\n", str.c_str(), currentFunction,
       currentFunction->GetName().c_str());
   #endif
   
   std::string lhs;
   std::string rhs;
   StringArray parts = theTextParser.SeparateBy(str, "=");
   
   #if DBGLVL_FUNCTION_DEF > 1
   WriteStringArray("parts", "", parts);
   #endif
   
   // if function has no output
   if (parts.size() == 1)
   {
      std::string::size_type index = str.find_first_of(" ");
      lhs = str.substr(0, index);
      rhs = str.substr(index+1);
   }
   else
   {
      lhs = parts[0];
      rhs = parts[1];
   }
   
   StringArray lhsParts = theTextParser.Decompose(lhs, "[]", false);
   StringArray rhsParts = theTextParser.Decompose(rhs, "()", false);
   
   #if DBGLVL_FUNCTION_DEF > 1
   WriteStringArray("lhsParts", "", lhsParts);
   WriteStringArray("rhsParts", "", rhsParts);
   #endif
   
   std::string funcName;
   
   if (lhsParts[0] != "function")
      return false;
   
   if (!GmatStringUtil::IsValidName(rhsParts[0], false))
      return false;
   
   StringArray inputs, outputs;
   
   //------------------------------------------------------
   // parse inputs
   //------------------------------------------------------
   #if DBGLVL_FUNCTION_DEF > 0
   MessageInterface::ShowMessage("   parse inputs\n");
   #endif
   
   if (rhsParts.size() > 1)
   {
      inputs = theTextParser.SeparateBy(rhsParts[1], ", ()");
      
      #if DBGLVL_FUNCTION_DEF > 1
      WriteStringArray("function inputs", "", inputs);
      #endif
   }
   
   //------------------------------------------------------
   // parse outputs
   //------------------------------------------------------
   #if DBGLVL_FUNCTION_DEF > 0
   MessageInterface::ShowMessage("   parse outputs\n");
   #endif
   if (lhsParts.size() > 1)
   {
      outputs = theTextParser.SeparateBy(lhsParts[1], ", []");
      
      #if DBGLVL_FUNCTION_DEF > 1
      WriteStringArray("function outputs", "", outputs);
      #endif
   }
   
   #if DBGLVL_FUNCTION_DEF > 0
   MessageInterface::ShowMessage
      ("   inFunctionMode=%d, currentFunction=<%p>\n", inFunctionMode,
       currentFunction);
   #endif
   
   //------------------------------------------------------
   // set inputs and outputs to current function
   //------------------------------------------------------
   if (inFunctionMode && currentFunction != NULL)
   {
      for (UnsignedInt i=0; i<inputs.size(); i++)
         currentFunction->SetStringParameter("Input", inputs[i]);

      for (UnsignedInt i=0; i<outputs.size(); i++)
         currentFunction->SetStringParameter("Output", outputs[i]);
   }
   
   hasFunctionDefinition = true;
   
   #if DBGLVL_FUNCTION_DEF > 0
   MessageInterface::ShowMessage
      ("Interpreter::BuildFunctionDefinition() returning true\n");
   #endif
   
   return true;
   
} // BuildFunctionDefinition()


//------------------------------------------------------------------------------
// void ClearTempObjectNames()
//------------------------------------------------------------------------------
/*
 * Clears temporary object name array.
 * tempObjectNames is used for finding MatlabFunction names.
 * This method is called from the ScriptInterpreter::InterpretGmatFunction()
 */
//------------------------------------------------------------------------------
void Interpreter::ClearTempObjectNames()
{
   tempObjectNames.clear();
}


//------------------------------------------------------------------------------
// bool Interpreter::HandleMathTree(GmatCommand *cmd)
//------------------------------------------------------------------------------
bool Interpreter::HandleMathTree(GmatCommand *cmd)
{
   #ifdef DEBUG_MATH_TREE
   MessageInterface::ShowMessage
      ("Interpreter::HandleMathTree() '%s', It is a math equation\n",
       cmd->GetGeneratingString(Gmat::NO_COMMENTS).c_str());
   #endif
   
   Assignment *equation = (Assignment*)cmd;
   std::string lhs = equation->GetLHS();
   std::string rhs = equation->GetRHS();
   
   // Handle GmatFunction in math
   StringArray gmatFuns = equation->GetGmatFunctionNames();
   
   #ifdef DEBUG_MATH_TREE
   MessageInterface::ShowMessage("   Found %d GmatFunctions\n", gmatFuns.size());
   #endif
   
   for (UnsignedInt i=0; i<gmatFuns.size(); i++)
   {
      GmatBase *func = FindObject(gmatFuns[i]);
      Integer manage = 1;
      
      // Do not manage function if creating in function mode
      if (inFunctionMode)
         manage = 0;
      
      if (func == NULL)
         func = CreateObject("GmatFunction", gmatFuns[i], manage);
      
      #ifdef DEBUG_MATH_TREE
      MessageInterface::ShowMessage
         ("   Setting GmatFunction '%s'<%p> to equation<%p>\n",
          func->GetName().c_str(), func, equation);
      #endif
      
      equation->SetFunction((Function*)func);
   }
   
   #ifdef DEBUG_MATH_TREE
   MessageInterface::ShowMessage("Interpreter::HandleMathTree() returning true\n");
   #endif
   
   return true;
}


//------------------------------------------------------------------------------
// bool HasFilenameTypeParameter(GmatCommand *cmd)
//------------------------------------------------------------------------------
/**
 * Checks if the command has parameters with Gmat::FILENAME_TYPE.
 */
//------------------------------------------------------------------------------
bool Interpreter::HasFilenameTypeParameter(GmatCommand *cmd)
{
   Integer paramCount = cmd->GetParameterCount();
   bool fileTypeFound = false;
   for (Integer id = 0; id < paramCount; ++id)
   {
      if (!cmd->IsParameterReadOnly(id))
      {
         if (cmd->GetParameterType(id) == Gmat::FILENAME_TYPE)
         {
            fileTypeFound = true;
            break;
         }
      }
   }
   
   return fileTypeFound;
}


//------------------------------------------------------------------------------
// void WriteStringArray(const std::string &title1, const std::string &title2,
//                       const StringArray &parts)
//------------------------------------------------------------------------------
void Interpreter::WriteStringArray(const std::string &title1,
                                   const std::string &title2,
                                   const StringArray &parts)
{
   MessageInterface::ShowMessage("   ========== %s%s, has %d parts\n",
                                 title1.c_str(), title2.c_str(), parts.size());
   for (UnsignedInt i=0; i<parts.size(); i++)
      MessageInterface::ShowMessage("   %d: '%s'\n", i, parts[i].c_str());
   MessageInterface::ShowMessage("\n");
}


//------------------------------------------------------------------------------
// void WriteForceModel(GmatBase *obj)
//------------------------------------------------------------------------------
void Interpreter::WriteForceModel(GmatBase *obj)
{
   ODEModel *fm = (ODEModel*)obj;
   Integer numForces = fm->GetNumForces();
   MessageInterface::ShowMessage
      ("   ODEModel '%s' has %d forces\n", fm->GetName().c_str(), numForces);
   for (int i = 0; i < numForces; i++)
   {
      const PhysicalModel* force = fm->GetForce(i);
      MessageInterface::ShowMessage
         ("      force[%d] = <%p><%s>'%s'\n", i, force, force->GetTypeName().c_str(),
          force->GetName().c_str());
   }
}


//------------------------------------------------------------------------------
// void ShowObjectMap(const std::string &title, ObjectMap *objMap = NULL)
//------------------------------------------------------------------------------
void Interpreter::ShowObjectMap(const std::string &title, ObjectMap *objMap)
{
   MessageInterface::ShowMessage(title + "\n");
   if (objMap != NULL)
   {
      MessageInterface::ShowMessage
         (" passedObjectMap = <%p>, it has %d objects\n", objMap, objMap->size());
      for (ObjectMap::iterator i = objMap->begin(); i != objMap->end(); ++i)
      {
         MessageInterface::ShowMessage
            ("   %40s  <%p> [%s]\n", i->first.c_str(), i->second,
             i->second == NULL ? "NULL" : (i->second)->GetTypeName().c_str());
      }
   }
   else
      MessageInterface::ShowMessage(" passed object map is NULL\n");
}
<|MERGE_RESOLUTION|>--- conflicted
+++ resolved
@@ -1237,13 +1237,8 @@
       // Handle EventLocators
       else if (find(eventLocatorList.begin(), eventLocatorList.end(), type) !=
                eventLocatorList.end())
-<<<<<<< HEAD
-         obj = (GmatBase*)theModerator->CreateEventLocator(type, name);
-      
-=======
          obj = (GmatBase*)theModerator->CreateEventLocator(type, name, createDefault);
-
->>>>>>> d6633b80
+      
       // Handle EphemerisFile
       else if (find(ephemFileList.begin(), ephemFileList.end(), type) != 
                ephemFileList.end())
