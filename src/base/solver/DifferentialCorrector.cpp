//$Id$
//------------------------------------------------------------------------------
//                         DifferentialCorrector
//------------------------------------------------------------------------------
// GMAT: General Mission Analysis Tool
//
// Copyright (c) 2002-2011 United States Government as represented by the
// Administrator of The National Aeronautics and Space Administration.
// All Other Rights Reserved.
//
// Developed jointly by NASA/GSFC and Thinking Systems, Inc. under contract
// number NNG04CC06P
//
// Author: Darrel J. Conway, Thinking Systems, Inc.
// Created: 2003/12/29
//
/**
 * Implementation for the differential corrector targeter.
 *
 * @todo Rework the mathematics using Rvector code.
 */
//------------------------------------------------------------------------------


#include "DifferentialCorrector.hpp"
#include "Rmatrix.hpp"
#include "RealUtilities.hpp"     // for GmatMathUtil::Abs()
#include "MessageInterface.hpp"

#include <cmath>
#include <sstream>

//#define DEBUG_STATE_MACHINE
//#define DEBUG_DC_INIT 1
#define DEBUG_JACOBIAN
//#define DEBUG_VARIABLES_CALCS
//#define DEBUG_TARGETING_MODES

// Turn on other debug if working on modes
#ifdef DEBUG_TARGETING_MODES
   #define DEBUG_STATE_MACHINE
#endif

//---------------------------------
// static data
//---------------------------------

const std::string
DifferentialCorrector::PARAMETER_TEXT[DifferentialCorrectorParamCount -
                                      SolverParamCount] =
{
   "Goals",
   "DerivativeMethod",
   "Algorithm"					// searchTypeID
};

const Gmat::ParameterType
DifferentialCorrector::PARAMETER_TYPE[DifferentialCorrectorParamCount -
                                      SolverParamCount] =
{
   Gmat::STRINGARRAY_TYPE,
   Gmat::ENUMERATION_TYPE,
   Gmat::ENUMERATION_TYPE
};


//---------------------------------
// public methods
//---------------------------------

//------------------------------------------------------------------------------
// DifferentialCorrector(std::string name)
//------------------------------------------------------------------------------
DifferentialCorrector::DifferentialCorrector(std::string name) :
   Solver                  ("DifferentialCorrector", name),
   // KARI additions
   dcType                  ("NewtonRaphson"),
   dcTypeId                (1),
   savedNominal            (NULL),
   savedJacobian           (NULL),
   savedInverseJacobian    (NULL),

   goalCount               (0),
   goal                    (NULL),
   tolerance               (NULL),
   nominal                 (NULL),
   achieved                (NULL),
   backAchieved            (NULL),
   jacobian                (NULL),
   inverseJacobian         (NULL),
   indx                    (NULL),
   b                       (NULL),
   derivativeMethod        ("ForwardDifference"),
   diffMode                (1),
   firstPert               (true),
   incrementPert           (true)
{
   #if DEBUG_DC_INIT
   MessageInterface::ShowMessage
      ("DifferentialCorrector::DC(constructor) entered\n");
   #endif
   objectTypeNames.push_back("BoundaryValueSolver");
   objectTypeNames.push_back("DifferentialCorrector");
   parameterCount = DifferentialCorrectorParamCount;
}


//------------------------------------------------------------------------------
// DifferentialCorrector::~DifferentialCorrector()
//------------------------------------------------------------------------------
DifferentialCorrector::~DifferentialCorrector()
{
   FreeArrays();
}


//------------------------------------------------------------------------------
// DifferentialCorrector(const DifferentialCorrector &dc) :
//------------------------------------------------------------------------------
DifferentialCorrector::DifferentialCorrector(const DifferentialCorrector &dc) :
   Solver                  (dc),
   // KARI additions
   dcType                  (dc.dcType),
   dcTypeId                (dc.dcTypeId),
   savedNominal            (NULL),
   savedJacobian           (NULL),
   savedInverseJacobian    (NULL),

   goalCount               (dc.goalCount),
   goal                    (NULL),
   tolerance               (NULL),
   nominal                 (NULL),
   achieved                (NULL),
   backAchieved            (NULL),
   jacobian                (NULL),
   inverseJacobian         (NULL),
   indx                    (NULL),
   b                       (NULL),
   derivativeMethod        (dc.derivativeMethod),
   diffMode                (dc.diffMode),
   firstPert               (dc.firstPert),
   incrementPert           (dc.incrementPert)
{
   #if DEBUG_DC_INIT
   MessageInterface::ShowMessage
      ("DifferentialCorrector::DC(COPY constructor) entered\n");
   #endif
   goalNames.clear();
   savedVariable.clear();
   
   parameterCount = dc.parameterCount;
}


//------------------------------------------------------------------------------
// operator=(const DifferentialCorrector& dc)
//------------------------------------------------------------------------------
DifferentialCorrector&
DifferentialCorrector::operator=(const DifferentialCorrector& dc)
{
   if (&dc != this)
   {
      Solver::operator=(dc);

      FreeArrays();
      goalNames.clear();

      // KARI Enhancements
      dcType = dc.dcType;
      dcTypeId = dc.dcTypeId;
      savedNominal = NULL;
      savedJacobian = NULL;
      savedInverseJacobian = NULL;
      savedVariable.clear();

      goalCount        = dc.goalCount;
      derivativeMethod = dc.derivativeMethod;
      diffMode         = dc.diffMode;
      firstPert        = dc.firstPert;
      incrementPert    = dc.incrementPert;
   }
   
   return *this;
}


//------------------------------------------------------------------------------
//  GmatBase* Clone() const
//------------------------------------------------------------------------------
/**
 * This method returns a clone of the DifferentialCorrector.
 *
 * @return clone of the DifferentialCorrector.
 */
//------------------------------------------------------------------------------
GmatBase* DifferentialCorrector::Clone() const
{
   GmatBase *clone = new DifferentialCorrector(*this);
   return (clone);
}


//---------------------------------------------------------------------------
//  void Copy(const GmatBase* orig)
//---------------------------------------------------------------------------
/**
 * Sets this object to match another one.
 *
 * @param orig The original that is being copied.
 */
//---------------------------------------------------------------------------
void DifferentialCorrector::Copy(const GmatBase* orig)
{
   operator=(*((DifferentialCorrector *)(orig)));
}

// Access methods overriden from the base class

//------------------------------------------------------------------------------
//  std::string  GetParameterText(const Integer id) const
//------------------------------------------------------------------------------
/**
 * This method returns the parameter text, given the input parameter ID.
 *
 * @param <id> Id for the requested parameter text.
 *
 * @return parameter text for the requested parameter.
 */
//------------------------------------------------------------------------------
std::string DifferentialCorrector::GetParameterText(const Integer id) const
{
   if ((id >= SolverParamCount) && (id < DifferentialCorrectorParamCount))
      return PARAMETER_TEXT[id - SolverParamCount];
   return Solver::GetParameterText(id);
}


//------------------------------------------------------------------------------
//  Integer  GetParameterID(const std::string &str) const
//------------------------------------------------------------------------------
/**
 * This method returns the parameter ID, given the input parameter string.
 *
 * @param <str> string for the requested parameter.
 *
 * @return ID for the requested parameter.
 */
//------------------------------------------------------------------------------
Integer DifferentialCorrector::GetParameterID(const std::string &str) const
{
   // Write deprecated message per GMAT session
   static bool writeDeprecatedMsg = true;

   // 1. This part will be removed for a future build:
   if (str == "UseCentralDifferences")
   {
      if (writeDeprecatedMsg)
      {
         MessageInterface::ShowMessage
            (deprecatedMessageFormat.c_str(), "UseCentralDifferences", 
            GetName().c_str(), "DerivativeMethod");
         writeDeprecatedMsg = false;
      }
      return derivativeMethodID;
   }

   // 2. This part is kept for a future build:
   for (Integer i = SolverParamCount; i < DifferentialCorrectorParamCount; ++i)
   {
      if (str == PARAMETER_TEXT[i - SolverParamCount])
         return i;
   }

   return Solver::GetParameterID(str);
}


//------------------------------------------------------------------------------
//  Gmat::ParameterType  GetParameterType(const Integer id) const
//------------------------------------------------------------------------------
/**
 * This method returns the parameter type, given the input parameter ID.
 *
 * @param <id> ID for the requested parameter.
 *
 * @return parameter type of the requested parameter.
 */
//------------------------------------------------------------------------------
Gmat::ParameterType DifferentialCorrector::GetParameterType(
                                              const Integer id) const
{
   if ((id >= SolverParamCount) && (id < DifferentialCorrectorParamCount))
      return PARAMETER_TYPE[id - SolverParamCount];

   return Solver::GetParameterType(id);
}


//------------------------------------------------------------------------------
//  std::string  GetParameterTypeString(const Integer id) const
//------------------------------------------------------------------------------
/**
 * This method returns the parameter type string, given the input parameter ID.
 *
 * @param <id> ID for the requested parameter.
 *
 * @return parameter type string of the requested parameter.
 */
//------------------------------------------------------------------------------
std::string DifferentialCorrector::GetParameterTypeString(
                                      const Integer id) const
{
   return Solver::PARAM_TYPE_STRING[GetParameterType(id)];
}

//------------------------------------------------------------------------------
//  Integer  GetIntegerParameter(const Integer id) const
//------------------------------------------------------------------------------
/**
 * This method returns an Integer parameter value, given the input
 * parameter ID.
 *
 * @param <id> ID for the requested parameter.
 *
 * @return  Integer value of the requested parameter.
 */
//------------------------------------------------------------------------------
Integer DifferentialCorrector::GetIntegerParameter(const Integer id) const
{
   //if (id == maxIterationsID)
   //   return maxIterations;

   return Solver::GetIntegerParameter(id);
}


//------------------------------------------------------------------------------
//  Integer SetIntegerParameter(const Integer id, const Integer value)
//------------------------------------------------------------------------------
/**
 * This method sets an Integer parameter value, given the input
 * parameter ID.
 *
 * @param <id> ID for the requested parameter.
 * @param <value> Integer value for the parameter.
 *
 * @return  The value of the parameter at the completion of the call.
 */
//------------------------------------------------------------------------------
Integer DifferentialCorrector::SetIntegerParameter(const Integer id,
                                                   const Integer value)
{
   //if (id == maxIterationsID)
   //{
   //   if (value > 0)
   //      maxIterations = value;
   //   else
   //      MessageInterface::ShowMessage(
   //         "Iteration count for %s must be > 0; requested value was %d\n",
   //         instanceName.c_str(), value);
   //   return maxIterations;
   //}

   return Solver::SetIntegerParameter(id, value);
}


//------------------------------------------------------------------------------
//  bool  GetBooleanParameter(const Integer id) const
//------------------------------------------------------------------------------
/**
 * This method returns the Boolean parameter value, given the input
 * parameter ID.
 *
 * @param <id> ID for the requested parameter.
 *
 * @return  Boolean value of the requested parameter.
 *
 */
//------------------------------------------------------------------------------
bool DifferentialCorrector::GetBooleanParameter(const Integer id) const
{
//    if (id == useCentralDifferencingID)
//        return useCentralDifferences;

    return Solver::GetBooleanParameter(id);
}


//------------------------------------------------------------------------------
//  Integer SetBooleanParameter(const Integer id, const bool value)
//------------------------------------------------------------------------------
/**
 * This method sets a Boolean parameter value, given the input
 * parameter ID.
 *
 * @param <id>    ID for the requested parameter.
 * @param <value> Boolean value for the parameter.
 *
 * @return  The value of the parameter at the completion of the call.
 */
//------------------------------------------------------------------------------
bool DifferentialCorrector::SetBooleanParameter(const Integer id,
                                                const bool value)
{
//   if (id == useCentralDifferencingID)
//   {
//      useCentralDifferences = value;
//      return useCentralDifferences;
//   }

   return Solver::SetBooleanParameter(id, value);
}


//------------------------------------------------------------------------------
//  std::string  GetStringParameter(const Integer id) const
//------------------------------------------------------------------------------
/**
 * This method returns the string parameter value, given the input
 * parameter ID.
 *
 * @param <id> ID for the requested parameter.
 *
 * @return  string value of the requested parameter.
 */
//------------------------------------------------------------------------------
std::string DifferentialCorrector::GetStringParameter(const Integer id) const
{
    //if (id == solverTextFileID)
    //    return solverTextFile;

   if (id == derivativeMethodID)
      return derivativeMethod;

   if (id == searchTypeID)
      return dcType;

   return Solver::GetStringParameter(id);
}


//------------------------------------------------------------------------------
//  Integer SetStringParameter(const Integer id, const std::string &value)
//------------------------------------------------------------------------------
/**
 * This method sets a string or string array parameter value, given the input
 * parameter ID.
 *
 * @param id    ID for the requested parameter.
 * @param value string value for the parameter.
 *
 * @return  The value of the parameter at the completion of the call.
 */
//------------------------------------------------------------------------------
bool DifferentialCorrector::SetStringParameter(const Integer id,
                                               const std::string &value)
{
   if (id == goalNamesID)
   {
      goalNames.push_back(value);
      return true;
   }

   if (id == derivativeMethodID)
   {
      bool retval = true;
      //   This is to handle deprecated value UseCentralDifferences = true
      if (value == "true")
         derivativeMethod = "CentralDifference";
      //   This is to handle deprecated value UseCentralDifferences = false
      else if (value == "false")
         derivativeMethod = "ForwardDifference";
      // Allowed values for DerivativeMethod
      else if (value == "ForwardDifference" || value == "CentralDifference" ||
               value == "BackwardDifference")
      {
         derivativeMethod = value;
         if (derivativeMethod == "ForwardDifference")
         {
            diffMode = 1;
         }
         else if(derivativeMethod == "CentralDifference")
         {
            diffMode = 0;
         }
         else if(derivativeMethod == "BackwardDifference")
         {
            diffMode = -1;
         }
      }
      //  All other values are not allowed!
      else
         retval = false;

      return retval;
   }

   if (id == searchTypeID)
   {
      bool retval = true;

      if (value == "NewtonRaphson" || value == "Broyden" ||
          value == "GeneralizedBroyden")
      {
         dcType = value;
         if (dcType == "NewtonRaphson")
         {
            dcTypeId = 1;
         }
         else if(dcType == "Broyden")
         {
            dcTypeId = 2;
         }
         else if(dcType == "GeneralizedBroyden")
         {
            dcTypeId = 3;
         }
      }
      //  All other values are not allowed!
      else
      {
         // Warn here?  or throw?
         retval = false;
      }

      return retval;
   }

   return Solver::SetStringParameter(id, value);
}


//------------------------------------------------------------------------------
//  std::string  GetStringArrayParameter(const Integer id) const
//------------------------------------------------------------------------------
/**
 * This method returns the string parameter value, given the input
 * parameter ID.
 *
 * @param <id> ID for the requested parameter.
 *
 * @return  StringArray value of the requested parameter.
 */
//------------------------------------------------------------------------------
const StringArray& DifferentialCorrector::GetStringArrayParameter(
                                                        const Integer id) const
{
    //if (id == variableNamesID)
    //    return variableNames;

    if (id == goalNamesID)
        return goalNames;

    return Solver::GetStringArrayParameter(id);
}


//------------------------------------------------------------------------------
//  bool TakeAction(const std::string &action, const std::string &actionData)
//------------------------------------------------------------------------------
/**
 * This method performs an action on the instance.
 *
 * TakeAction is a method overridden from GmatBase.  The only action defined for
 * a DifferentialCorrector is "IncrementInstanceCount", which the Sandbox uses
 * to tell an instance if if it is a reused instance (i.e. a clone) of the
 * configured instance of the DifferentialCorrector.
 *
 * @param <action>      Text label for the action.
 * @param <actionData>  Related action data, if needed.
 *
 * @return  The value of the parameter at the completion of the call.
 */
//------------------------------------------------------------------------------
bool DifferentialCorrector::TakeAction(const std::string &action,
                                       const std::string &actionData)
{
   if (action == "ResetInstanceCount")
   {
      instanceNumber = 0;
      return true;
   }

   if (action == "IncrementInstanceCount")
   {
      ++instanceNumber;
      return true;
   }

   if (action == "Reset")
   {
      currentState = INITIALIZING;
      // initialized = false;
      // Set nominal out of range to force retarget when in a loop
      for (Integer i = 0; i < goalCount; ++i)
      {
         nominal[i] = goal[i] + 10.0 * tolerance[i];
      }
   }

   if (action == "SetMode")
   {
      currentState = INITIALIZING;
      // initialized = false;
      // Set nominal out of range to force retarget when in a loop
      for (Integer i = 0; i < goalCount; ++i)
      {
         nominal[i] = goal[i] + 10.0 * tolerance[i];
      }
   }

   return Solver::TakeAction(action, actionData);
}


//------------------------------------------------------------------------------
// Integer SetSolverResults(Real *data, const std::string &name)
//------------------------------------------------------------------------------
/**
 * Sets up the data fields used for the results of an iteration.
 *
 * @param <data> An array of data appropriate to the results used in the
 *               algorithm (for instance, tolerances for targeter goals).
 * @param <name> A label for the data parameter.  Defaults to the empty
 *               string.
 *
 * @return The ID used for this variable.
 */
//------------------------------------------------------------------------------
Integer DifferentialCorrector::SetSolverResults(Real *data,
                                                const std::string &name,
                                                const std::string &type)
{
    if (goalNames[goalCount] != name)
        throw SolverException("Mismatch between parsed and configured goal");
    goal[goalCount] = data[0];
    tolerance[goalCount] = data[1];
    ++goalCount;
    return goalCount-1;
}


//------------------------------------------------------------------------------
// bool UpdateSolverGoal(Integer id, Real newValue)
//------------------------------------------------------------------------------
/**
 * Updates the targeter goals, for floating end point targeting.
 *
 * @param <id>       Id for the goal that is being reset.
 * @param <newValue> The new goal value.
 *
 * @return true on success, throws on failure.
 */
//------------------------------------------------------------------------------
bool DifferentialCorrector::UpdateSolverGoal(Integer id, Real newValue)
{
   // Only update during nominal runs
   if (currentState == NOMINAL) {
      if (id >= goalCount)
         throw SolverException(
            "DifferentialCorrector member requested a parameter outside the "
            "range of the configured goals.");

      goal[id] = newValue;
   }
   return true;
}


//------------------------------------------------------------------------------
// bool UpdateSolverTolerance(Integer id, Real newValue)
//------------------------------------------------------------------------------
/**
 * Updates the targeter tolerances, for floating end point targeting.
 *
 * @param <id>       Id for the tolerance that is being reset.
 * @param <newValue> The new tolerance value.
 *
 * @return true on success, throws on failure.
 */
//------------------------------------------------------------------------------
bool DifferentialCorrector::UpdateSolverTolerance(Integer id, Real newValue)
{
   // Only update during nominal runs
   if (currentState == NOMINAL) {
      if (id >= goalCount)
         throw SolverException(
            "DifferentialCorrector member requested a parameter outside the "
            "range of the configured goals.");

      tolerance[id] = newValue;
   }
   return true;
}


//------------------------------------------------------------------------------
// void SetResultValue(Integer id, Real value)
//------------------------------------------------------------------------------
/**
 * Passes in the results obtained from a run in the DifferentialCorrector loop.
 *
 * @param <id>    The ID used for this result.
 * @param <value> The corresponding result.
 */
//------------------------------------------------------------------------------
void DifferentialCorrector::SetResultValue(Integer id, Real value,
                                           const std::string &resultType)
{
   #ifdef DEBUG_STATE_MACHINE
      MessageInterface::ShowMessage(
            "   State %d received id %d    value = %.12lf\n", currentState, id,
            value);
   #endif
    if (currentState == NOMINAL)
    {
        nominal[id] = value;
    }

    if (currentState == PERTURBING)
    {
       if (firstPert)
          achieved[pertNumber][id] = value;
       else
          backAchieved[pertNumber][id] = value;
    }
}


//------------------------------------------------------------------------------
// bool Initialize()
//------------------------------------------------------------------------------
/**
 * Initializes the DifferentialCorrector prior to targeting.
 */
//------------------------------------------------------------------------------
bool DifferentialCorrector::Initialize()
{
   // Setup the variable data structures
   Integer localVariableCount = variableNames.size();
   Integer localGoalCount = goalNames.size();

   #if DEBUG_DC_INIT
   MessageInterface::ShowMessage
      ("DifferentialCorrector::Initialize() localVariableCount=%d, "
       "localGoalCount=%d\n", localVariableCount, localGoalCount);
   #endif

   if (localVariableCount == 0 || localGoalCount == 0)
   {
      std::string errorMessage = "Targeter cannot initialize: ";
      errorMessage += "No goals or variables are set.\n";
      throw SolverException(errorMessage);
   }

   FreeArrays();

   // Setup the goal data structures
   goal         = new Real[localGoalCount];
   tolerance    = new Real[localGoalCount];
   nominal      = new Real[localGoalCount];
   savedNominal = new Real[localGoalCount];

   // And the sensitivity matrix
   Integer i;
   achieved        = new Real*[localVariableCount];
   backAchieved    = new Real*[localVariableCount];
   jacobian        = new Real*[localVariableCount];
   savedJacobian   = new Real*[localVariableCount];
   for (i = 0; i < localVariableCount; ++i)
   {
      jacobian[i]        = new Real[localGoalCount];
      savedJacobian[i]   = new Real[localGoalCount];
      achieved[i]        = new Real[localGoalCount];
      backAchieved[i]    = new Real[localGoalCount];
   }

   inverseJacobian = new Real*[localGoalCount];
   savedInverseJacobian = new Real*[localGoalCount];
   for (i = 0; i < localGoalCount; ++i)
   {
      inverseJacobian[i] = new Real[localVariableCount];
      savedInverseJacobian[i] = new Real[localVariableCount];
   }

   Solver::Initialize();

   // Allocate the LU arrays
   indx = new Integer[variableCount];
   b = new Real[variableCount];

   #if DEBUG_DC_INIT
      MessageInterface::ShowMessage
            ("DifferentialCorrector::Initialize() completed\n");
   #endif

   return true;
}


//------------------------------------------------------------------------------
//  Solver::SolverState AdvanceState()
//------------------------------------------------------------------------------
/**
 * The method used to walk the DifferentialCorrector through its state machine.
 *
 * @return solver state at the end of the process.
 */
//------------------------------------------------------------------------------
Solver::SolverState DifferentialCorrector::AdvanceState()
{
   switch (currentMode)
   {
      case INITIAL_GUESS:
         #ifdef DEBUG_TARGETING_MODES
            MessageInterface::ShowMessage(
                  "Running in INITIAL_GUESS mode; state = %d\n", currentState);
         #endif
            switch (currentState)
            {
               case INITIALIZING:
                  #ifdef DEBUG_STATE_MACHINE
                     MessageInterface::ShowMessage(
                           "Entered state machine; INITIALIZING\n");
                  #endif
                  iterationsTaken = 0;
                  WriteToTextFile();
                  ReportProgress();
                  CompleteInitialization();
                  status = INITIALIZED;
                  break;

               case NOMINAL:
                  #ifdef DEBUG_STATE_MACHINE
                     MessageInterface::ShowMessage(
                           "Entered state machine; NOMINAL\n");
                  #endif
                  WriteToTextFile();
                  currentState = FINISHED;
                  status = RUN;
                  break;

               case FINISHED:
               default:
                  #ifdef DEBUG_STATE_MACHINE
                     MessageInterface::ShowMessage(
                           "Entered state machine; FINISHED\n");
                  #endif
                  RunComplete();
                  ReportProgress();
                  break;
            }
         break;

      case SOLVE:
      default:
         #ifdef DEBUG_TARGETING_MODES
            MessageInterface::ShowMessage(
                  "Running in SOLVE or default mode; state = %d\n",
                  currentState);
         #endif
         switch (currentState)
         {
            case INITIALIZING:
               #ifdef DEBUG_STATE_MACHINE
                  MessageInterface::ShowMessage(
                        "Entered state machine; INITIALIZING\n");
               #endif
               iterationsTaken = 0;
               WriteToTextFile();
               ReportProgress();
               CompleteInitialization();
               status = INITIALIZED;
               break;

            case NOMINAL:
               #ifdef DEBUG_STATE_MACHINE
                  MessageInterface::ShowMessage(
                        "Entered state machine; NOMINAL\n");
               #endif
               ReportProgress();
               RunNominal();
               ReportProgress();
               status = RUN;
               break;

            case PERTURBING:
               #ifdef DEBUG_STATE_MACHINE
                  MessageInterface::ShowMessage(
                        "Entered state machine; PERTURBING\n");
               #endif
               ReportProgress();
               RunPerturbation();
               break;

            case CALCULATING:
               #ifdef DEBUG_STATE_MACHINE
                  MessageInterface::ShowMessage(
                        "Entered state machine; CALCULATING\n");
               #endif
               ReportProgress();
               CalculateParameters();
               break;

            case CHECKINGRUN:
                #ifdef DEBUG_STATE_MACHINE
                  MessageInterface::ShowMessage(
                        "Entered state machine; CHECKINGRUN\n");
               #endif
               CheckCompletion();
               ++iterationsTaken;
               if (iterationsTaken >= maxIterations)
               {
                  MessageInterface::ShowMessage(
                        "Differential corrector %s %s\n", instanceName.c_str(),
                        "has exceeded the maximum number of allowed "
                        "iterations.");
                  currentState = FINISHED;
               }
               break;

            case FINISHED:
               #ifdef DEBUG_STATE_MACHINE
                  MessageInterface::ShowMessage(
                        "Entered state machine; FINISHED\n");
               #endif
               RunComplete();
               ReportProgress();
               break;

            case ITERATING:             // Intentional drop-through
            default:
               #ifdef DEBUG_STATE_MACHINE
                  MessageInterface::ShowMessage("Entered state machine; "
                     "Bad state for a differential corrector.\n");
               #endif
               throw SolverException(
                     "Solver state not supported for the targeter");
         }
         break;
   }

   return currentState;
}


//------------------------------------------------------------------------------
//  void RunNominal()
//------------------------------------------------------------------------------
/**
 * Run out the nominal sequence, generating the "current" targeter data.
 */
//------------------------------------------------------------------------------
void DifferentialCorrector::RunNominal()
{
   // On success, set the state to the next machine state
   WriteToTextFile();
   currentState = CHECKINGRUN;
}


//------------------------------------------------------------------------------
//  void RunPerturbation()
//------------------------------------------------------------------------------
/**
 * Run out a perturbation, generating data used to evaluate the Jacobian.
 */
//------------------------------------------------------------------------------
void DifferentialCorrector::RunPerturbation()
{
   // Calculate the perts, one at a time
   if (pertNumber != -1)
      // Back out the last pert applied
      variable.at(pertNumber) = lastUnperturbedValue;
   if (incrementPert)
      ++pertNumber;

   if (pertNumber == variableCount)  // Current set of perts have been run
   {
      currentState = CALCULATING;
      pertNumber = -1;
      return;
   }

   lastUnperturbedValue = variable.at(pertNumber);
   if (diffMode == 1)      // Forward difference
   {
      firstPert = true;
      variable.at(pertNumber) += perturbation.at(pertNumber);
      pertDirection.at(pertNumber) = 1.0;
   }
   else if (diffMode == 0) // Central difference
   {
      if (incrementPert)
      {
         firstPert = true;
         incrementPert = false;
         variable.at(pertNumber) += perturbation.at(pertNumber);
         pertDirection.at(pertNumber) = 1.0;
      }
      else
      {
         firstPert = false;
         incrementPert = true;
         variable.at(pertNumber) -= perturbation.at(pertNumber);
         pertDirection.at(pertNumber) = -1.0;
      }
   }
   else                    // Backward difference
   {
      firstPert = true;
      variable.at(pertNumber) -= perturbation.at(pertNumber);
      pertDirection.at(pertNumber) = -1.0;
   }

   if (variable[pertNumber] > variableMaximum[pertNumber])
   {
      if (diffMode == 0)
      {
         // Warn user that central differencing violates constraint and continue
         MessageInterface::ShowMessage("Warning!  Perturbation violates the "
               "maximum value for variable %s, but is being applied anyway to "
               "perform central differencing in the differential corrector "
               "%s\n", variableNames[pertNumber].c_str(), instanceName.c_str());
      }
      else
      {
         pertDirection.at(pertNumber) = -1.0;
         variable[pertNumber] -= 2.0 * perturbation[pertNumber];
      }
   }

   if (variable[pertNumber] < variableMinimum[pertNumber])
   {
      if (diffMode == 0)
      {
         // Warn user that central differencing violates constraint and continue
         MessageInterface::ShowMessage("Warning!  Perturbation violates the "
               "minimum value for variable %s, but is being applied anyway to "
               "perform central differencing in the differential corrector "
               "%s\n", variableNames[pertNumber].c_str(), instanceName.c_str());
      }
      else
      {
         pertDirection.at(pertNumber) = -1.0;
         variable[pertNumber] -= 2.0 * perturbation[pertNumber];
      }
   }

   WriteToTextFile();
}


//------------------------------------------------------------------------------
//  void CalculateParameters()
//------------------------------------------------------------------------------
/**
 * Updates the values for the variables based on the inverted Jacobian.
 */
//------------------------------------------------------------------------------
void DifferentialCorrector::CalculateParameters()
{
//   // Build and invert the sensitivity matrix
//   CalculateJacobian();
//   InvertJacobian();
   // Modified by MH
<<<<<<< HEAD

   MessageInterface::ShowMessage("%d iterations of type %d\n", iterationsTaken, dcTypeId);

   switch (dcTypeId)
   {
      case 1:
=======
   switch (dcTypeId)
   {
      case 1:           // Newton-Raphson
>>>>>>> 5503cffb
         // Build and invert the sensitivity matrix
         CalculateJacobian();
         InvertJacobian();
         break;

<<<<<<< HEAD
      case 2:
=======
      case 2:           // Broyden
         // Iteration counter already incremented at this point on 1st pass
>>>>>>> 5503cffb
         if ( iterationsTaken == 1 )
         {
            CalculateJacobian();
            InvertJacobian();
         }
         else
         {
<<<<<<< HEAD
            MessageInterface::ShowMessage("%d variables; %d saved variables\n",
                  variable.size(), savedVariable.size());

            std::vector<Real> s, y;
            s.reserve(variableCount);
            y.reserve(goalCount);

            for ( Integer i = 0; i < variableCount; ++i )
               s[i] = variable[i] - savedVariable[i];

            for ( Integer j = 0; j < goalCount; ++j )
               y[j] = -nominal[j] + savedNominal[j];
            // F(x) = goal - nominal = 0 -> F(xk+1)-F(xk) = -nominal(k+1) + nominal(k)

            for ( Integer i = 0; i < variableCount; ++i )
            {
               for ( Integer j = 0; j < goalCount; ++j )
                  jacobian[i][j] = savedJacobian[i][j] +
                        ((y[i] - savedJacobian[i][j]*s[i])*s[i])/(s[i]*s[i]);
            }
=======
            #ifdef DEBUG_BROYDEN
               MessageInterface::ShowMessage("%d variables; %d saved variables\n",
                     variable.size(), savedVariable.size());
            #endif

            std::vector<Real> s, y, numerator;
            // Set the size for the vectors before loading them
            s.reserve(variableCount);
            y.reserve(goalCount);
            numerator.reserve(goalCount);

            Real denom = 0.0;

            for ( Integer i = 0; i < variableCount; ++i )
            {
               s[i] = variable[i] - savedVariable[i];
               // Build the denominator
               denom += s[i] * s[i];
            }

            for ( Integer j = 0; j < goalCount; ++j )
//               y[j] = -nominal[j] + savedNominal[j];
               y[j] = nominal[j] - savedNominal[j];

//            for ( Integer i = 0; i < goalCount; ++i )
//            {
//               for ( Integer j = 0; j < variableCount; ++j )
//                  jacobian[i][j] = savedJacobian[i][j] +
//                        ((y[i] - savedJacobian[i][j]*s[i])*s[i])/(s[i]*s[i]);

            for ( Integer i = 0; i < goalCount; ++i )
            {
               numerator[i] = y[i];
               for ( Integer j = 0; j < variableCount; ++j )
                  numerator[i] += -savedJacobian[j][i]*s[j];
            }

            for (Integer i = 0; i < variableCount; ++i)
               for (Integer j = 0; j < variableCount; ++j)
                  jacobian[j][i] = savedJacobian[j][i] +
                        numerator[i] * s[j] / denom;

>>>>>>> 5503cffb
            InvertJacobian();
         }
         break;

<<<<<<< HEAD
      case 3:
=======
      case 3:        // Modified Broyden
         // Iteration counter already incremented at this point on 1st pass
>>>>>>> 5503cffb
         if ( iterationsTaken == 1 )
         {
            CalculateJacobian();
            InvertJacobian();
         }
         else
         {
            std::vector<Real> s, y;
<<<<<<< HEAD
=======
            // Set the size for the vectors before loading them
>>>>>>> 5503cffb
            s.reserve(variableCount);
            y.reserve(goalCount);

            for ( Integer i = 0; i < variableCount; ++i )
               s[i] = variable[i] - savedVariable[i];
            for ( Integer j = 0; j < goalCount; ++j )
               y[j] = -nominal[j] + savedNominal[j];

            for ( Integer i = 0; i < variableCount; ++i )
            {
               for ( Integer j = 0; j < goalCount; ++j )
                  inverseJacobian[i][j] = savedInverseJacobian[i][j] - ((savedInverseJacobian[i][j]*y[i]-s[i])*(s[i]*savedInverseJacobian[i][j]))/(s[i]*savedInverseJacobian[i][j]*y[i]);
            }
         }
         break;

      default:
         throw SolverException("Undefined DifferentialCorrector algorithm");
   }

<<<<<<< HEAD
MessageInterface::ShowMessage("TypeID %d\n", dcTypeId);
=======
>>>>>>> 5503cffb
   if ( dcTypeId != 1 )
   {
      Integer localVariableCount = variableNames.size();
      Integer localGoalCount = goalNames.size();

      // savedNominal = nominal;
      for (Integer m = 0; m < localGoalCount; ++m)
         savedNominal[m] = nominal[m];

<<<<<<< HEAD
      MessageInterface::ShowMessage("Saving variables; %d -> ",
            savedVariable.size());
      savedVariable = variable;
      MessageInterface::ShowMessage("%d\n", savedVariable.size());
=======
      #ifdef DEBUG_BROYDEN
         MessageInterface::ShowMessage("Saving variables; %d -> ",
               savedVariable.size());
      #endif
      savedVariable = variable;
      #ifdef DEBUG_BROYDEN
         MessageInterface::ShowMessage("%d\n", savedVariable.size());
      #endif
>>>>>>> 5503cffb

      if ( dcTypeId == 2 )
      {
         // savedJacobian = jacobian;
         for (Integer m = 0; m < localVariableCount; ++m)
         {
            for (Integer n = 0; n < localGoalCount; ++n)
               savedJacobian[m][n] = jacobian[m][n];
         }
      }
      else // dctype = GeneralizedBroyden
      {
         // savedInverseJacobian = inverseJacobian;
         for (Integer m = 0; m < localGoalCount; ++m)
         {
            for (Integer n = 0; n < localVariableCount; ++n)
               savedInverseJacobian[m][n] = inverseJacobian[m][n];
         }
      }
   }

   std::vector<Real> delta;

   // Apply the inverse Jacobian to build the next set of variables
   for (Integer i = 0; i < variableCount; ++i)
   {
      delta.push_back(0.0);
      for (Integer j = 0; j < goalCount; j++)
         delta[i] += inverseJacobian[j][i] * (goal[j] - nominal[j]);
   }

   Real multiplier = 1.0, maxDelta;

   // First validate the variable changes
   for (Integer i = 0; i < variableCount; ++i)
   {
      if (fabs(delta.at(i)) > variableMaximumStep.at(i))
      {
         maxDelta = fabs(variableMaximumStep.at(i) / delta.at(i));
         if (maxDelta < multiplier)
            multiplier = maxDelta;
      }
   }

   #ifdef DEBUG_VARIABLES_CALCS
      MessageInterface::ShowMessage("Variable Values; Multiplier = %.15lf\n",
            multiplier);
   #endif

   for (Integer i = 0; i < variableCount; ++i)
   {
      // Ensure that delta is not larger than the max allowed step
      try
      {
         #ifdef DEBUG_VARIABLES_CALCS
            MessageInterface::ShowMessage(
                  "   %d:  %.15lf  +  %.15lf  *  %.15lf", i, variable.at(i),
                  delta.at(i), multiplier);
         #endif
         variable.at(i) += delta.at(i) * multiplier;
         #ifdef DEBUG_VARIABLES_CALCS
            MessageInterface::ShowMessage("  ->  %.15lf\n", variable.at(i));
         #endif

         // Ensure that variable[i] is in the allowed range
         if (variable.at(i) < variableMinimum.at(i))
            variable.at(i) = variableMinimum.at(i);
         if (variable.at(i) > variableMaximum.at(i))
            variable.at(i) = variableMaximum.at(i);
      }
      catch(std::exception &)
      {
         throw SolverException("Range error in Solver::CalculateParameters\n");
      }
   }

   WriteToTextFile();
   currentState = NOMINAL;
}


//------------------------------------------------------------------------------
//  void CheckCompletion()
//------------------------------------------------------------------------------
/**
 * Determine whether or not the targeting run has converged.
 */
//------------------------------------------------------------------------------
void DifferentialCorrector::CheckCompletion()
{
   WriteToTextFile();
   bool converged = true;          // Assume convergence

   // check for lack of convergence
   for (Integer i = 0; i < goalCount; ++i)
   {
      if (GmatMathUtil::Abs(nominal[i] - goal[i]) > tolerance[i])
         converged = false;
   }

   if (!converged)
   {
      if (iterationsTaken < maxIterations-1)
      {
         // Set to run perts if not converged
         pertNumber = -1;
         // Build the first perturbation
         currentState = PERTURBING;
         RunPerturbation();
      }
      else
      {
         currentState = FINISHED;
         status = EXCEEDED_ITERATIONS;
      }
   }
   else
   {
      // If converged, we're done
      currentState = FINISHED;
      status = CONVERGED;
   }
}


//------------------------------------------------------------------------------
//  void RunComplete()
//------------------------------------------------------------------------------
/**
 * Updates the targeter text file at the end of a targeter run.
 */
//------------------------------------------------------------------------------
void DifferentialCorrector::RunComplete()
{
    WriteToTextFile();
    hasFired = true;
}


//------------------------------------------------------------------------------
//  void CalculateJacobian()
//------------------------------------------------------------------------------
/**
 * Calculates the matrix of derivatives of the goals with respect to the
 * variables.
 */
//------------------------------------------------------------------------------
void DifferentialCorrector::CalculateJacobian()
{
   Integer i, j;

   if (diffMode != 0)
   {
      for (i = 0; i < variableCount; ++i)
      {
         for (j = 0; j < goalCount; ++j)
         {
             jacobian[i][j] = achieved[i][j] - nominal[j];
             jacobian[i][j] /= (pertDirection.at(i) * perturbation.at(i));
         }
      }
   }
   else        // Central differencing
   {
      for (i = 0; i < variableCount; ++i)
      {
         for (j = 0; j < goalCount; ++j)
         {
             jacobian[i][j] = achieved[i][j] - backAchieved[i][j]; // nominal[j];
             jacobian[i][j] /= (2.0 * perturbation.at(i));
         }
      }
   }
}


//------------------------------------------------------------------------------
//  void InvertJacobian()
//------------------------------------------------------------------------------
/**
 * Inverts the matrix of derivatives so that the change in the variables can be
 * estimated.
 */
//------------------------------------------------------------------------------
void DifferentialCorrector::InvertJacobian()
{
   #ifdef DEBUG_JACOBIAN
      MessageInterface::ShowMessage("Inverting %d by %d Jacobian\n",
            variableCount, goalCount);
   #endif
   Rmatrix jac(variableCount, goalCount);
   for (Integer i = 0; i < variableCount; ++i)
      for (Integer j = 0; j < goalCount; ++j)
      {
         #ifdef DEBUG_JACOBIAN
            MessageInterface::ShowMessage("   jacobian[%d][%d] = %.14lf\n", i,
                  j, jacobian[i][j]);
         #endif
         jac(i,j) = jacobian[i][j];
      }

   Rmatrix inv;
   try
   {
      if (variableCount == goalCount)
         inv = jac.Inverse();
      else
         inv = jac.Pseudoinverse();
   }
   catch (BaseException &ex)
   {
      throw SolverException("Error inverting the Differential Corrector "
            "Jacobian; it appears that the variables in the Vary command(s) do "
            "not affect the target parameters in the Achieve command(s)");
   }

   #ifdef DEBUG_JACOBIAN
      MessageInterface::ShowMessage("Inverse Jacobian is %d by %d\n",
            variableCount, goalCount);
   #endif

   #ifdef DEBUG_DC_INVERSIONS
      std::string preface = "   ";
      if (variableCount == goalCount)
         MessageInterface::ShowMessage("Inverse:\n%s\n",
               (inv.ToString(16, false, preface).c_str()));
      else
         MessageInterface::ShowMessage("PseudoInverse:\n%s\n",
               inv.ToString(16, false, preface).c_str());
   #endif

   for (Integer i = 0; i < goalCount; ++i)
      for (Integer j = 0; j < variableCount; ++j)
      {
         inverseJacobian[i][j] = inv(i,j);
         #ifdef DEBUG_JACOBIAN
            MessageInterface::ShowMessage(
                  "   inverseJacobian[%d][%d] = %.14lf\n", i, j,
                  inverseJacobian[i][j]);
         #endif
      }
}


//------------------------------------------------------------------------------
//  void FreeArrays()
//------------------------------------------------------------------------------
/**
 * Frees the memory used by the targeter, so it can be reused later in the
 * sequence.  This method is also called by the destructor when the script is
 * cleared.
 */
//------------------------------------------------------------------------------
void DifferentialCorrector::FreeArrays()
{
   Solver::FreeArrays();

   if (goal)
   {
      delete [] goal;
      goal = NULL;
   }

   if (tolerance)
   {
      delete [] tolerance;
      tolerance = NULL;
   }

   if (nominal)
   {
      delete [] nominal;
      nominal = NULL;
   }

   if (achieved)
   {
      for (Integer i = 0; i < variableCount; ++i)
         delete [] achieved[i];
      delete [] achieved;
      achieved = NULL;
   }

   if (backAchieved)
   {
      for (Integer i = 0; i < variableCount; ++i)
         delete [] backAchieved[i];
      delete [] backAchieved;
      backAchieved = NULL;
   }

   if (jacobian)
   {
      for (Integer i = 0; i < variableCount; ++i)
         delete [] jacobian[i];
      delete [] jacobian;
      jacobian = NULL;
   }

   if (inverseJacobian)
   {
      for (Integer i = 0; i < goalCount; ++i)
         delete [] inverseJacobian[i];
      delete [] inverseJacobian;
      inverseJacobian = NULL;
   }
   
   if (savedNominal)
   {
      delete [] savedNominal;
      savedNominal = NULL;
   }

   if (savedJacobian)
   {
      for (Integer i = 0; i < variableCount; ++i)
         delete [] savedJacobian[i];
      delete [] savedJacobian;
      savedJacobian = NULL;
   }

   if (savedInverseJacobian)
   {
      for (Integer i = 0; i < goalCount; ++i)
         delete [] savedInverseJacobian[i];
      delete [] savedInverseJacobian;
      savedInverseJacobian = NULL;
   }

   if (indx)
   {
      delete [] indx;
      indx = NULL;
   }

   if (b)
   {
      delete [] b;
      b = NULL;
   }
}


//------------------------------------------------------------------------------
//  std::string GetProgressString()
//------------------------------------------------------------------------------
/**
 * Generates a string that reporting the current differential corrector state.
 */
//------------------------------------------------------------------------------
std::string DifferentialCorrector::GetProgressString()
{
   StringArray::iterator current;
   Integer i;
   std::stringstream progress;
   progress.str("");
   progress.precision(12);

   if (isInitialized)
   {
      switch (currentState)
      {
         case INITIALIZING:
            // This state is basically a "paused state" used for the Target
            // command to finalize the initial data for the variables and
            // goals.  All that is written here is the header information.
            {
               Integer localVariableCount = variableNames.size(),
                       localGoalCount = goalNames.size();
               progress << "************************************************"
                        << "********\n"
                        << "*** Performing Differential Correction "
                        << "(using \"" << instanceName << "\")\n";

               // Write out the setup data
               progress << "*** " << localVariableCount << " variables; "
                        << localGoalCount << " goals\n   Variables:  ";

               // Iterate through the variables and goals, writing them to
               // the file
               for (current = variableNames.begin(), i = 0;
                    current != variableNames.end(); ++current)
               {
                  if (current != variableNames.begin())
                     progress << ", ";
                  progress << *current;
               }

               progress << "\n   Goals:  ";

               for (current = goalNames.begin(), i = 0;
                    current != goalNames.end(); ++current)
               {
                  if (current != goalNames.begin())
                     progress << ", ";
                  progress << *current;
               }

               if (solverMode != "")
                  progress << "\n   SolverMode:  "
                           << solverMode;


               progress << "\n****************************"
                        << "****************************";
            }
            break;

         case NOMINAL:
            progress << instanceName << " Iteration " << iterationsTaken+1
                     << "; Nominal Pass\n   Variables:  ";
            // Iterate through the variables, writing them to the string
            for (current = variableNames.begin(), i = 0;
                 current != variableNames.end(); ++current)
            {
               if (current != variableNames.begin())
                  progress << ", ";
               progress << *current << " = " << unscaledVariable.at(i);
               if (textFileMode == "Verbose")
                  progress << "; targeter scaled value: " << variable[i];
               ++i;
            }
            break;

         case PERTURBING:
            progress << "   Completed iteration " << iterationsTaken
                     << ", pert " << pertNumber+1 << " ("
                     << variableNames[pertNumber] << " = "
                     << unscaledVariable.at(pertNumber);
            if (textFileMode == "Verbose")
               progress << "; targeter scaled value: " << variable[pertNumber];
            progress << ")";
            break;

         case CALCULATING:
            // Just forces a blank line
            break;

         case CHECKINGRUN:
            // Iterate through the goals, writing them to the file
            progress << "   Goals and achieved values:\n";

            for (current = goalNames.begin(), i = 0;
                 current != goalNames.end(); ++current)
            {
               progress << "      " << *current
                        << "  Desired: " << goal[i]
                        << "  Achieved: " << nominal[i]
                        << "  Variance: " << (goal[i] - nominal[i])
                        << "\n";
               ++i;
            }

            break;

         case FINISHED:
            switch (currentMode)
            {
               case INITIAL_GUESS:
                  progress << "\n*** Targeting Completed Initial Guess Run\n"
                           << "***\n   Variable Values:\n";
                  for (current = variableNames.begin(), i = 0;
                       current != variableNames.end(); ++current)
                     progress << "      " << *current
                              << " = " << unscaledVariable.at(i++) << "\n";
                  progress << "\n   Goal Values:\n";
                  for (current = goalNames.begin(), i = 0;
                       current != goalNames.end(); ++current)
                  {
                     progress << "      " << *current
                              << "  Desired: " << goal[i]
                              << "  Achieved: " << nominal[i]
                              << "  Variance: " << (goal[i] - nominal[i])
                              << "\n";
                     ++i;
                  }
                  break;

               case SOLVE:
               default:
                  if (status == CONVERGED)
                     progress << "\n*** Targeting Completed in "
                              << iterationsTaken << " iterations.\n"
                              << "*** The Targeter converged!" ;
                  else
                     progress << "\n*** Targeting did not converge in "
                              << iterationsTaken << " iterations";

                  if ((iterationsTaken >= maxIterations) &&
                      (status != CONVERGED))
                     progress << "\n!!!!!!!!!!!!!!!!!!!!!!!!!!!!!!!!"
                           << "!!!!!!!!!!!!!!!!!!!!!!!!!!!!\n"
                           << "!!! WARNING: Targeter did NOT converge!"
                           << "\n!!!!!!!!!!!!!!!!!!!!!!!!!!!!!!!!"
                           << "!!!!!!!!!!!!!!!!!!!!!!!!!!!!";

                  progress << "\nFinal Variable values:\n";
                  // Iterate through the variables, writing them to the string
                  for (current = variableNames.begin(), i = 0;
                       current != variableNames.end(); ++current)
                     progress << "   " << *current << " = "
                              << unscaledVariable.at(i++) << "\n";
            }
            break;

         case ITERATING:     // Intentional fall through
         default:
            throw SolverException(
               "Solver state not supported for the targeter");
      }
   }
   else
      return Solver::GetProgressString();

   return progress.str();
}


//------------------------------------------------------------------------------
//  void WriteToTextFile()
//------------------------------------------------------------------------------
/**
 * Writes state data to the targeter text file.
 */
//------------------------------------------------------------------------------
void DifferentialCorrector::WriteToTextFile(SolverState stateToUse)
{
   #ifdef DEBUG_SOLVER_WRITE
   MessageInterface::ShowMessage
      ("DC::WriteToTextFile() entered, stateToUse=%d, solverTextFile='%s', "
       "textFileOpen=%d, initialized=%d\n", stateToUse, solverTextFile.c_str(),
       textFile.is_open(), initialized);
   #endif

   if (!showProgress)
      return;

   if (!textFile.is_open())
      OpenSolverTextFile();

   StringArray::iterator current;
   Integer i, j;
   if (isInitialized)
   {
      switch (currentState)
      {
         case INITIALIZING:
            // This state is basically a "paused state" used for the Target
            // command to finalize the initial data for the variables and
            // goals.  All that is written here is the header information.
            {
               Integer localVariableCount = variableNames.size(),
                       localGoalCount = goalNames.size();
               textFile << "************************************************"
                        << "********\n"
                        << "*** Targeter Text File\n"
                        << "*** \n"
                        << "*** Using Differential Correction\n***\n";

               // Write out the setup data
               textFile << "*** " << localVariableCount << " variables\n*** "
                        << localGoalCount << " goals\n***\n*** "
                        << "Variables:\n***    ";

               // Iterate through the variables and goals, writing them to
               // the file
               for (current = variableNames.begin(), i = 0;
                    current != variableNames.end(); ++current)
               {
                  textFile << *current << "\n***    ";
               }

               textFile << "\n*** Goals:\n***    ";

               for (current = goalNames.begin(), i = 0;
                    current != goalNames.end(); ++current)
               {
                  textFile << *current << "\n***    ";
               }

               if (solverMode != "")
                  textFile << "\n*** SolverMode:  "
                           << solverMode
                           <<"\n***    ";

               textFile << "\n****************************"
                        << "****************************\n"
                        << std::endl;
            }
            break;

         case NOMINAL:
            textFile << "Iteration " << iterationsTaken+1
                     << "\nRunning Nominal Pass\nVariables:\n   ";
            // Iterate through the variables, writing them to the file
            for (current = variableNames.begin(), i = 0;
                 current != variableNames.end(); ++current)
            {
               textFile << *current << " = " << unscaledVariable.at(i);
               if ((textFileMode == "Verbose") || (textFileMode == "Debug"))
                     textFile << "; targeter scaled value: " << variable.at(i);
               textFile << "\n   ";
               ++i;
            }
            textFile << std::endl;
            break;

         case PERTURBING:
            if ((textFileMode == "Verbose") || (textFileMode == "Debug"))
            {
               if (pertNumber != 0)
               {
                  // Iterate through the goals, writing them to the file
                  textFile << "Goals and achieved values:\n   ";

                  for (current = goalNames.begin(), i = 0;
                       current != goalNames.end(); ++current)
                  {
                     textFile << *current << "  Desired: " << goal[i]
                              << " Achieved: " << achieved[pertNumber-1][i]
                              << "\n   ";
                     ++i;
                  }
                  textFile << std::endl;
               }
               textFile << "Perturbing with variable values:\n   ";
               for (current = variableNames.begin(), i = 0;
                    current != variableNames.end(); ++current)
               {
                  textFile << *current << " = " << unscaledVariable.at(i);
                  if ((textFileMode == "Verbose") || (textFileMode == "Debug"))
                        textFile << "; targeter scaled value: " << variable.at(i);
                  textFile << "\n   ";
                  ++i;
               }
               textFile << std::endl;
            }

            if (textFileMode == "Debug")
            {
               textFile << "------------------------------------------------\n"
                        << "Command stream data:\n"
                        << debugString << "\n"
                        << "------------------------------------------------\n";
            }

            break;

         case CALCULATING:
            if (textFileMode == "Verbose")
            {
               textFile << "Calculating" << std::endl;

               // Iterate through the goals, writing them to the file
               textFile << "Goals and achieved values:\n   ";

               for (current = goalNames.begin(), i = 0;
                    current != goalNames.end(); ++current)
               {
                   textFile << *current << "  Desired: " << goal[i]
                            << " Achieved: " << achieved[variableCount-1][i]
                            << "\n    ";
                   ++i;
               }
               textFile << std::endl;
            }

            textFile << "\nJacobian (Sensitivity matrix):\n";
            for (i = 0; i < variableCount; ++i)
            {
               for (j = 0; j < goalCount; ++j)
               {
                  textFile << "   " << jacobian[i][j];
               }
               textFile << "\n";
            }

            textFile << "\n\nInverse Jacobian:\n";
            for (i = 0; i < goalCount; ++i)
            {
               for (j = 0; j < variableCount; ++j)
               {
                  textFile << "   " << inverseJacobian[i][j];
               }
               textFile << "\n";
            }

            textFile << "\n\nNew scaled variable estimates:\n   ";
            for (current = variableNames.begin(), i = 0;
                 current != variableNames.end(); ++current)
            {
               //textFile << *current << " = " << variable[i++] << "\n   ";
               textFile << *current << " = " << variable.at(i++) << "\n   ";
            }
            textFile << std::endl;
            break;

         case CHECKINGRUN:
            // Iterate through the goals, writing them to the file
            textFile << "Goals and achieved values:\n   ";

            for (current = goalNames.begin(), i = 0;
                 current != goalNames.end(); ++current)
            {
               textFile << *current << "  Desired: " << goal[i]
                        << " Achieved: " << nominal[i]
                        << "\n   Tolerance: " << tolerance[i]
                        << "\n   ";
               ++i;
            }

            textFile << "\n*****************************"
                     << "***************************\n"
                     << std::endl;
            break;

         case FINISHED:
            textFile << "\n****************************"
                     << "****************************\n"
                     << "*** Targeting Completed in " << iterationsTaken
                     << " iterations"
                     << "\n****************************"
                     << "****************************\n"
                     << std::endl;

            break;

         case ITERATING:     // Intentional fall through
         default:
            throw SolverException(
               "Solver state not supported for the targeter");
      }
   }
}<|MERGE_RESOLUTION|>--- conflicted
+++ resolved
@@ -32,7 +32,7 @@
 
 //#define DEBUG_STATE_MACHINE
 //#define DEBUG_DC_INIT 1
-#define DEBUG_JACOBIAN
+//#define DEBUG_JACOBIAN
 //#define DEBUG_VARIABLES_CALCS
 //#define DEBUG_TARGETING_MODES
 
@@ -1065,29 +1065,16 @@
 //   CalculateJacobian();
 //   InvertJacobian();
    // Modified by MH
-<<<<<<< HEAD
-
-   MessageInterface::ShowMessage("%d iterations of type %d\n", iterationsTaken, dcTypeId);
-
    switch (dcTypeId)
    {
-      case 1:
-=======
-   switch (dcTypeId)
-   {
       case 1:           // Newton-Raphson
->>>>>>> 5503cffb
          // Build and invert the sensitivity matrix
          CalculateJacobian();
          InvertJacobian();
          break;
 
-<<<<<<< HEAD
-      case 2:
-=======
       case 2:           // Broyden
          // Iteration counter already incremented at this point on 1st pass
->>>>>>> 5503cffb
          if ( iterationsTaken == 1 )
          {
             CalculateJacobian();
@@ -1095,28 +1082,6 @@
          }
          else
          {
-<<<<<<< HEAD
-            MessageInterface::ShowMessage("%d variables; %d saved variables\n",
-                  variable.size(), savedVariable.size());
-
-            std::vector<Real> s, y;
-            s.reserve(variableCount);
-            y.reserve(goalCount);
-
-            for ( Integer i = 0; i < variableCount; ++i )
-               s[i] = variable[i] - savedVariable[i];
-
-            for ( Integer j = 0; j < goalCount; ++j )
-               y[j] = -nominal[j] + savedNominal[j];
-            // F(x) = goal - nominal = 0 -> F(xk+1)-F(xk) = -nominal(k+1) + nominal(k)
-
-            for ( Integer i = 0; i < variableCount; ++i )
-            {
-               for ( Integer j = 0; j < goalCount; ++j )
-                  jacobian[i][j] = savedJacobian[i][j] +
-                        ((y[i] - savedJacobian[i][j]*s[i])*s[i])/(s[i]*s[i]);
-            }
-=======
             #ifdef DEBUG_BROYDEN
                MessageInterface::ShowMessage("%d variables; %d saved variables\n",
                      variable.size(), savedVariable.size());
@@ -1159,17 +1124,12 @@
                   jacobian[j][i] = savedJacobian[j][i] +
                         numerator[i] * s[j] / denom;
 
->>>>>>> 5503cffb
             InvertJacobian();
          }
          break;
 
-<<<<<<< HEAD
-      case 3:
-=======
       case 3:        // Modified Broyden
          // Iteration counter already incremented at this point on 1st pass
->>>>>>> 5503cffb
          if ( iterationsTaken == 1 )
          {
             CalculateJacobian();
@@ -1178,10 +1138,7 @@
          else
          {
             std::vector<Real> s, y;
-<<<<<<< HEAD
-=======
             // Set the size for the vectors before loading them
->>>>>>> 5503cffb
             s.reserve(variableCount);
             y.reserve(goalCount);
 
@@ -1202,10 +1159,6 @@
          throw SolverException("Undefined DifferentialCorrector algorithm");
    }
 
-<<<<<<< HEAD
-MessageInterface::ShowMessage("TypeID %d\n", dcTypeId);
-=======
->>>>>>> 5503cffb
    if ( dcTypeId != 1 )
    {
       Integer localVariableCount = variableNames.size();
@@ -1215,12 +1168,6 @@
       for (Integer m = 0; m < localGoalCount; ++m)
          savedNominal[m] = nominal[m];
 
-<<<<<<< HEAD
-      MessageInterface::ShowMessage("Saving variables; %d -> ",
-            savedVariable.size());
-      savedVariable = variable;
-      MessageInterface::ShowMessage("%d\n", savedVariable.size());
-=======
       #ifdef DEBUG_BROYDEN
          MessageInterface::ShowMessage("Saving variables; %d -> ",
                savedVariable.size());
@@ -1229,7 +1176,6 @@
       #ifdef DEBUG_BROYDEN
          MessageInterface::ShowMessage("%d\n", savedVariable.size());
       #endif
->>>>>>> 5503cffb
 
       if ( dcTypeId == 2 )
       {
