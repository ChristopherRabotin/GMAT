//$Id$
// *** File Name : gmatdefs.h
// *** Created   : May 20, 2003
// **************************************************************************
// ***  Developed By  :  Thinking Systems, Inc. (www.thinksysinc.com)     ***
// ***  For:  Flight Dynamics Analysis Branch (Code 595)                  ***
// ***  Under Contract:  P.O.  GSFC S-67573-G                             ***
// ***                                                                    ***
// ***  Header Version: July 12, 2002                                     ***
// **************************************************************************
// Module Type               : ANSI C++ Source
// Development Environment   : Visual C++ 7.0
// Modification History      : 5/20/2003 - D. Conway, Thinking Systems, Inc.
//                             Original delivery
//
// Copyright (c) 2002-2014 United States Government as represented by the
// Administrator of The National Aeronautics and Space Administration.
// All Other Rights Reserved.
//
//                           : 2003/09/16 - W. Shoan/GSFC/583
//                             added ObjectTypes enum type in namespace Gmat
//                           : 11/9/2003 - D. Conway, Thinking Systems, Inc.
//                             Added OBJECT_TYPE for member objects
// **************************************************************************

#ifndef GMATDEFS_HPP
#define GMATDEFS_HPP


#include <string>               // For std::string
#include <cstring>              // Resolves issues for GCC 4.3
#include <vector>               // For std::vector
#include <map>                  // For std::map
#include <stack>                // for std::stack
#include <list>                 // To fix VS DLL import/export issues

#ifdef _WIN32  // Windows
   #ifdef _MSC_VER  // Microsoft Visual C++

      #define WIN32_LEAN_AND_MEAN  // Exclude rarely-used stuff from Windows headers
      // Windows Header File entry point:
      #include <windows.h>

      #define  _USE_MATH_DEFINES  // makes Msoft define pi

   #endif  // End Microsoft C++ specific block

   #ifdef _DYNAMICLINK  // Only used for Visual C++ Windows DLLs
      #ifdef GMAT_EXPORTS
         #define GMAT_API __declspec(dllexport)
      #else
         #define GMAT_API __declspec(dllimport)
      #endif

      // Provide the storage class specifier (extern for an .exe file, null
      // for DLL) and the __declspec specifier (dllimport for .an .exe file,
      // dllexport for DLL).
      // You must define EXP_STL when compiling the DLL.
      // You can now use this header file in both the .exe file and DLL - a
      // much safer means of using common declarations than two different
      // header files.
      #ifdef EXP_STL
      #    define DECLSPECIFIER __declspec(dllexport)
      #    define EXPIMP_TEMPLATE
      #else
      #    define DECLSPECIFIER __declspec(dllimport)
      #    define EXPIMP_TEMPLATE extern
      #endif

      #define EXPORT_TEMPLATES
   #endif
#endif //  End of OS nits

#ifndef GMAT_API
   #define GMAT_API
#endif


typedef double          Real;              // 8 byte float
typedef int             Integer;           // 4 byte signed integer
typedef unsigned char   Byte;              // 1 byte
typedef unsigned int    UnsignedInt;       // 4 byte unsigned integer

typedef std::vector<Real>        RealArray;
typedef std::vector<Integer>     IntegerArray;
typedef std::vector<UnsignedInt> UnsignedIntArray;
typedef std::vector<std::string> StringArray;
typedef std::vector<bool>        BooleanArray;

class GmatBase;        // Forward reference for ObjectArray
class ElementWrapper;  // Forward reference for ElementWrapper
class A1Mjd;           // Forward reference for A1Mjd (epoch)
class Rvector6;        // Forward reference for Rvector6 (ephem state)
typedef std::vector<GmatBase*>                 ObjectArray;
typedef std::vector<ElementWrapper*>           WrapperArray;
typedef std::vector<Rvector6*>                 StateArray;
typedef std::vector<A1Mjd*>                    EpochArray;
typedef std::map<std::string, Integer>         IntegerMap;
typedef std::map<std::string, UnsignedInt>     ColorMap;
typedef std::map<std::string, GmatBase*>       ObjectMap;
typedef std::map<std::string, ElementWrapper*> WrapperMap;
typedef std::stack<ObjectMap*>                 ObjectMapStack;

typedef struct geoparms
{
   Real xtemp;  /// minimum global exospheric temperature (degrees K)
   Real tkp;    /// geomagnetic index

} GEOPARMS;

/// GMAT's epoch representation; eventually a struct holding MJ day & sec of day
typedef Real GmatEpoch;


// GMAT's Radians representation
typedef Real Radians;


// Macros defining default NULL behavior for RenameRefObject and HasLocalClones
#define DEFAULT_TO_NO_CLONES virtual bool HasLocalClones() { return false; }
#define DEFAULT_TO_NO_REFOBJECTS virtual bool RenameRefObject( \
      const Gmat::ObjectType type, const std::string &oldName, \
      const std::string &newName) { return true; }


namespace Gmat
{
   /**
    * The list of object types
    *
    * This list needs to be synchronized with the GmatBase::OBJECT_TYPE_STRING
    * list found in base/Foundation/GmatBase.cpp
    */
   enum ObjectType
   {
      SPACECRAFT= 101,
      FORMATION,
      SPACEOBJECT,
      GROUND_STATION,
      BURN,
      
      IMPULSIVE_BURN,
      FINITE_BURN,
      COMMAND,
      PROPAGATOR,
      ODE_MODEL,
      
      PHYSICAL_MODEL,
      TRANSIENT_FORCE,
      INTERPOLATOR,
      SOLAR_SYSTEM,
      SPACE_POINT,
      
      CELESTIAL_BODY,
      CALCULATED_POINT,
      LIBRATION_POINT,
      BARYCENTER,
      ATMOSPHERE,
      
      PARAMETER,
      VARIABLE,
      ARRAY,
      STRING,
      STOP_CONDITION,
      
      SOLVER,
      SUBSCRIBER,
      REPORT_FILE,
      XY_PLOT,
      ORBIT_VIEW,
      
      EPHEMERIS_FILE,
      PROP_SETUP,
      FUNCTION,
      FUEL_TANK,
      THRUSTER,
      
      HARDWARE,            // Tanks, Thrusters, Antennae, Sensors, etc.
      COORDINATE_SYSTEM,
      AXIS_SYSTEM,
      ATTITUDE,
      MATH_NODE,
      
      MATH_TREE,
      BODY_FIXED_POINT,
      EVENT,
      EVENT_LOCATOR,
      DATAINTERFACE_SOURCE,

      // Estimation types
      MEASUREMENT_MODEL,   // May be replaced by TrackingSystem
      CORE_MEASUREMENT,    // For the measurement primitives
      
      TRACKING_DATA,
      TRACKING_SYSTEM,
      DATASTREAM,          // For DataFile container objects      
      DATA_FILE,           // For DataFile objects
      OBTYPE,              // For the specific observation types
      
      INTERFACE,           // MatlabInterface and other Interfaces
      MEDIA_CORRECTION,    // For media correction model
      SENSOR,              // For RFHardwares and Antennas
      RF_HARDWARE,
      ANTENNA,
      
<<<<<<< HEAD
      GENERIC_OBJECT,      // Used for user defined objects that do not fall 
                           // into any of the above categories, and for 
                           // internal objects that users don't access
      
=======
      POWER_SYSTEM,        // for PowerSystems
      SOLAR_POWER_SYSTEM,
      NUCLEAR_POWER_SYSTEM,

>>>>>>> 48cb7627
      UNKNOWN_OBJECT
   };


   /**
    * The list of data types
    *
    * This list needs to be synchronized with the GmatBase::PARAM_TYPE_STRING
    * list found in base/Foundation/GmatBase.cpp
    */
   enum ParameterType
   {
      INTEGER_TYPE,
      UNSIGNED_INT_TYPE,
      UNSIGNED_INTARRAY_TYPE,
      INTARRAY_TYPE,
      REAL_TYPE,
      REAL_ELEMENT_TYPE,
      STRING_TYPE,
      STRINGARRAY_TYPE,
      BOOLEAN_TYPE,
      BOOLEANARRAY_TYPE,
      RVECTOR_TYPE,
      RMATRIX_TYPE,
      TIME_TYPE,
      OBJECT_TYPE,
      OBJECTARRAY_TYPE,
      ON_OFF_TYPE,
      ENUMERATION_TYPE,
      FILENAME_TYPE,
      COLOR_TYPE,
      TypeCount,
      UNKNOWN_PARAMETER_TYPE = -1,
      PARAMETER_REMOVED = -3,   // For parameters will be removed in the future
   };

   enum WrapperDataType
   {
      NUMBER_WT,          // Real, Integer
      MATRIX_WT,          // Rmatrix
      STRING_WT,          // a raw text string
      STRING_OBJECT_WT,   // name of a String Object
      OBJECT_PROPERTY_WT,
      VARIABLE_WT,
      ARRAY_WT,
      ARRAY_ELEMENT_WT,
      PARAMETER_WT,
      OBJECT_WT,
      BOOLEAN_WT,
      INTEGER_WT,
      ON_OFF_WT,
      UNKNOWN_WRAPPER_TYPE = -2
   };


   enum RunState
   {
      IDLE = 10000,
      RUNNING,
      PAUSED,
      TARGETING,
      OPTIMIZING,
      ESTIMATING,
      SOLVING,
      SOLVEDPASS,
      WAITING
   };

   enum WriteMode
   {
      SCRIPTING,
      SHOW_SCRIPT,
      OWNED_OBJECT,
      MATLAB_STRUCT,
      EPHEM_HEADER,
      NO_COMMENTS,
      GUI_EDITOR,
   };
   
   enum StateElementId 
   {
      UNKNOWN_STATE = -1,
      CARTESIAN_STATE = 3700,          // Integrable state representations
      EQUINOCTIAL_STATE,
      ORBIT_STATE_TRANSITION_MATRIX,   // 6x6 STM for the orbit
      ORBIT_A_MATRIX,
      MASS_FLOW,                       // m dot
      EVENT_FUNCTION_STATE,            // For event location
      PREDEFINED_STATE_MAX,
      USER_DEFINED_BEGIN = 3800,
      USER_DEFINED_END = 3999          // Allow up to 200 dynamic entries
   };

   typedef struct PluginResource
   {
      std::string nodeName;         // Identifier for the resource
      std::string parentNodeName;   // Owning type identifier, if any
      ObjectType  type;             // Core type
      std::string subtype;          // Subtype off of the core
   } PLUGIN_RESOURCE;


   enum MessageType
   {
      ERROR_ = 10, //loj: cannot have ERROR
      WARNING_,
      INFO_,
      DEBUG_,
      GENERAL_    // Default type for exceptions
   };

}

typedef std::vector<Gmat::ObjectType>           ObjectTypeArray;
typedef std::vector<Gmat::WrapperDataType>      WrapperTypeArray;
typedef std::map<std::string, Gmat::ObjectType> ObjectTypeMap;


#ifdef EXPORT_TEMPLATES

   /**
    * The following code cleans up template import/export issues between GMAT and 
    * Visual Studio 2010.  These blocks of code might result in multiply defined
    * structures when using plugin libraries, or when refactoring the base code 
    * into separate libraries.  If that happens, they need to be moved into a
    * .cpp file that is only built in the base library.
    */

    // Instantiate STL template classes used in GMAT  
    // This does not create an object. It only forces the generation of all
    // of the members of the listed classes. It exports them from the DLL 
    // and imports them into the .exe file.

    // This fixes std::string:
    // Only do this if the export is not already in a different module (wx, I'm looking at you!)
    #ifdef IMPEXP_STDSTRING
        EXPIMP_TEMPLATE template class DECLSPECIFIER std::allocator<char>;
        EXPIMP_TEMPLATE template class DECLSPECIFIER std::basic_string<char, std::char_traits<char>, std::allocator<char>>;
    #endif

//    const std::basic_string::size_type std::basic_string<char, std::char_traits<char>, std::allocator<char>>::npos = size_t(-1); 
//    EXPIMP_TEMPLATE template const typename DECLSPECIFIER std::basic_string<char, std::char_traits<char>, std::allocator<char>>::npos;


 //   template<class _Elem,
	//class _Traits,
	//class _Alloc>
	//_PGLOBAL const typename basic_string<_Elem, _Traits, _Alloc>::size_type
	//	basic_string<_Elem, _Traits, _Alloc>::npos =
	//		(typename basic_string<_Elem, _Traits, _Alloc>::size_type)(-1);

    // Fix StringArray:
    EXPIMP_TEMPLATE template class DECLSPECIFIER std::allocator<std::string>;
    EXPIMP_TEMPLATE template class DECLSPECIFIER std::vector<std::string>;

    // Fix vector of StringArray
    EXPIMP_TEMPLATE template class DECLSPECIFIER std::allocator<StringArray>;
    EXPIMP_TEMPLATE template class DECLSPECIFIER std::vector<StringArray>;

    // Fix ObjectArray
    class GmatBase;     // forward reference
    EXPIMP_TEMPLATE template class DECLSPECIFIER std::allocator<GmatBase*>;
    EXPIMP_TEMPLATE template class DECLSPECIFIER std::vector<GmatBase*>;

    // Fix IntegerArray
    EXPIMP_TEMPLATE template class DECLSPECIFIER std::allocator<Integer>;
    EXPIMP_TEMPLATE template class DECLSPECIFIER std::vector<Integer>;

    // Fix RealArray
    EXPIMP_TEMPLATE template class DECLSPECIFIER std::allocator<Real>;
    EXPIMP_TEMPLATE template class DECLSPECIFIER std::vector<Real>;

    // Fix UnsignedIntArray
    EXPIMP_TEMPLATE template class DECLSPECIFIER std::allocator<UnsignedInt>;
    EXPIMP_TEMPLATE template class DECLSPECIFIER std::vector<UnsignedInt>;

    // Fix vector of bools
    EXPIMP_TEMPLATE template class DECLSPECIFIER std::allocator<bool>;
    EXPIMP_TEMPLATE template class DECLSPECIFIER std::vector<bool>;

    // Fix ObjectType vector
    EXPIMP_TEMPLATE template class DECLSPECIFIER std::allocator<Gmat::ObjectType>;
    EXPIMP_TEMPLATE template class DECLSPECIFIER std::vector<Gmat::ObjectType>;

    // Fix WrapperDataType
    EXPIMP_TEMPLATE template class DECLSPECIFIER std::allocator<Gmat::WrapperDataType>;
    EXPIMP_TEMPLATE template class DECLSPECIFIER std::vector<Gmat::WrapperDataType>;

    // Fix vector of celestial body pointers
    class CelestialBody;     // forward reference
    EXPIMP_TEMPLATE template class DECLSPECIFIER std::allocator<CelestialBody*>;
    EXPIMP_TEMPLATE template class DECLSPECIFIER std::vector<CelestialBody*>;

    // Fix vector of space point pointers
    class SpacePoint;        // forward reference
    EXPIMP_TEMPLATE template class DECLSPECIFIER std::allocator<SpacePoint*>;
    EXPIMP_TEMPLATE template class DECLSPECIFIER std::vector<SpacePoint*>;

    // Fix vector of space object pointers
    class SpaceObject;        // forward reference
    EXPIMP_TEMPLATE template class DECLSPECIFIER std::allocator<SpaceObject*>;
    EXPIMP_TEMPLATE template class DECLSPECIFIER std::vector<SpaceObject*>;

    // Fix vector of FuelTank pointers
    class FuelTank;          // forward reference
    EXPIMP_TEMPLATE template class DECLSPECIFIER std::allocator<FuelTank*>;
    EXPIMP_TEMPLATE template class DECLSPECIFIER std::vector<FuelTank*>;

    // Fix vector of IntegerArrays
    EXPIMP_TEMPLATE template class DECLSPECIFIER std::allocator<IntegerArray>;
    EXPIMP_TEMPLATE template class DECLSPECIFIER std::vector<IntegerArray>;

    // Fix vector of space force pointers
    class PhysicalModel;        // forward reference
    EXPIMP_TEMPLATE template class DECLSPECIFIER std::allocator<PhysicalModel*>;
    EXPIMP_TEMPLATE template class DECLSPECIFIER std::vector<PhysicalModel*>;

    // Fix vector of finite burn pointers
    class FiniteBurn;        // forward reference
    EXPIMP_TEMPLATE template class DECLSPECIFIER std::allocator<FiniteBurn*>;
    EXPIMP_TEMPLATE template class DECLSPECIFIER std::vector<FiniteBurn*>;

    // Fix vector of coordinate system pointers
    class CoordinateSystem;        // forward reference
    EXPIMP_TEMPLATE template class DECLSPECIFIER std::allocator<CoordinateSystem*>;
    EXPIMP_TEMPLATE template class DECLSPECIFIER std::vector<CoordinateSystem*>;

    // Fix vector of TriggerManager pointers
    class TriggerManager;        // forward reference
    EXPIMP_TEMPLATE template class DECLSPECIFIER std::allocator<TriggerManager*>;
    EXPIMP_TEMPLATE template class DECLSPECIFIER std::vector<TriggerManager*>;

    // Fix vector of Sandbox pointers
    class Sandbox;        // forward reference
    EXPIMP_TEMPLATE template class DECLSPECIFIER std::allocator<Sandbox*>;
    EXPIMP_TEMPLATE template class DECLSPECIFIER std::vector<Sandbox*>;

    // Fix vector of command pointers
    class GmatCommand;        // forward reference
    EXPIMP_TEMPLATE template class DECLSPECIFIER std::allocator<GmatCommand*>;
    EXPIMP_TEMPLATE template class DECLSPECIFIER std::vector<GmatCommand*>;

    // Fix vector of PluginResource pointers
    EXPIMP_TEMPLATE template class DECLSPECIFIER std::allocator<Gmat::PluginResource*>;
    EXPIMP_TEMPLATE template class DECLSPECIFIER std::vector<Gmat::PluginResource*>;

    // Maps -- still need to be addressed
    //EXPIMP_TEMPLATE template class DECLSPECIFIER std::allocator<std::string>;
    //EXPIMP_TEMPLATE template struct DECLSPECIFIER std::less< std::string >;
    //EXPIMP_TEMPLATE template struct DECLSPECIFIER std::pair< std::string,std::string >;
    //EXPIMP_TEMPLATE template class  DECLSPECIFIER std::allocator<std::pair<const std::string,std::string> >;
    //EXPIMP_TEMPLATE template class  DECLSPECIFIER std::_Tmap_traits<std::string,std::string,std::less<std::string>, std::allocator<std::pair<const std::string,std::string> >,false>;
    //EXPIMP_TEMPLATE template class  DECLSPECIFIER std::_Tree_nod<std::_Tmap_traits<std::string,std::string,std::less<std::string>, std::allocator<std::pair<const std::string,std::string> >,false> >;
    //EXPIMP_TEMPLATE template class  DECLSPECIFIER std::allocator<std::_Tree_nod<std::_Tmap_traits<std::string,std::string,std::less<std::string>, std::allocator<std::pair<const std::string,std::string> >,false> > >;
    //EXPIMP_TEMPLATE template class  DECLSPECIFIER std::_Tree_val<std::_Tmap_traits<std::string,std::string,std::less<std::string>, std::allocator<std::pair<const std::string,std::string> >,false> >;
    //EXPIMP_TEMPLATE template class  DECLSPECIFIER std::map<std::string, std::string, std::less< std::string >, std::allocator<std::pair<const std::string,std::string> > >;

/*
   #define EXPORT_STL_MAP( mapkey, mapvalue ) \
     template struct DECLSPECIFIER std::pair< mapkey,mapvalue >; \
     template class DECLSPECIFIER std::allocator< \
       std::pair<const mapkey,mapvalue> >; \
     template struct DECLSPECIFIER std::less< mapkey >; \
     template class DECLSPECIFIER std::allocator< \
       std::_Tree_ptr<std::_Tmap_traits<mapkey,mapvalue,std::less<mapkey>, \
       std::allocator<std::pair<const mapkey,mapvalue> >,false> > >; \
     template class DECLSPECIFIER std::allocator< \
       std::_Tree_nod<std::_Tmap_traits<mapkey,mapvalue,std::less<mapkey>, \
       std::allocator<std::pair<const mapkey,mapvalue> >,false> > >; \
     template class DECLSPECIFIER std::_Tree_nod< \
       std::_Tmap_traits<mapkey,mapvalue,std::less<mapkey>, \
       std::allocator<std::pair<const mapkey,mapvalue> >,false> >; \
     template class DECLSPECIFIER std::_Tree_ptr< \
       std::_Tmap_traits<mapkey,mapvalue,std::less<mapkey>, \
       std::allocator<std::pair<const mapkey,mapvalue> >,false> >; \
     template class DECLSPECIFIER std::_Tree_val< \
       std::_Tmap_traits<mapkey,mapvalue,std::less<mapkey>, \
   	std::allocator<std::pair<const mapkey,mapvalue> >,false> >; \
     template class DECLSPECIFIER std::map< \
       mapkey, mapvalue, std::less< mapkey >, \
       std::allocator<std::pair<const mapkey,mapvalue> > >;

   EXPORT_STL_MAP(std::string, std::string)
*/

    // Here are lists of strings:
    //EXPIMP_TEMPLATE template class DECLSPECIFIER std::list<std::string>;


    // other examples:
//    EXPIMP_TEMPLATE template class DECLSPECIFIER std::vector<int>;
//    EXPIMP_TEMPLATE template class DECLSPECIFIER std::vector<char>;

#endif
#endif //GMATDEFS_HPP<|MERGE_RESOLUTION|>--- conflicted
+++ resolved
@@ -203,17 +203,14 @@
       RF_HARDWARE,
       ANTENNA,
       
-<<<<<<< HEAD
+      POWER_SYSTEM,        // for PowerSystems
+      SOLAR_POWER_SYSTEM,
+      NUCLEAR_POWER_SYSTEM,
+
       GENERIC_OBJECT,      // Used for user defined objects that do not fall 
                            // into any of the above categories, and for 
                            // internal objects that users don't access
       
-=======
-      POWER_SYSTEM,        // for PowerSystems
-      SOLAR_POWER_SYSTEM,
-      NUCLEAR_POWER_SYSTEM,
-
->>>>>>> 48cb7627
       UNKNOWN_OBJECT
    };
 
