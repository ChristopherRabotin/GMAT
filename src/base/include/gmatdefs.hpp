--- conflicted
+++ resolved
@@ -213,17 +213,10 @@
       RF_HARDWARE,
       ANTENNA,
       
-<<<<<<< HEAD
-      POWER_SYSTEM,        // for PowerSystems
-      SOLAR_POWER_SYSTEM,
-      NUCLEAR_POWER_SYSTEM,
-
       GENERIC_OBJECT,      // Used for user defined objects that do not fall 
                            // into any of the above categories, and for 
                            // internal objects that users don't access
       
-=======
->>>>>>> 07c4d0f3
       UNKNOWN_OBJECT
    };
 
