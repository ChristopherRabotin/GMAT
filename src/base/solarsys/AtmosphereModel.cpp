--- conflicted
+++ resolved
@@ -1377,8 +1377,6 @@
 
 
 //------------------------------------------------------------------------------
-<<<<<<< HEAD
-=======
 // SolarFluxReader::FluxData GetFluxData(GmatEpoch epoch = -1.0);
 //------------------------------------------------------------------------------
 /**
@@ -1399,7 +1397,6 @@
 
 
 //------------------------------------------------------------------------------
->>>>>>> 763f9064
 // Real CalculateGeodetics(Real *position, GmatEpoch when, bool includeLatLong)
 //------------------------------------------------------------------------------
 /**
@@ -1668,7 +1665,7 @@
             // Handle constants for historic data
             if (historicalDataSource == 0)
                historicEnd = predictStart;
-         }
+   }
          if (predictedDataSource != 0)
          {
             #ifdef DEBUG_SCHATTEN_SETTINGS
@@ -1711,7 +1708,7 @@
             fluxReader->PrepareApData(fDbuffer, epoch);
             f107 = fDbuffer.obsF107;
             f107a = fDbuffer.obsCtrF107a;
-            for (Integer i = 0; i < 7; i++)
+      for (Integer i = 0; i < 7; i++)
                 ap[i] = fDbuffer.ap[i];
             #ifdef DEBUG_FLUX_FILE
                MessageInterface::ShowMessage("%lf Historic flux: CSSI\n", epoch);
@@ -1728,10 +1725,10 @@
                MessageInterface::ShowMessage("%lf Historic flux: Constants\n", epoch);
             #endif
             break;
-         }
+   }
       }
       else // Later than historic data end
-      {
+   {
          switch(predictedDataSource)
          {
          case 1:
@@ -1749,15 +1746,15 @@
 
          case 0:
          default:
-            f107 = nominalF107;
-            f107a = nominalF107a;
-            for (Integer i = 0; i < 7; i++)
-               ap[i] = nominalAp;
+      f107 = nominalF107;
+      f107a = nominalF107a;
+      for (Integer i = 0; i < 7; i++)
+         ap[i] = nominalAp;
             #ifdef DEBUG_FLUX_FILE
                MessageInterface::ShowMessage("%lf Predict flux: Constants\n", epoch);
             #endif
             break;
-         }
+   }
       }
    }
    else  // All constants all the time
