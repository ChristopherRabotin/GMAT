//$Id$
//------------------------------------------------------------------------------
//                            SolarFluxReader
//------------------------------------------------------------------------------
// GMAT: General Mission Analysis Tool.
//
// Copyright (c) 2002-2011 United States Government as represented by the
// Administrator of the National Aeronautics and Space Administration.
// All Other Rights Reserved.
//
// Licensed under the Apache License, Version 2.0 (the "License"); 
// You may not use this file except in compliance with the License. 
// You may obtain a copy of the License at:
// http://www.apache.org/licenses/LICENSE-2.0. 
// Unless required by applicable law or agreed to in writing, software
// distributed under the License is distributed on an "AS IS" BASIS,
// WITHOUT WARRANTIES OR CONDITIONS OF ANY KIND, either 
// express or implied.   See the License for the specific language
// governing permissions and limitations under the License.
//
// Author: Farideh Farahnak
// Created: 2014/11/14
//
// Developed jointly by NASA/GSFC and Thinking Systems, Inc. under contract
// FDSS II.
//
/**
 * SolarFluxReader class will be used by the AtomsphereModel class.
 */
//------------------------------------------------------------------------------

#include "SolarFluxReader.hpp"
#include "SolarSystemException.hpp"

#include "MessageInterface.hpp"
#include "FileManager.hpp"
#include "FileUtil.hpp"
#include <sstream>


//#define DEBUG_FILE_INDEXING
//#define DEBUG_GETFLUXINPUTS
//#define DEBUG_FLUXINTERPOLATION
//#define DUMP_FLUX_DATA
//#define DEBUG_FIRST_CALL

//#define DEBUG_FIRSTFEW_READS

#ifdef DEBUG_FIRSTFEW_READS
   Integer howMany = 5;
   Integer numberReadIndex = 0;
   Integer refcount = 0;
#endif


//------------------------------------------------------------------------------
// SolarFluxReader::FluxData struct used for holding the records
//------------------------------------------------------------------------------

//------------------------------------------------------------------------------
// FluxData()
//------------------------------------------------------------------------------
/**
 * Constructor
 */
//------------------------------------------------------------------------------
SolarFluxReader::FluxData::FluxData()
{
   // Default all to -1
   epoch = -1.0;
   apAvg = -1.0;
   adjF107 = -1.0;
   adjCtrF107a = -1.0;
   obsF107 = -1.0;
   obsCtrF107a = -1.0;

   for (Integer j = 0; j < 9; j++)
      F107a[j] = -1.0;
   for (Integer j = 0; j < 3; j++)
      apSchatten[j] = -1.0;
   for (Integer j = 0; j < 8; j++)
   {
      kp[j] = -1.0;
      ap[j] = -1.0;
   }

   index = -1;
   id = -1;
   isObsData = true;
}


//------------------------------------------------------------------------------
// FluxData(const FluxData& fD)
//------------------------------------------------------------------------------
/**
 * Copy constructor
 */
//------------------------------------------------------------------------------
SolarFluxReader::FluxData::FluxData(const FluxData& fD)
{
   epoch = fD.epoch;
   for (Integer j = 0; j < 8; j++)
   {
      kp[j] = fD.kp[j];
      ap[j] = fD.ap[j];
   }
   apAvg = fD.apAvg;
   adjF107 = fD.adjF107;
   adjCtrF107a = fD.adjCtrF107a;
   obsF107 = fD.obsF107;
   obsCtrF107a = fD.obsCtrF107a;
   for (Integer j = 0; j < 9; j++)
      F107a[j] = fD.F107a[j];
   for (Integer j = 0; j < 3; j++)
      apSchatten[j] = fD.apSchatten[j];
   index = fD.index;
   id = fD.id;
   isObsData = fD.isObsData;
}


//------------------------------------------------------------------------------
// SolarFluxReader::FluxData& SolarFluxReader::FluxData::operator=()
//------------------------------------------------------------------------------
/**
* Operator=() for FluxData data structure
*/
//------------------------------------------------------------------------------
SolarFluxReader::FluxData& SolarFluxReader::FluxData::operator=(const SolarFluxReader::FluxData &fD)
{
   if (this != &fD)
   {
      epoch = fD.epoch;
      for (Integer j = 0; j < 8; j++)
      {
         kp[j] = fD.kp[j];
         ap[j] = fD.ap[j];
      }
      apAvg = fD.apAvg;
      adjF107 = fD.adjF107;
      adjCtrF107a = fD.adjCtrF107a;
      obsF107 = fD.obsF107;
      obsCtrF107a = fD.obsCtrF107a;
      for (Integer j = 0; j < 9; j++)
         F107a[j] = fD.F107a[j];
      for (Integer j = 0; j < 3; j++)
         apSchatten[j] = fD.apSchatten[j];
      index = fD.index;
      id = fD.id;
      isObsData = fD.isObsData;
   }

   return *this;
}





//------------------------------------------------------------------------------
// Public Methods
//------------------------------------------------------------------------------

//------------------------------------------------------------------------------
// SolarFluxReader()
//------------------------------------------------------------------------------
/**
 * Constructor
 */
//------------------------------------------------------------------------------
SolarFluxReader::SolarFluxReader():
   obsFileName       (""),
   predictFileName   (""),
   historicStart     (-1.0),
   historicEnd       (-1.0),
   predictStart      (-1.0),
   predictEnd        (-1.0),
   schattenFluxIndex (0),
   schattenApIndex   (0),
   warnEpochBefore   (true),
   warnEpochAfter    (true),
   f107RefEpoch      (18408.0),  // 5/31/91, epoch when the station moved (Vallado)
   interpolateFlux   (true),
   interpolateGeo    (false)
{
   if (!obsFluxData.empty())
      obsFluxData.clear();

   if (!predictFluxData.empty())
      predictFluxData.clear();

   beg_ObsTag = "BEGIN OBSERVED";
   end_ObsTag = "END OBSERVED";
   begObs = endObs = begData = -1;
}


//------------------------------------------------------------------------------
// ~SolarFluxReader()
//------------------------------------------------------------------------------
/**
 * Destructor
 */
//------------------------------------------------------------------------------
SolarFluxReader::~SolarFluxReader()
{
   #ifdef DEBUG_FIRSTFEW_READS
      --refcount;
      MessageInterface::ShowMessage("Deleting Solar Flux Reader %p, leaving %d\n", this, refcount);
   #endif
}


//------------------------------------------------------------------------------
// SolarFluxReader(const SolarFluxReader &)
//------------------------------------------------------------------------------
/**
 * copy constructor
 */
//------------------------------------------------------------------------------
SolarFluxReader::SolarFluxReader(const SolarFluxReader &sfr) :
   historicStart     (-1.0),
   historicEnd       (-1.0),
   predictStart      (-1.0),
   predictEnd        (-1.0),
   schattenFluxIndex (1),
   schattenApIndex   (0),
   warnEpochBefore   (true),
   warnEpochAfter    (true),
   f107RefEpoch      (sfr.f107RefEpoch),
   interpolateFlux   (sfr.interpolateFlux),
   interpolateGeo    (sfr.interpolateGeo)
{
   obsFileName = sfr.obsFileName;
   predictFileName = sfr.predictFileName;
   obsFluxData = sfr.obsFluxData;
   predictFluxData = sfr.predictFluxData;
   beg_ObsTag = sfr.beg_ObsTag;
   end_ObsTag = sfr.end_ObsTag;
   begObs = sfr.begObs;
   endObs = sfr.endObs;
   begData = sfr.begData;
}


//------------------------------------------------------------------------------
// SolarFluxReader& SolarFluxReader::operator=(const SolarFluxReader& sfr)
//------------------------------------------------------------------------------
/**
 * assignment operator
 */
//------------------------------------------------------------------------------
SolarFluxReader& SolarFluxReader::operator=(const SolarFluxReader &sfr)
{
   if (this == &sfr)
      return *this;

   obsFileName = sfr.obsFileName;
   predictFileName = sfr.predictFileName;
   obsFluxData = sfr.obsFluxData;
   predictFluxData = sfr.predictFluxData;
   beg_ObsTag = sfr.beg_ObsTag;
   end_ObsTag = sfr.end_ObsTag;
   begObs = sfr.begObs;
   endObs = sfr.endObs;
   begData = sfr.begData;
   line = sfr.line;
   historicStart = -1.0;
   historicEnd = -1.0;
   predictStart = -1.0;
   predictEnd = -1.0;
   schattenFluxIndex = 1;
   schattenApIndex = 0;
   
   warnEpochBefore = true;
   warnEpochAfter = true;
   f107RefEpoch = sfr.f107RefEpoch;
   interpolateFlux = sfr.interpolateFlux;
   interpolateGeo = sfr.interpolateGeo;

   return *this;
}


//------------------------------------------------------------------------------
// bool Open()
//------------------------------------------------------------------------------
/**
 * Opens both Observed and Schatten input file streams.
 *
 * This method will open input file streams
 * 
 * @param none
 *
 * @return bool
 */
//------------------------------------------------------------------------------
bool SolarFluxReader::Open()
{
   #ifdef DEBUG_FIRSTFEW_READS
      MessageInterface::ShowMessage("Opening flux files:\n");
      MessageInterface::ShowMessage("   H: %s\n   P: %s\n", obsFileName.c_str(), predictFileName.c_str());
   #endif

   if (!obsFileName.empty())
   {
      inObs.open(obsFileName.c_str(), std::ios_base::in);
   }
   if (!predictFileName.empty())
   {
      inPredict.open(predictFileName.c_str(), std::ios_base::in);
   }

   return true;
}


//------------------------------------------------------------------------------
// bool LoadFluxData()
//------------------------------------------------------------------------------
/**
 * Loads both Observed and Schatten input file data.
 *
 * This method will load input file data.
 * 
 * @param Observed file name and Predicted(Schatten) file name.
 *
 * @return bool
 */
//------------------------------------------------------------------------------
bool SolarFluxReader::LoadFluxData(const std::string &obsFile, const std::string &predictFile)
{
   std::string theLine;

   if (!obsFile.empty())
      obsFileName = obsFile;
   if (!predictFile.empty())
      predictFileName = predictFile;

   obsFluxData.clear();
   predictFluxData.clear();

   FileManager *fm = FileManager::Instance();

   if (obsFileName != "")
   {
      std::string weatherfile = obsFileName;
      if (fm->DoesFileExist(weatherfile) == false)
         weatherfile = fm->GetAbsPathname("ATMOSPHERE_PATH") + weatherfile;
      if (fm->DoesFileExist(weatherfile) == false)
         throw SolarSystemException("Cannot open the historic space weather file " +
               obsFileName + ", nor the file at the location " + weatherfile);

      obsFileName = weatherfile;
   }

   if (predictFileName != "")
   {
      std::string weatherfile = predictFileName;
      if (fm->DoesFileExist(weatherfile) == false)
         weatherfile = fm->GetAbsPathname("ATMOSPHERE_PATH") + weatherfile;
      if (fm->DoesFileExist(weatherfile) == false)
         throw SolarSystemException("Cannot open the predicted space weather file " +
               predictFileName + ", nor the file at the location " + weatherfile);

      predictFileName = weatherfile;
   }

   // Open the files to load
   Open();
   
   if (obsFileName != "")
   {
      if (inObs.is_open())
      {
         inObs.seekg(0, std::ios_base::beg);

         while (!inObs.eof())
         {
            GmatFileUtil::GetLine(&inObs, theLine);

            if (theLine.find(beg_ObsTag) != std::string::npos)
            {
               begObs = inObs.tellg();
            }
            else if (theLine.find(end_ObsTag) != std::string::npos)
            {
               endObs = inObs.tellg();
               endObs = endObs - theLine.length() - 2;
               break;
            }
         }
         LoadObsData();
      }
      else
      {
         //throw an exception
         throw SolarSystemException("SolarFluxReader: Historic/Observed File " +
               obsFileName + " could not be opened.\n");
      }
   }

   if (predictFileName != "")
   {
      if (inPredict.is_open())
      {
         inPredict.seekg(0, std::ios_base::beg);
         while (!inPredict.eof())
         {
            GmatFileUtil::GetLine(&inPredict, theLine);

            if ((theLine.find("NOMINAL TIMING") != std::string::npos) &&
                (theLine.find("EARLY TIMING") != std::string::npos))
            {
               GmatFileUtil::GetLine(&inPredict, theLine);
               break;
            }
         }
         LoadPredictData();
      }
      else
      {
         //throw an exception
         throw SolarSystemException("SolarFluxReader: The Schatten predict "
               "file " + predictFileName + " could not be opened.\n");
      }
   }

   #ifdef DEBUG_INITIALIZATION
      MessageInterface::ShowMessage("Spans: [%lf %lf], [%lf %lf]\n",
            historicStart, historicEnd, predictStart, predictEnd);
   #endif

   return(Close());
}


//------------------------------------------------------------------------------
// bool Close()
//------------------------------------------------------------------------------
/**
 * Closes both Observed and Schatten input file streams.
 *
 * This method will close input file streams
 * 
 * @param none
 *
 * @return bool
 */
//------------------------------------------------------------------------------
bool SolarFluxReader::Close()
{
   bool ret = false;
   if (inObs.is_open())
   {
      inObs.close();
      ret = true;
   }
   if (inPredict.is_open())
   {
      inPredict.close();
      ret = true;
   }

   return ret;
}


//------------------------------------------------------------------------------
// bool LoadObsData()
//------------------------------------------------------------------------------
/**
 * Loads Observed input file data.
 *
 * This method will load Observed input file data.
 * 
 * @param none
 *
 * @return bool
 */
//------------------------------------------------------------------------------
bool SolarFluxReader::LoadObsData()
{
   Integer hour = 0, minute = 0;
   Real sec = 0.0;

<<<<<<< HEAD
   // FORMAT(I4, I3, I3, I5, I3, 8I3, I4, 8I4, I4, F4.1, I2, I4, F6.1, I2, 5F6.1)
   //-------------------------------------------------------------------------------------------Adj     Adj   Adj   Obs   Obs   Obs---
   //yy mm dd BSRN ND Kp Kp Kp Kp Kp Kp Kp Kp Sum Ap  Ap  Ap  Ap Ap  Ap  Ap  Ap  Avg Cp C9 ISN F10.7 Q Ctr81 Lst81 F10.7 Ctr81 Lst81
   //--------------------------------------------------------------------------------------------------------------------------------- 
   // Divide each line to two sections : Geomagnetics (s1) and F107 (s2) data 
   char s1[92], s2[38];
   const char * format = "%92c %38c";
   // first section
   //char s11[4], s12[2], s13[2], *s6[8], *s8[8], s9[3];
   char s11[5], s12[3], s13[3], *s6[8], *s8[8], s9[4];      // Increasing the size of arrays s11, s12, s13, and s9 by 1 in order to store end of string
   //const char * format1 = "%4c %2c %2c %*7c %2c %2c %2c %2c %2c %2c %2c %2c %*3c %3c %3c %3c %3c %3c %3c %3c %3c %3c";
   const char * format1 = "%4c %2c %2c %*5c %*3c %2c %2c %2c %2c %2c %2c %2c %2c %*3c %3c %3c %3c %3c %3c %3c %3c %3c %3c";

   s11[4] = s12[2] = s13[2] = s9[3] = '\0';      // set the last array's element to be end of string char
   for (Integer i = 0; i < 8; i++)
   {
	   //s6[i] = new char[2];
	   //memset(s6[i], 0, 2);
      s6[i] = new char[3];               // Increasing the size of array s6[i] by 1 in order to store end of string
      s6[i][2] = '\0';                   // set the last array's element to be end of string char
	   //s8[i] = new char[3];
	   //memset(s8[i], 0, 3);
	   s8[i] = new char[4];               // Increasing the size of array s8[i] by 1 in order to store end of string
	   s8[i][3] = '\0';                   // set the last array's element to be end of string char
   }
	  
   // second section
   //char s21[5], *s22[5];
   char s21[6], *s22[5];                 // Increasing the size of arrays s21 by 1 in order to store end of string
   const char * format2 = "%5c %*1c %5c %5c %5c %5c %5c";

   s21[5] = '\0';                        // set the last array's element to be end of string char
   for (Integer i = 0; i < 5; i++)
   {
	   //s22[i] = new char[5];
	   //memset(s22[i], 0, 5);
	   s22[i] = new char[6];              // Increasing the size of array s22[i] by 1 in order to store end of string
	   s22[i][5] = '\0';                  // set the last array's element to be end of string char
   }
=======
   std::stringstream buffer;
>>>>>>> 763f9064

   inObs.seekg(begObs, std::ios_base::beg);
   std::string theLine;
   GmatFileUtil::GetLine(&inObs, theLine);

   Integer year, month, day, value;

   while (!inObs.eof() && (theLine.find(end_ObsTag) == std::string::npos))
   {
      buffer.str("");
      buffer << theLine;

      #ifdef DEBUG_INITIALIZATION
         MessageInterface::ShowMessage("%s\n", buffer.str());
      #endif

      if (theLine.length() > 8)
      {
<<<<<<< HEAD
		 // Read geomagnetic and F107 data
		 sscanf(line, format, s1, s2);
		 // s1 corresponds to geomagnetics data with formatted string (format1) defined above.
		 sscanf(s1, format1, s11, s12, s13, s6[0], s6[1], s6[2], s6[3], s6[4], s6[5], s6[6], s6[7], s8[0], s8[1], s8[2], s8[3], s8[4], s8[5], s8[6], s8[7], s9);
		 // s2 corresponds to F107 data with formatted string (format2) defined above.
		 sscanf(s2, format2, s21, s22[0], s22[1], s22[2], s22[3], s22[4]);

		 /*
		 std::istringstream buf(line);
		 std::istream_iterator<std::string> beg(buf), end;
		 std::vector<std::string> tokens(beg, end);

         Real mjd = ModifiedJulianDate(atoi(tokens[0].c_str()), atoi(tokens[1].c_str()), atoi(tokens[2].c_str()), hour, minute, sec);
         // because it starts from noon, we subtract it by 0.5 to move it back a half a day.
         fD.epoch = mjd - 0.5;

         // The CSSI fole conains Kp * 10, then rouded to an int.  Undo that here.
         for (Integer l=0; l<8; l++)
            fD.kp[l] = atof(tokens[tokens.size()-28+l].c_str()) / 10.0;
         for (Integer l=0; l<8; l++)
            fD.ap[l] = atof(tokens[tokens.size()-19+l].c_str());
         fD.apAvg = atof(tokens[tokens.size()-19+8].c_str());
         fD.adjF107 = atof(tokens[tokens.size()-7].c_str());
         fD.adjCtrF107a = atof(tokens[tokens.size()-5].c_str());
         fD.obsF107 = atof(tokens[tokens.size()-3].c_str());
         fD.obsCtrF107a = atof(tokens[tokens.size()-2].c_str());
		 */

		 FluxData fD;
		 Real mjd = ModifiedJulianDate((YearNumber)atof(s11), (MonthOfYear)atof(s12), (DayOfMonth)atof(s13), hour, minute, sec);
		 // because it starts from noon, we subtract it by 0.5 to move it back a half a day.
		 fD.epoch = mjd - 0.5;

		 // The CSSI fole conains Kp * 10, then rouded to an int. Undo that here.
		 for (Integer l = 0; l < 8; l++)
		 {
			 fD.kp[l] = atof(s6[l]) / 10.0;
			 //memset(s6[l], 0, 2);
		 }
		 for (Integer l = 0; l < 8; l++)
		 {
			 fD.ap[l] = atof(s8[l]);
			 //memset(s8[l], 0, 3);
		 }
		 fD.apAvg = atof(s9);
		 fD.adjF107 = atof(s21);
		 fD.adjCtrF107a = atof(s22[0]);
		 fD.obsF107 = atof(s22[2]);
		 fD.obsCtrF107a = atof(s22[3]);
		 //memset(s22[0], 0, 5);
		 //memset(s22[2], 0, 5);
		 //memset(s22[3], 0, 5);
		 //memset(s9, 0, 3);
		 //memset(s21, 0, 5);
=======
         FluxData fD;

         buffer.str("");
         buffer << theLine;
         buffer >> year >> month >> day;

         // Set ref epoch to midnight for the date on the current line
         Real mjd = ModifiedJulianDate(year, month, day, hour, minute, sec);
         fD.epoch = mjd;

         // Just drop the next 2 entries;
         buffer >> value;
         buffer >> value;

         // The CSSI file conains Kp * 10, then rounded to an int. Undo that here.
         for (Integer m = 0; m < 8; ++m)
         {
            buffer >> value;
            fD.kp[m] = value / 10.0;
         }
         // Drop the sum column
         buffer >> value;
         for (Integer m = 0; m < 8; ++m)
            buffer >> fD.ap[m];

         buffer >> value;
         fD.apAvg = value;

         // Set for the second part of the string
         buffer.str("");
         buffer << theLine.substr(92);

         buffer >> fD.adjF107;
         buffer >> value;
         buffer >> fD.adjCtrF107a;
         buffer >> fD.obsF107;      // Intentional throw away (Adj Lst value)
         buffer >> fD.obsF107;
         buffer >> fD.obsCtrF107a;
>>>>>>> 763f9064

         fD.index = -1;
         for (Integer l = 0; l<9; l++)
            fD.F107a[l] = -1;
         for (Integer l =0; l<3; l++)
            fD.apSchatten[l] = -1;

         fD.isObsData = true;
         obsFluxData.push_back(fD);
      }
      GmatFileUtil::GetLine(&inObs, theLine);

   }

   #ifdef DUMP_CSSI_DATA
      for (UnsignedInt i = 0; i < obsFluxData.size(); ++i)
      {
         MessageInterface::ShowMessage("%4d:  %.2lf  [%.1f %.1f %.1f %.1f %.1f %.1f %.1f %.1f]  "
            "[%.1f %.1f %.1f %.1f %.1f %.1f %.1f %.1f] %f   [%.1f %.1f]  [%.1f %.1f]\n",
            i, obsFluxData[i].epoch,
            obsFluxData[i].kp[0], obsFluxData[i].kp[1], obsFluxData[i].kp[2], obsFluxData[i].kp[3],
            obsFluxData[i].kp[4], obsFluxData[i].kp[5], obsFluxData[i].kp[6], obsFluxData[i].kp[7],
            obsFluxData[i].ap[0], obsFluxData[i].ap[1], obsFluxData[i].ap[2], obsFluxData[i].ap[3],
            obsFluxData[i].ap[4], obsFluxData[i].ap[5], obsFluxData[i].ap[6], obsFluxData[i].ap[7],
            obsFluxData[i].apAvg, obsFluxData[i].obsF107, obsFluxData[i].obsCtrF107a, 
            obsFluxData[i].adjF107, obsFluxData[i].adjCtrF107a);
      }
   #endif

   #ifdef DEBUG_GETFLUXINPUTS
      MessageInterface::ShowMessage("Loaded %d flux observation data records\n",
            obsFluxData.size());
   #endif

   if (obsFluxData.size() > 0)
   {
      historicStart = obsFluxData[0].epoch;
      // Note that epoch of last record is at day start; add 1 to reach end!
      historicEnd = obsFluxData[obsFluxData.size() - 1].epoch + 1.0;

      for (Integer i = 0; i < obsFluxData.size(); ++i)
         obsFluxData[i].id = i;
   }

   return true;
}


//------------------------------------------------------------------------------
// bool LoadPredictData()
//------------------------------------------------------------------------------
/**
 * Loads Predict input file data.
 *
 * This method will load Predict input file data.
 * 
 * @param none
 *
 * @return bool
 */
//------------------------------------------------------------------------------
bool SolarFluxReader::LoadPredictData()
{ 
   Integer hour = 0, minute = 0, dom = 1;
   Real sec = 0.0;
   std::string theLine;
   std::stringstream messageQueue;

   Integer lineCounter = 0;
   std::stringstream lineList;
   while (!inPredict.eof())
   {
      GmatFileUtil::GetLine(&inPredict, theLine);
      if (theLine.find("BEGIN_DATA") != std::string::npos)
         continue;
      line = theLine.c_str();
      ++lineCounter;

      #ifdef DEBUG_INITIALIZATION
         MessageInterface::ShowMessage("%s\n", line);
      #endif

      // Last line in file may or may not have an "END DATA" tag,
      // If it is found, break
      if (theLine.find("END_DATA") != std::string::npos)
         break;

      std::istringstream buf(line);
      std::istream_iterator<std::string> beg(buf), end;
      std::vector<std::string> tokens(beg, end);

      if (tokens.size() < 14)
      {
         if (lineList.str() != "")
            lineList << ", ";
         lineList << lineCounter;
      }
      else
      {
         FluxData fD;
         fD.isObsData = false;

         // Set ref epoch to midnight for the date on the current line
         Integer year = atoi(tokens[1].c_str());
         Integer month = atoi(tokens[0].c_str());

         if ((month < 1) || (month > 12))
         {
            if (lineList.str() != "")
               lineList << ", ";
            lineList << lineCounter;
         }

         Real mjd = ModifiedJulianDate(year, month, dom, hour, minute, sec);
         ++month;
         if (month == 13)
         {
            month = 1;
            ++year;
         }
         Real nextmjd = ModifiedJulianDate(year, month, dom, hour, minute, sec);

         fD.epoch = (mjd + nextmjd) * 0.5 - 0.5;

         // Nominal Timing
         for (Integer l = 0; l < 3; l++)
            fD.F107a[l] = atof(tokens[l + 2].c_str());
         fD.apSchatten[0] = atof(tokens[5].c_str());

         // Early Timing
         for (Integer l = 0; l < 3; l++)
            fD.F107a[l + 3] = atof(tokens[l + 6].c_str());
         fD.apSchatten[1] = atof(tokens[9].c_str());

         // Late Timing
         for (Integer l = 0; l < 3; l++)
            fD.F107a[l + 6] = atof(tokens[l + 10].c_str());
         fD.apSchatten[2] = atof(tokens[13].c_str());
         fD.index = -1;
         fD.id = -1;

         for (Integer l = 0; l < 8; l++)
            fD.kp[l] = -1;
         for (Integer l = 0; l < 8; l++)
            fD.ap[l] = -1;
         fD.apAvg = -1;
         fD.adjF107 = -1;
         fD.adjCtrF107a = -1;
         fD.obsF107 = -1;
         fD.obsCtrF107a = -1;

         predictFluxData.push_back(fD);
      }
   }

   if (lineList.str().length() > 0)
      MessageInterface::ShowMessage("WARNING: Line(s) [%s] of the predict data "
            "file were not read correctly\n", lineList.str().c_str());

   #ifdef DEBUG_GETFLUXINPUTS
      MessageInterface::ShowMessage("Loaded %d flux predict data records\n",
            predictFluxData.size());
   #endif

   if (predictFluxData.size() > 0)
   {
      predictStart = predictFluxData[0].epoch;
      predictEnd = predictFluxData[predictFluxData.size() - 1].epoch;

      Integer runningDays = 0;
      for (Integer i = 0; i < predictFluxData.size(); ++i)
      {
         predictFluxData[i].index = (Integer)(predictFluxData[i].epoch - predictStart);
         predictFluxData[i].id = i;
      }
   }

   return true;
}

//------------------------------------------------------------------------------
// FluxData SolarFluxReader::GetInputs(GmatEpoch epoch)
//------------------------------------------------------------------------------
/**
 * Gets raw Observed or Predicted input file data for teh input epoch.
 * 
 * HistoricAndNearTerm source is always given precedence if the requested epoch
 * is in the historic data section.  Otherwise, predicted data is used from the
 * predicted source.  If the requested data is not on a file (regardless of the
 * file type), the closest but later data trelative to the requested epoch is
 * returned,  and issue a (single) warning message is posted indicating that
 * data was not available, so boundary data is being used from a specified
 * source.
 *
 * @param epoch The epoch for the requested data
 *
 * @return A populated FluxData struct
 */
//------------------------------------------------------------------------------
SolarFluxReader::FluxData SolarFluxReader::GetInputs(GmatEpoch epoch)
{
   // Local instance for the return.  A more efficient approach would be to pass
   // in the struct to be filled.
   FluxData fD;
   Integer index;


   #ifdef DEBUG_GETFLUXINPUTS
      MessageInterface::ShowMessage("GetInputs(%.12lf): index = %d, using ",
            epoch, index);
   #endif

   // if the requested epoch falls beyond the
   // last item in the obsFluxData, then search in predictFluxData
   if (epoch >= historicEnd)
   {
      #ifdef DEBUG_GETFLUXINPUTS
         MessageInterface::ShowMessage("predict data\n");
      #endif

      if ((predictFluxData.size() > 0))
      {
         // Init to the first predict record
         fD = predictFluxData[0];

         if (epoch < predictStart)
         {
            // Warn the user that the epoch is too early
            if (warnEpochBefore)
            {
               MessageInterface::ShowMessage("Warning: Requested epoch for "
                     "solar flux data is earlier than the starting epoch on "
                     "the predict flux file.  GMAT is using the first file "
                     "entry.\n");
               warnEpochBefore = false;
            }
         }
         else if (epoch > predictEnd)
         {
            // Warn the user that the epoch is too late
            if (warnEpochAfter)
            {
               MessageInterface::ShowMessage("Warning: Requested epoch for solar flux "
                  "data is later than the ending epoch on the predict flux file; "
                  "using the last file entry.\n");
               warnEpochAfter = false;
            }
            fD = predictFluxData[predictFluxData.size() - 1];
         }
         else
         {
            // Look up the data for epoch
            for (UnsignedInt i = 1; i < predictFluxData.size(); ++i)
            {
               if (predictFluxData[i].epoch > epoch)
               {
                  fD = predictFluxData[i-1];
                  fD.index = -1;
                  break;
               }
            }
         }
      }
      else // Off the CSSI file and there is no predict data read
      {
         // Warn the user that the epoch is too late
         if (warnEpochAfter)
         {
            MessageInterface::ShowMessage("Warning: Requested epoch for solar flux "
               "data is later than the ending epoch on the historical flux file.  GMAT "
               "is using the last file entry.\n");
            warnEpochAfter = false;
         }                                          // fix bug GMT-5304
         index = obsFluxData.size() - 1;            // fix bug GMT-5304
         fD = obsFluxData[index];                   // fix bug GMT-5304
         fD.index = index;                          // fix bug GMT-5304
         //}                                        // fix bug GMT-5304
      }
   }
   else
   {
      index = (Integer) (epoch - historicStart);

      if (index < 0)
      {
         // Warn the user that the epoch is too early
         if (warnEpochBefore)
         {
            MessageInterface::ShowMessage("Warning: Requested epoch for solar "
                  "flux data is earlier than the starting epoch on the "
                  "historical flux file.  GMAT is using the first file entry.\n");
            warnEpochBefore = false;
         }
         index = 0;
      }

      #ifdef DEBUG_GETFLUXINPUTS
         MessageInterface::ShowMessage("observed data\n");
      #endif

      fD = obsFluxData[index];
      fD.index = index;
   }

#ifdef DEBUG_FIRSTFEW_READS
   if (numberReadIndex < howMany)
   {
      MessageInterface::ShowMessage("Raw Data from read %d for epoch %.12lf:\n",
            numberReadIndex, epoch);
      MessageInterface::ShowMessage("   Record epoch:     %lf\n", fD.epoch);
      MessageInterface::ShowMessage("   F107 Obs:         %lf\n", fD.obsF107);
      MessageInterface::ShowMessage("   F107 Adj:         %lf\n", fD.adjF107);
      MessageInterface::ShowMessage("   F107a Obs Ctr:    %lf\n", fD.obsCtrF107a);
      MessageInterface::ShowMessage("   F107a Adj Ctr:    %lf\n", fD.adjCtrF107a);
      MessageInterface::ShowMessage("   Ap:               %lf %lf %lf %lf %lf %lf %lf %lf\n", fD.ap[0], fD.ap[1], fD.ap[2], fD.ap[3], fD.ap[4], fD.ap[5], fD.ap[6], fD.ap[7]);
      MessageInterface::ShowMessage("   Ap Ave:           %lf\n", fD.apAvg);
      MessageInterface::ShowMessage("   Kp:               %lf %lf %lf %lf %lf %lf %lf %lf\n\n", fD.kp[0], fD.kp[1], fD.kp[2], fD.kp[3], fD.kp[4], fD.kp[5], fD.kp[6], fD.kp[7]);
      MessageInterface::ShowMessage("   F107a(Schatten):  %lf %lf %lf %lf %lf %lf %lf %lf %lf\n", fD.F107a[0], fD.F107a[1], fD.F107a[2], fD.F107a[3], fD.F107a[4], fD.F107a[5], fD.F107a[6], fD.F107a[7], fD.F107a[8]);
      MessageInterface::ShowMessage("   Ap(Schatten):     %lf %lf %lf\n", fD.apSchatten[0], fD.apSchatten[1], fD.apSchatten[2]);
      MessageInterface::ShowMessage("   Record %s obs data\n\n", (fD.isObsData ? "is" : "is not"));
   }
#endif

   return fD;
}

//------------------------------------------------------------------------------
// PrepareApData(GmatEpoch epoch, Integer index, FluxData &fD)
//------------------------------------------------------------------------------
/**
 * Prepares the data used by the MSISE models
 *
 * Function that replaces the ap data with data MSISE models need, and the F10.7
 * obs value with the value from the previous da
 *
 * On return, the input FluxData object contains the following Ap data:
 *
 *     Ap[0]  DAILY AP
 *     Ap[1]  3 HR AP INDEX FOR CURRENT TIME
 *     Ap[2]  3 HR AP INDEX FOR 3 HRS BEFORE CURRENT TIME
 *     Ap[3]  3 HR AP INDEX FOR 6 HRS BEFORE CURRENT TIME
 *     Ap[4]  3 HR AP INDEX FOR 9 HRS BEFORE CURRENT TIME
 *     Ap[5]  AVERAGE OF EIGHT 3 HR AP INDICIES FROM 12 TO 33 HRS PRIOR
 *              TO CURRENT TIME
 *     Ap[6]  AVERAGE OF EIGHT 3 HR AP INDICIES FROM 36 TO 57 HRS PRIOR
 *             TO CURRENT TIME
 *
 * per the MSIS specifications.
 *
 * @param fD The data record that contains raw data for the requested epoch
 *
 * @return void
*/
//------------------------------------------------------------------------------
void SolarFluxReader::PrepareApData(SolarFluxReader::FluxData &fD, GmatEpoch epoch )
{
   #ifdef DEBUG_FILE_INDEXING
      MessageInterface::ShowMessage("Reading flux data; epoch = %12lf, "
         "fD.Epoch = %.12lf, index = %d\n", epoch, fD.epoch, fD.index);
   #endif
   
   Integer f107index = fD.index;

   if (fD.isObsData)
   {
      Real fracEpoch = epoch - fD.epoch;
      Integer subIndex = (Integer)floor(fracEpoch * 8);

      // F10.7 is measured at 8 pm (5pm before 5/31/91), so we use the current
      // row for data from 8 am on the current day to 8 am the next day.
      // f107index is used to track that piece.
      Real f107Offset = (epoch < f107RefEpoch ? 5.0/24.0 : 8.0/24.0);
//      Real f107Offset = (epoch < f107RefEpoch ? 17.0/24.0 : 20.0/24.0);

      if (fracEpoch < f107Offset)
         f107index = (f107index > 0 ? f107index - 1 : 0);

      if (subIndex >= 8) // Off the end of the array
         subIndex = 7;

      Real apValues[32];
      Integer i = 0,j = 0;

      #ifdef DEBUG_FILE_INDEXING
         MessageInterface::ShowMessage("   subindex = %d\n", subIndex);
      #endif
      for (i = subIndex, j = 0; i >= 0; --i, ++j)
         apValues[j] = fD.ap[i];
      if (fD.index > 0)
      {
         FluxData fD_OneBefore = obsFluxData[fD.index - 1];
         for (i = 7; i >= 0; j++,i--)
            apValues[j] = fD_OneBefore.ap[i];
      }
      else
      {
         for (i = 7; i >= 0; j++,i--)
            apValues[j] = obsFluxData[0].ap[0];
      }
      if (fD.index > 1)
      {
         FluxData fD_TwoBefore = obsFluxData[fD.index - 2];
         for (i = 7; i >= 0; j++,i--)
            apValues[j] = fD_TwoBefore.ap[i];
      }
      else
      {
         for (i = 7; i >= 0; j++,i--)
            apValues[j] = obsFluxData[0].ap[0];
      }

      if ( fD.index > 2)
      {
         FluxData fD_ThreeBefore = obsFluxData[fD.index - 3];
         for (i = 7; i >= 0; j++,i--)
            apValues[j] = fD_ThreeBefore.ap[i];
      }
      else
      {
         for (i = 7; i >= 0; j++,i--)
            apValues[j] = obsFluxData[0].ap[0];
      }


      for (i = 0; i < 7; i++)
      {
         if (i == 0)
            fD.ap[i] = fD.apAvg;
         if (i >= 1 && i <= 4)
            fD.ap[i] = apValues[i-1];
         if (i == 5)
         {
            fD.ap[i] = 0;
            for (Integer l = 0; l < 8; l++)
               fD.ap[i] += apValues[i+l-1];
            fD.ap[i] /= 8.0;
         }
         if (i == 6)
         {
            fD.ap[i] = 0;
            for (Integer l = 8; l < 16; l++)
               if ( apValues[i+l-2] >= 0)
                  fD.ap[i] += apValues[i+l-2];
            fD.ap[i] /= 8.0;
         }
      }

      // Update the F10.7 data and (if selected) interpolate
      if (interpolateFlux && (epoch >= historicStart))
      {
         Real vals[2];
         Real eps[2];
         Integer index = fD.id;

         // Pick the correct timespan
         eps[0] = obsFluxData[index].epoch + f107Offset + 0.5;
         if (eps[0] > epoch)
         {
            eps[1] = eps[0];
            --index;
            if (index >= 0)
               eps[0] = obsFluxData[index].epoch + f107Offset + 0.5;
            else
               index = 0;
         }
         else
         {
            eps[1] = (index < obsFluxData.size() - 1 ?
                  obsFluxData[index+1].epoch + f107Offset + 0.5 : eps[0] + 1.0);
         }
         vals[0] = obsFluxData[index-1].obsF107;

         if (index < obsFluxData.size()-1)
            vals[1] = obsFluxData[index].obsF107;
         else
            vals[1] = vals[0];

         Real dt = eps[1] - eps[0];
         Real delta = epoch - eps[0];
         Real portion = delta / dt;
         fD.obsF107 = vals[0] + portion * (vals[1] - vals[0]);

         #ifdef DEBUG_FLUXINTERPOLATION
            MessageInterface::ShowMessage("F10.7 Interpolated from [%lf %lf] "
                  "to [%lf %lf] to get [%lf  %lf]\n", eps[0], vals[0], eps[1],
                  vals[1], epoch, fD.obsF107);
         #endif
      }
      else
      {
         // Daily value from previous day
         fD.obsF107 = (f107index > 0 ? obsFluxData[f107index-1].obsF107 :
                                       obsFluxData[f107index].obsF107);
      }

      // Average value from detected day
      fD.obsCtrF107a = obsFluxData[f107index].obsCtrF107a;
   }
   else // predict data
   {
      if (interpolateFlux)
      {
         Real vals[2];
         Real eps[2];

         vals[0] = fD.F107a[schattenFluxIndex];
         eps[0]  = fD.epoch;
         if (fD.id < predictFluxData.size()-1)
         {
            vals[1] = predictFluxData[fD.id+1].F107a[schattenFluxIndex];
            eps[1]  = predictFluxData[fD.id+1].epoch;
         }
         else
         {
            // Make it flat
            vals[1] = vals[0];
            eps[1]  = eps[0] + 1.0;
         }

         Real dt = eps[1] - eps[0];
         Real delta = epoch - eps[0];
         Real portion = delta / dt;

         fD.obsF107     = vals[0] + portion * (vals[1] - vals[0]);
         fD.obsCtrF107a = fD.obsF107;

         #ifdef DEBUG_FLUXINTERPOLATION
         MessageInterface::ShowMessage("F10.7 Interpolated from [%lf %lf] "
               "to [%lf %lf] to get [%lf  %lf]\n", eps[0], vals[0], eps[1],
               vals[1], epoch, fD.obsF107);
         #endif
      }
      else
      {
         fD.obsF107     = fD.F107a[schattenFluxIndex];
         fD.obsCtrF107a = fD.F107a[schattenFluxIndex];
      }

      if (interpolateGeo)
      {
         Real apInterp = fD.apSchatten[schattenApIndex];

         Real vals[2];
         Real eps[2];

         vals[0] = fD.apSchatten[schattenApIndex];
         eps[0]  = fD.epoch;
         if (fD.id < predictFluxData.size()-1)
         {
            vals[1] = predictFluxData[fD.id+1].apSchatten[schattenApIndex];
            eps[1]  = predictFluxData[fD.id+1].epoch;
         }
         else
         {
            // Make it flat
            vals[1] = vals[0];
            eps[1]  = eps[0] + 1.0;
         }

         Real dt = eps[1] - eps[0];
         Real delta = epoch - eps[0];
         Real portion = delta / dt;

         apInterp += portion * (vals[1] - vals[0]);

         #ifdef DEBUG_FLUXINTERPOLATION
            MessageInterface::ShowMessage("Ap Interpolated from [%lf %lf] to "
                  "[%lf %lf] to get [%lf  %lf]\n", eps[0], vals[0], eps[1],
                  vals[1], epoch, apInterp);
         #endif

         for (Integer i = 0; i < 8; i++)
            fD.ap[i] = apInterp;
      }
      else
      {
         for (Integer i = 0; i < 8; i++)
            fD.ap[i] = fD.apSchatten[schattenApIndex];
      }
   }

#ifdef DUMP_FLUX_DATA
   MessageInterface::ShowMessage("%.12lf ==> %lf  %lf  [%lf %lf %lf %lf %lf %lf %lf %lf]\n",
         epoch, fD.obsF107, fD.obsCtrF107a, fD.ap[0], fD.ap[1], fD.ap[2],
         fD.ap[3], fD.ap[4], fD.ap[5], fD.ap[6], fD.ap[7]);
#endif

#ifdef DEBUG_FIRSTFEW_READS
   if (numberReadIndex < howMany)
   {
      MessageInterface::ShowMessage("Data after Ap Prep from read %d:\n", numberReadIndex);
      MessageInterface::ShowMessage("   Record epoch:     %lf\n", fD.epoch);
      MessageInterface::ShowMessage("   F107 Obs:         %lf\n", fD.obsF107);
      MessageInterface::ShowMessage("   F107 Adj:         %lf\n", fD.adjF107);
      MessageInterface::ShowMessage("   F107a Obs Ctr:    %lf\n", fD.obsCtrF107a);
      MessageInterface::ShowMessage("   F107a Adj Ctr:    %lf\n", fD.adjCtrF107a);
      MessageInterface::ShowMessage("   Ap:               %lf %lf %lf %lf %lf %lf %lf %lf\n", fD.ap[0], fD.ap[1], fD.ap[2], fD.ap[3], fD.ap[4], fD.ap[5], fD.ap[6], fD.ap[7]);
      MessageInterface::ShowMessage("   Ap Ave:           %lf\n", fD.apAvg);
      MessageInterface::ShowMessage("   Kp:               %lf %lf %lf %lf %lf %lf %lf %lf\n\n", fD.kp[0], fD.kp[1], fD.kp[2], fD.kp[3], fD.kp[4], fD.kp[5], fD.kp[6], fD.kp[7]);
      MessageInterface::ShowMessage("   F107a(Schatten):  %lf %lf %lf %lf %lf %lf %lf %lf %lf\n", fD.F107a[0], fD.F107a[1], fD.F107a[2], fD.F107a[3], fD.F107a[4], fD.F107a[5], fD.F107a[6], fD.F107a[7], fD.F107a[8]);
      MessageInterface::ShowMessage("   Ap(Schatten):     %lf %lf %lf\n\n", fD.apSchatten[0], fD.apSchatten[1], fD.apSchatten[2]);

      ++numberReadIndex;
   }
#endif
}


//------------------------------------------------------------------------------
// PrepareKpData(GmatEpoch epoch, Integer index, FluxData &fD)
//------------------------------------------------------------------------------
/**
 * Function that replaces the Kp data with data the Jacchia Roberts model needs
 *
 * @param fD The data record that contains raw data for the requested epoch
 *
 * @return void
*/
//------------------------------------------------------------------------------
void SolarFluxReader::PrepareKpData(SolarFluxReader::FluxData &fD, GmatEpoch epoch )
{
   Integer f107index = fD.index;
   if (fD.isObsData)
   {
      f107index = fD.id;
      FluxData fD_OneBefore = obsFluxData[fD.id - 1];

      // Fill in fD.kp[0] so it contains the reading at epoch - 6.7 Hrs, per
      // Vallado and Finkleman
      Real fracEpoch = epoch - fD.epoch;
      Real fracEpochKp = fracEpoch - 6.7/24.0;
//      Real fracEpochKp = fracEpoch - 3.0/24.0;
      Integer subIndex = (Integer)floor(fracEpochKp * 8);
//      Integer subIndex = (Integer)floor(fracEpoch * 8);

      // F10.7 is measured at 8 pm (5pm before 5/31/91), so we use the current
      // row for data from 8 am on the current day to 8 am the next day.
      // f107index is used to track that piece.
      Real f107Offset = (epoch < f107RefEpoch ? 5.0/24.0 : 8.0/24.0);

      if (fracEpoch < f107Offset)
         f107index = (f107index > 0 ? f107index - 1 : 0);

      if (subIndex >= 8)
         subIndex = 7;

      if (subIndex > 0)
         fD.kp[0] = fD.kp[subIndex];

      if (subIndex < 0)
         fD.kp[0] = fD_OneBefore.kp[8+subIndex];

//      if (interpolateFlux && (epoch >= historicStart))
//      {
//         Real vals[2];
//         Real eps[2];
//         Integer index = fD.id;
//
//         // Pick the correct timespan
//         eps[0] = obsFluxData[index].epoch + f107Offset + 0.5;
//         if (eps[0] > epoch)
//         {
//            eps[1] = eps[0];
//            --index;
//            if (index >= 0)
//               eps[0] = obsFluxData[index].epoch + f107Offset + 0.5;
//            else
//               index = 0;
//         }
//         else
//         {
//            eps[1] = (index < obsFluxData.size() - 1 ?
//                  obsFluxData[index+1].epoch + f107Offset + 0.5 : eps[0] + 1.0);
//         }
//         vals[0] = obsFluxData[index].obsF107;
//
//         if (index < obsFluxData.size())
//            vals[1] = obsFluxData[index+1].obsF107;
//         else
//            vals[1] = vals[0];
//
//         Real dt = eps[1] - eps[0];
//         Real delta = epoch - eps[0];
//         Real portion = delta / dt;
//         fD.obsF107 = vals[0] + portion * (vals[1] - vals[0]);
//
//         #ifdef DEBUG_FLUXINTERPOLATION
//            MessageInterface::ShowMessage("F10.7 Interpolated from [%lf %lf] "
//                  "to [%lf %lf] to get [%lf  %lf]\n", eps[0], vals[0], eps[1],
//                  vals[1], epoch, fD.obsF107);
//         #endif
//      }
//      else
      {
         // Daily value from previous day
         fD.obsF107 = (f107index > 0 ? obsFluxData[f107index-1].obsF107 :
                                       obsFluxData[f107index].obsF107);
      }

      // Average value from detected day
      fD.obsCtrF107a = (f107index > 0 ? obsFluxData[f107index-1].obsCtrF107a :
                                        obsFluxData[f107index].obsCtrF107a);

      #ifdef DEBUG_FIRST_CALL
         std::stringstream msg;
         msg   << "Epoch:                  " << epoch
               << "\nfracEpoch:            " << fracEpoch
               << "\nfracEpochKp:          " << fracEpochKp
               << "\nSubindex:             " << subIndex
               << "\nSource record index:  " << f107index
               << "\n     Epoch: " << fD.epoch
               << "\n     f107:  " << fD.obsF107
               << "\n     f107a: " << fD.obsCtrF107a
               << "\n     Kp:    " << fD.kp[0]
               << "\n";
         throw SolarSystemException(msg.str());
      #endif
   }
   else if (fD.index == -1) // predict data
   {
      fD.obsF107     = fD.F107a[schattenFluxIndex];
      fD.obsCtrF107a = fD.F107a[schattenFluxIndex];
      Real kp = ConvertApToKp(fD.apSchatten[schattenApIndex]);
      for (Integer i = 0; i < 8; i++)
         fD.kp[i] = kp;
   }

#ifdef DUMP_FLUX_DATA
   MessageInterface::ShowMessage("%.12lf ==> %lf  %lf  [%lf %lf %lf %lf %lf %lf %lf %lf]\n",
         epoch, fD.obsF107, fD.obsCtrF107a, fD.kp[0], fD.kp[1], fD.kp[2],
         fD.kp[3], fD.kp[4], fD.kp[5], fD.kp[6], fD.kp[7]);
#endif


#ifdef DEBUG_FIRSTFEW_READS
   if (numberReadIndex < howMany)
   {
      MessageInterface::ShowMessage("Data after Kp Prep from read %d:\n", numberReadIndex);
      MessageInterface::ShowMessage("   Record epoch:     %lf\n", fD.epoch);
      MessageInterface::ShowMessage("   F107 Obs:         %lf\n", fD.obsF107);
      MessageInterface::ShowMessage("   F107 Adj:         %lf\n", fD.adjF107);
      MessageInterface::ShowMessage("   F107a Obs Ctr:    %lf\n", fD.obsCtrF107a);
      MessageInterface::ShowMessage("   F107a Adj Ctr:    %lf\n", fD.adjCtrF107a);
      MessageInterface::ShowMessage("   Ap:               %lf %lf %lf %lf %lf %lf %lf %lf\n", fD.ap[0], fD.ap[1], fD.ap[2], fD.ap[3], fD.ap[4], fD.ap[5], fD.ap[6], fD.ap[7]);
      MessageInterface::ShowMessage("   Ap Ave:           %lf\n", fD.apAvg);
      MessageInterface::ShowMessage("   Kp:               %lf %lf %lf %lf %lf %lf %lf %lf\n\n", fD.kp[0], fD.kp[1], fD.kp[2], fD.kp[3], fD.kp[4], fD.kp[5], fD.kp[6], fD.kp[7]);
      MessageInterface::ShowMessage("   F107a(Schatten):  %lf %lf %lf %lf %lf %lf %lf %lf %lf\n", fD.F107a[0], fD.F107a[1], fD.F107a[2], fD.F107a[3], fD.F107a[4], fD.F107a[5], fD.F107a[6], fD.F107a[7], fD.F107a[8]);
      MessageInterface::ShowMessage("   Ap(Schatten):     %lf %lf %lf\n\n", fD.apSchatten[0], fD.apSchatten[1], fD.apSchatten[2]);

      ++numberReadIndex;
   }
#endif
}

//------------------------------------------------------------------------------
// void SolarFluxReader::GetEpochs(GmatEpoch &hStart, GmatEpoch &hEnd, GmatEpoch &pStart,
//                GmatEpoch &pEnd)
//------------------------------------------------------------------------------
/**
 * Accessor to retrieve the epoch data from the files
 *
 * @param hStart Epoch of the first historical data point
 * @param hEnd Epoch of the last historical data point
 * @param PStart Epoch of the first predict data point
 * @param pEnd Epoch of the last predict data point
 */
//------------------------------------------------------------------------------
void SolarFluxReader::GetEpochs(GmatEpoch &hStart, GmatEpoch &hEnd, GmatEpoch &pStart,
               GmatEpoch &pEnd)
{
   hStart = historicStart;
   hEnd = historicEnd;
   pStart = predictStart;
   pEnd = predictEnd;
}


//------------------------------------------------------------------------------
// Real ConvertApToKp(Real ap)
//------------------------------------------------------------------------------
/**
 * Conversion routine to go Ap -> Kp
 *
 * The current implementation performs linear interpolation.  Vallado recommends
 * cubic splines instead.
 *
 * @param ap The input Ap value
 *
 * @return The corresponding Kp
 */
//------------------------------------------------------------------------------
Real SolarFluxReader::ConvertApToKp(Real ap)
{
   Real kp = 0.0;
   Real apl, apr, kpl, kpr;

   // For now, linear interpolate.  Vallado recommeds splines.
   if (ap <= 2.0)
   {
      apl = 0.0;      apr = 2.0;
      kpl = 0.0;      kpr = 0.33;
   }
   else if (ap <= 3.0)
   {
      apl = 2.0;      apr = 3.0;
      kpl = 0.33;     kpr = 0.67;
   }
   else if (ap <= 4.0)
   {
      apl = 3.0;      apr = 4.0;
      kpl = 0.67;     kpr = 1.0;
   }
   else if (ap <= 5.0)
   {
      apl = 4.0;      apr = 5.0;
      kpl = 1.0;      kpr = 1.33;
   }
   else if (ap <= 6.0)
   {
      apl = 5.0;      apr = 6.0;
      kpl = 1.33;     kpr = 1.67;
   }
   else if (ap <= 7.0)
   {
      apl = 6.0;      apr = 7.0;
      kpl = 1.67;     kpr = 2.0;
   }
   else if (ap <= 9.0)
   {
      apl = 7.0;      apr = 9.0;
      kpl = 2.0;      kpr = 2.33;
   }
   else if (ap <= 12.0)
   {
      apl = 9.0;      apr = 12.0;
      kpl = 2.33;     kpr = 2.67;
   }
   else if (ap <= 15.0)
   {
      apl = 12.0;     apr = 15.0;
      kpl = 2.67;     kpr = 3.0;
   }
   else if (ap <= 18.0)
   {
      apl = 15.0;     apr = 18.0;
      kpl = 3.0;      kpr = 3.33;
   }
   else if (ap <= 22.0)
   {
      apl = 18.0;     apr = 22.0;
      kpl = 3.33;     kpr = 3.67;
   }
   else if (ap <= 27.0)
   {
      apl = 22.0;     apr = 27.0;
      kpl = 3.67;     kpr = 4.0;
   }
   else if (ap <= 32.0)
   {
      apl = 27.0;     apr = 32.0;
      kpl = 4.0;      kpr = 4.33;
   }
   else if (ap <= 39.0)
   {
      apl = 32.0;     apr = 39.0;
      kpl = 4.33;     kpr = 4.67;
   }
   else if (ap <= 48.0)
   {
      apl = 39.0;     apr = 48.0;
      kpl = 4.67;     kpr = 5.0;
   }
   else if (ap <= 56.0)
   {
      apl = 48.0;     apr = 56.0;
      kpl = 5.0;      kpr = 5.33;
   }
   else if (ap <= 67.0)
   {
      apl = 56.0;     apr = 67.0;
      kpl = 5.33;     kpr = 5.67;
   }
   else if (ap <= 80.0)
   {
      apl = 67.0;     apr = 80.0;
      kpl = 5.67;     kpr = 6.0;
   }
   else if (ap <= 94.0)
   {
      apl = 80.0;     apr = 94.0;
      kpl = 6.0;      kpr = 6.33;
   }
   else if (ap <= 111.0)
   {
      apl = 94.0;     apr = 111.0;
      kpl = 6.33;     kpr = 6.67;
   }
   else if (ap <= 132.0)
   {
      apl = 111.0;    apr = 132.0;
      kpl = 6.67;     kpr = 7.0;
   }
   else if (ap <= 154.0)
   {
      apl = 132.0;    apr = 154.0;
      kpl = 7.0;      kpr = 7.33;
   }
   else if (ap <= 179.0)
   {
      apl = 154.0;    apr = 179.0;
      kpl = 7.33;     kpr = 7.67;
   }
   else if (ap <= 207.0)
   {
      apl = 179.0;    apr = 207.0;
      kpl = 7.67;     kpr = 8.0;
   }
   else if (ap <= 236.0)
   {
      apl = 207.0;    apr = 236.0;
      kpl = 8.0;      kpr = 8.33;
   }
   else if (ap <= 300.0)
   {
      apl = 236.0;    apr = 300.0;
      kpl = 8.33;     kpr = 8.67;
   }
   else
   {
      apl = 300.0;    apr = 400.0;
      kpl = 8.67;     kpr = 9.0;
   }

   kp = kpl + (ap - apl) * (kpr - kpl) / (apr - apl);

   return kp;
}


//------------------------------------------------------------------------------
// void SetSchattenFlags(Integer timingSet, Integer magnitudeSet)
//------------------------------------------------------------------------------
/**
 * Sets the indices into the data for Schatten predicts
 *
 * @param timingSet  Sets timing selection: -1 => early, 0 => nominal, +1 => late
 * @param magnitudeSet Sets magnitude selection: -1 => -2 sigma, 0 => nominal,
 *                                               +1 =>  +2 sigma
 */
//------------------------------------------------------------------------------
void SolarFluxReader::SetSchattenFlags(Integer timingSet, Integer magnitudeSet)
{
   #ifdef DEBUG_SCHATTEN_SETTINGS
      MessageInterface::ShowMessage("Setting flux reader timing to %d and "
            "error model to %d\n", timingSet, magnitudeSet);
   #endif

   if (timingSet == -1)
   {
      if (magnitudeSet == -1)
         schattenFluxIndex = 5;
      if (magnitudeSet == 0)
         schattenFluxIndex = 3;
      if (magnitudeSet == 1)
         schattenFluxIndex = 4;
      schattenApIndex = 1;
   }

   if (timingSet == 0)
   {
      if (magnitudeSet == -1)
         schattenFluxIndex = 2;
      if (magnitudeSet == 0)
         schattenFluxIndex = 0;
      if (magnitudeSet == 1)
         schattenFluxIndex = 1;
      schattenApIndex = 0;
   }

   if (timingSet == 1)
   {
      if (magnitudeSet == -1)
         schattenFluxIndex = 8;
      if (magnitudeSet == 0)
         schattenFluxIndex = 6;
      if (magnitudeSet == 1)
         schattenFluxIndex = 7;
      schattenApIndex = 2;
   }

   #ifdef DEBUG_FIRSTFEW_READS
      numberReadIndex = 0;
   #endif
}<|MERGE_RESOLUTION|>--- conflicted
+++ resolved
@@ -485,49 +485,7 @@
    Integer hour = 0, minute = 0;
    Real sec = 0.0;
 
-<<<<<<< HEAD
-   // FORMAT(I4, I3, I3, I5, I3, 8I3, I4, 8I4, I4, F4.1, I2, I4, F6.1, I2, 5F6.1)
-   //-------------------------------------------------------------------------------------------Adj     Adj   Adj   Obs   Obs   Obs---
-   //yy mm dd BSRN ND Kp Kp Kp Kp Kp Kp Kp Kp Sum Ap  Ap  Ap  Ap Ap  Ap  Ap  Ap  Avg Cp C9 ISN F10.7 Q Ctr81 Lst81 F10.7 Ctr81 Lst81
-   //--------------------------------------------------------------------------------------------------------------------------------- 
-   // Divide each line to two sections : Geomagnetics (s1) and F107 (s2) data 
-   char s1[92], s2[38];
-   const char * format = "%92c %38c";
-   // first section
-   //char s11[4], s12[2], s13[2], *s6[8], *s8[8], s9[3];
-   char s11[5], s12[3], s13[3], *s6[8], *s8[8], s9[4];      // Increasing the size of arrays s11, s12, s13, and s9 by 1 in order to store end of string
-   //const char * format1 = "%4c %2c %2c %*7c %2c %2c %2c %2c %2c %2c %2c %2c %*3c %3c %3c %3c %3c %3c %3c %3c %3c %3c";
-   const char * format1 = "%4c %2c %2c %*5c %*3c %2c %2c %2c %2c %2c %2c %2c %2c %*3c %3c %3c %3c %3c %3c %3c %3c %3c %3c";
-
-   s11[4] = s12[2] = s13[2] = s9[3] = '\0';      // set the last array's element to be end of string char
-   for (Integer i = 0; i < 8; i++)
-   {
-	   //s6[i] = new char[2];
-	   //memset(s6[i], 0, 2);
-      s6[i] = new char[3];               // Increasing the size of array s6[i] by 1 in order to store end of string
-      s6[i][2] = '\0';                   // set the last array's element to be end of string char
-	   //s8[i] = new char[3];
-	   //memset(s8[i], 0, 3);
-	   s8[i] = new char[4];               // Increasing the size of array s8[i] by 1 in order to store end of string
-	   s8[i][3] = '\0';                   // set the last array's element to be end of string char
-   }
-	  
-   // second section
-   //char s21[5], *s22[5];
-   char s21[6], *s22[5];                 // Increasing the size of arrays s21 by 1 in order to store end of string
-   const char * format2 = "%5c %*1c %5c %5c %5c %5c %5c";
-
-   s21[5] = '\0';                        // set the last array's element to be end of string char
-   for (Integer i = 0; i < 5; i++)
-   {
-	   //s22[i] = new char[5];
-	   //memset(s22[i], 0, 5);
-	   s22[i] = new char[6];              // Increasing the size of array s22[i] by 1 in order to store end of string
-	   s22[i][5] = '\0';                  // set the last array's element to be end of string char
-   }
-=======
    std::stringstream buffer;
->>>>>>> 763f9064
 
    inObs.seekg(begObs, std::ios_base::beg);
    std::string theLine;
@@ -546,64 +504,7 @@
 
       if (theLine.length() > 8)
       {
-<<<<<<< HEAD
-		 // Read geomagnetic and F107 data
-		 sscanf(line, format, s1, s2);
-		 // s1 corresponds to geomagnetics data with formatted string (format1) defined above.
-		 sscanf(s1, format1, s11, s12, s13, s6[0], s6[1], s6[2], s6[3], s6[4], s6[5], s6[6], s6[7], s8[0], s8[1], s8[2], s8[3], s8[4], s8[5], s8[6], s8[7], s9);
-		 // s2 corresponds to F107 data with formatted string (format2) defined above.
-		 sscanf(s2, format2, s21, s22[0], s22[1], s22[2], s22[3], s22[4]);
-
-		 /*
-		 std::istringstream buf(line);
-		 std::istream_iterator<std::string> beg(buf), end;
-		 std::vector<std::string> tokens(beg, end);
-
-         Real mjd = ModifiedJulianDate(atoi(tokens[0].c_str()), atoi(tokens[1].c_str()), atoi(tokens[2].c_str()), hour, minute, sec);
-         // because it starts from noon, we subtract it by 0.5 to move it back a half a day.
-         fD.epoch = mjd - 0.5;
-
-         // The CSSI fole conains Kp * 10, then rouded to an int.  Undo that here.
-         for (Integer l=0; l<8; l++)
-            fD.kp[l] = atof(tokens[tokens.size()-28+l].c_str()) / 10.0;
-         for (Integer l=0; l<8; l++)
-            fD.ap[l] = atof(tokens[tokens.size()-19+l].c_str());
-         fD.apAvg = atof(tokens[tokens.size()-19+8].c_str());
-         fD.adjF107 = atof(tokens[tokens.size()-7].c_str());
-         fD.adjCtrF107a = atof(tokens[tokens.size()-5].c_str());
-         fD.obsF107 = atof(tokens[tokens.size()-3].c_str());
-         fD.obsCtrF107a = atof(tokens[tokens.size()-2].c_str());
-		 */
-
 		 FluxData fD;
-		 Real mjd = ModifiedJulianDate((YearNumber)atof(s11), (MonthOfYear)atof(s12), (DayOfMonth)atof(s13), hour, minute, sec);
-		 // because it starts from noon, we subtract it by 0.5 to move it back a half a day.
-		 fD.epoch = mjd - 0.5;
-
-		 // The CSSI fole conains Kp * 10, then rouded to an int. Undo that here.
-		 for (Integer l = 0; l < 8; l++)
-		 {
-			 fD.kp[l] = atof(s6[l]) / 10.0;
-			 //memset(s6[l], 0, 2);
-		 }
-		 for (Integer l = 0; l < 8; l++)
-		 {
-			 fD.ap[l] = atof(s8[l]);
-			 //memset(s8[l], 0, 3);
-		 }
-		 fD.apAvg = atof(s9);
-		 fD.adjF107 = atof(s21);
-		 fD.adjCtrF107a = atof(s22[0]);
-		 fD.obsF107 = atof(s22[2]);
-		 fD.obsCtrF107a = atof(s22[3]);
-		 //memset(s22[0], 0, 5);
-		 //memset(s22[2], 0, 5);
-		 //memset(s22[3], 0, 5);
-		 //memset(s9, 0, 3);
-		 //memset(s21, 0, 5);
-=======
-         FluxData fD;
-
          buffer.str("");
          buffer << theLine;
          buffer >> year >> month >> day;
@@ -640,7 +541,6 @@
          buffer >> fD.obsF107;      // Intentional throw away (Adj Lst value)
          buffer >> fD.obsF107;
          buffer >> fD.obsCtrF107a;
->>>>>>> 763f9064
 
          fD.index = -1;
          for (Integer l = 0; l<9; l++)
