--- conflicted
+++ resolved
@@ -30,13 +30,6 @@
 //#define DEBUG_FILE_INDEXING
 //#define DEBUG_GETFLUXINPUTS
 
-<<<<<<< HEAD
-#define DEBUG_FIRSTFIVE_READS
-
-#ifdef DEBUG_FIRSTFIVE_READS
-   Integer fiveReadIndex = 0;
-#endif
-=======
 //#define DEBUG_FIRSTFEW_READS
 
 #ifdef DEBUG_FIRSTFEW_READS
@@ -150,7 +143,6 @@
 
 
 
->>>>>>> 8ede5415
 
 //------------------------------------------------------------------------------
 // Public Methods
@@ -834,19 +826,12 @@
       fD.index = index;
    }
 
-<<<<<<< HEAD
-#ifdef DEBUG_FIRSTFIVE_READS
-   if (fiveReadIndex < 5)
-   {
-      MessageInterface::ShowMessage("Raw Data from read %d:\n", fiveReadIndex);
-=======
 #ifdef DEBUG_FIRSTFEW_READS
    if (numberReadIndex < howMany)
    {
       MessageInterface::ShowMessage("Raw Data from read %d for epoch %.12lf:\n",
             numberReadIndex, epoch);
       MessageInterface::ShowMessage("   Record epoch:     %lf\n", fD.epoch);
->>>>>>> 8ede5415
       MessageInterface::ShowMessage("   F107 Obs:         %lf\n", fD.obsF107);
       MessageInterface::ShowMessage("   F107 Adj:         %lf\n", fD.adjF107);
       MessageInterface::ShowMessage("   F107a Obs Ctr:    %lf\n", fD.obsCtrF107a);
@@ -855,12 +840,8 @@
       MessageInterface::ShowMessage("   Ap Ave:           %lf\n", fD.apAvg);
       MessageInterface::ShowMessage("   Kp:               %lf %lf %lf %lf %lf %lf %lf %lf\n\n", fD.kp[0], fD.kp[1], fD.kp[2], fD.kp[3], fD.kp[4], fD.kp[5], fD.kp[6], fD.kp[7]);
       MessageInterface::ShowMessage("   F107a(Schatten):  %lf %lf %lf %lf %lf %lf %lf %lf %lf\n", fD.F107a[0], fD.F107a[1], fD.F107a[2], fD.F107a[3], fD.F107a[4], fD.F107a[5], fD.F107a[6], fD.F107a[7], fD.F107a[8]);
-<<<<<<< HEAD
-      MessageInterface::ShowMessage("   Ap(Schatten):     %lf %lf %lf\n\n", fD.apSchatten[0], fD.apSchatten[1], fD.apSchatten[2]);
-=======
       MessageInterface::ShowMessage("   Ap(Schatten):     %lf %lf %lf\n", fD.apSchatten[0], fD.apSchatten[1], fD.apSchatten[2]);
       MessageInterface::ShowMessage("   Record %s obs data\n\n", (fD.isObsData ? "is" : "is not"));
->>>>>>> 8ede5415
    }
 #endif
 
@@ -1005,14 +986,6 @@
       // Average value from detected day
       fD.obsCtrF107a = obsFluxData[f107index].obsCtrF107a;
    }
-<<<<<<< HEAD
-
-
-#ifdef DEBUG_FIRSTFIVE_READS
-   if (fiveReadIndex < 5)
-   {
-      MessageInterface::ShowMessage("Data after Ap Prep from read %d:\n", fiveReadIndex);
-=======
    else // predict data
    {
       // For now, use nominal mean Schatten data
@@ -1028,7 +1001,6 @@
    {
       MessageInterface::ShowMessage("Data after Ap Prep from read %d:\n", numberReadIndex);
       MessageInterface::ShowMessage("   Record epoch:     %lf\n", fD.epoch);
->>>>>>> 8ede5415
       MessageInterface::ShowMessage("   F107 Obs:         %lf\n", fD.obsF107);
       MessageInterface::ShowMessage("   F107 Adj:         %lf\n", fD.adjF107);
       MessageInterface::ShowMessage("   F107a Obs Ctr:    %lf\n", fD.obsCtrF107a);
@@ -1039,11 +1011,7 @@
       MessageInterface::ShowMessage("   F107a(Schatten):  %lf %lf %lf %lf %lf %lf %lf %lf %lf\n", fD.F107a[0], fD.F107a[1], fD.F107a[2], fD.F107a[3], fD.F107a[4], fD.F107a[5], fD.F107a[6], fD.F107a[7], fD.F107a[8]);
       MessageInterface::ShowMessage("   Ap(Schatten):     %lf %lf %lf\n\n", fD.apSchatten[0], fD.apSchatten[1], fD.apSchatten[2]);
 
-<<<<<<< HEAD
-      ++fiveReadIndex;
-=======
       ++numberReadIndex;
->>>>>>> 8ede5415
    }
 #endif
 }
@@ -1102,18 +1070,11 @@
       for (Integer i = 0; i < 8; i++)
          fD.kp[i] = kp;
    }
-<<<<<<< HEAD
-#ifdef DEBUG_FIRSTFIVE_READS
-   if (fiveReadIndex < 5)
-   {
-      MessageInterface::ShowMessage("Data after Kp Prep from read %d:\n", fiveReadIndex);
-=======
 #ifdef DEBUG_FIRSTFEW_READS
    if (numberReadIndex < howMany)
    {
       MessageInterface::ShowMessage("Data after Kp Prep from read %d:\n", numberReadIndex);
       MessageInterface::ShowMessage("   Record epoch:     %lf\n", fD.epoch);
->>>>>>> 8ede5415
       MessageInterface::ShowMessage("   F107 Obs:         %lf\n", fD.obsF107);
       MessageInterface::ShowMessage("   F107 Adj:         %lf\n", fD.adjF107);
       MessageInterface::ShowMessage("   F107a Obs Ctr:    %lf\n", fD.obsCtrF107a);
@@ -1124,11 +1085,7 @@
       MessageInterface::ShowMessage("   F107a(Schatten):  %lf %lf %lf %lf %lf %lf %lf %lf %lf\n", fD.F107a[0], fD.F107a[1], fD.F107a[2], fD.F107a[3], fD.F107a[4], fD.F107a[5], fD.F107a[6], fD.F107a[7], fD.F107a[8]);
       MessageInterface::ShowMessage("   Ap(Schatten):     %lf %lf %lf\n\n", fD.apSchatten[0], fD.apSchatten[1], fD.apSchatten[2]);
 
-<<<<<<< HEAD
-      ++fiveReadIndex;
-=======
       ++numberReadIndex;
->>>>>>> 8ede5415
    }
 #endif
 }
@@ -1369,13 +1326,7 @@
       schattenApIndex = 2;
    }
 
-<<<<<<< HEAD
-#ifdef DEBUG_FIRSTFIVE_READS
-   fiveReadIndex = 0;
-#endif
-=======
    #ifdef DEBUG_FIRSTFEW_READS
       numberReadIndex = 0;
    #endif
->>>>>>> 8ede5415
 }