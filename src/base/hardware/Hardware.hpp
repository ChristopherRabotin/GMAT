//$Id$
//------------------------------------------------------------------------------
//                               Hardware
//------------------------------------------------------------------------------
// GMAT: General Mission Analysis Tool.
//
// Copyright (c) 2002 - 2015 United States Government as represented by the
// Administrator of the National Aeronautics and Space Administration.
// All Other Rights Reserved.
//
// Licensed under the Apache License, Version 2.0 (the "License"); 
// You may not use this file except in compliance with the License. 
// You may obtain a copy of the License at:
// http://www.apache.org/licenses/LICENSE-2.0. 
// Unless required by applicable law or agreed to in writing, software
// distributed under the License is distributed on an "AS IS" BASIS,
// WITHOUT WARRANTIES OR CONDITIONS OF ANY KIND, either 
// express or implied.   See the License for the specific language
// governing permissions and limitations under the License.
//
// Author: Darrel J. Conway
// Created: 2004/11/08
//
// Developed jointly by NASA/GSFC and Thinking Systems, Inc. under MOMS Task
// Order 124.
//
/**
 * Class definition for the Hardware base class.
 */
//------------------------------------------------------------------------------


#ifndef HARDWARE_HPP
#define HARDWARE_HPP

#include "GmatBase.hpp"

/**
 * Base class used for spacecraft hardware.
 * 
 * This class is the base class for spacecraft fuel tanks, thrusters, and other
 * hardware elements that can be added to a spacecraft in GMAT.  It contains
 * data structures that locate the center of the element in the spacecraft's 
 * body coordinate system (BCS) and that orient the elements in the same system.
 * 
 * @note The current builds of GMAT do not model torques or moments of inertia, 
 * so the parameter access for those pieces is commented out.
 */
class GMAT_API Hardware : public GmatBase 
{
public:
   Hardware(Gmat::ObjectType typeId, const std::string &typeStr, 
            const std::string &nomme = "");
   virtual ~Hardware();
   Hardware(const Hardware& hw);
   Hardware&               operator=(const Hardware& hw);
   
   // Parameter access methods - overridden from GmatBase
   virtual std::string        GetParameterText(const Integer id) const;
   virtual Integer            GetParameterID(const std::string &str) const;
   virtual Gmat::ParameterType
                              GetParameterType(const Integer id) const;
   virtual std::string        GetParameterTypeString(const Integer id) const;
   
   
   virtual Real               GetRealParameter(const Integer id) const;
   virtual Real               SetRealParameter(const Integer id,
                                               const Real value);
   virtual Real               GetRealParameter(const std::string &label) const;
   virtual Real               SetRealParameter(const std::string &label,
                                         const Real value);

<<<<<<< HEAD
//   virtual bool	 VerifyRefObject(std::string subTypeName, GmatBase* obj);
=======
   // Unused but implemented so the derived classes can call up the hierarchy
   virtual Real         GetRealParameter(const Integer id,
                                         const Integer index) const;
   virtual Real         SetRealParameter(const Integer id,
                                         const Real value,
                                         const Integer index);
   virtual Real         GetRealParameter(const std::string &label,
                                         const Integer index) const;
   virtual Real         SetRealParameter(const std::string &label,
                                         const Real value,
                                         const Integer index);

   virtual const Rvector&
                        GetRvectorParameter(const Integer id) const;
   virtual const Rvector&
                        SetRvectorParameter(const Integer id,
                                            const Rvector &value);
   virtual const Rvector&
                        GetRvectorParameter(const std::string &label) const;
   virtual const Rvector&
                        SetRvectorParameter(const std::string &label,
                                            const Rvector &value);

//   virtual bool	 VerifyRefObject(std::string subTypeName, GmatBase* obj); // made changes by Tuan Nguyen
>>>>>>> 237e59ea

   DEFAULT_TO_NO_CLONES

protected:
   /// Location of center of the hardware element on the spacecraft, in meters.
   Real                    location[3];
   /// Principle direction for hardware element on the spacecraft.
   Real                    direction[3];
   /// Secondary direction, to complete the orientation.
   Real                    secondDirection[3];

   /// Enumeration defining user accessible parameters for Hardware elements.
   enum
   {
      DIRECTION_X = GmatBaseParamCount,
      DIRECTION_Y,
      DIRECTION_Z,
// These will be needed when detailed attitude is added to GMAT:
//      SECOND_DIRECTION_X,
//      SECOND_DIRECTION_Y,
//      SECOND_DIRECTION_Z,
//      BCS_X,
//      BCS_Y,
//      BCS_Z,
      HardwareParamCount
   };
   
   /// Hardware Parameter labels
   static const std::string 
                        PARAMETER_TEXT[HardwareParamCount - GmatBaseParamCount];
   /// Hardware Parameter types
   static const Gmat::ParameterType 
                        PARAMETER_TYPE[HardwareParamCount - GmatBaseParamCount];
};

#endif // HARDWARE_HPP<|MERGE_RESOLUTION|>--- conflicted
+++ resolved
@@ -70,9 +70,6 @@
    virtual Real               SetRealParameter(const std::string &label,
                                          const Real value);
 
-<<<<<<< HEAD
-//   virtual bool	 VerifyRefObject(std::string subTypeName, GmatBase* obj);
-=======
    // Unused but implemented so the derived classes can call up the hierarchy
    virtual Real         GetRealParameter(const Integer id,
                                          const Integer index) const;
@@ -97,7 +94,6 @@
                                             const Rvector &value);
 
 //   virtual bool	 VerifyRefObject(std::string subTypeName, GmatBase* obj); // made changes by Tuan Nguyen
->>>>>>> 237e59ea
 
    DEFAULT_TO_NO_CLONES
 
