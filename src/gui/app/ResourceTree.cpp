--- conflicted
+++ resolved
@@ -622,12 +622,7 @@
    {
       aFilename = files[i];
       aKey = wxString::Format(wxT("%d"), (int) i);
-<<<<<<< HEAD
-
       pConfig->Write(aKey, aFilename);
-=======
-      pConfig->Write(aKey, aFilename.c_str());
->>>>>>> b8c6a420
       //pConfig->Write((GmatFileUtil::ParseFileName(aFilename.c_str())).c_str(), aFilename.c_str());
    }
    pConfig->Flush(false);
