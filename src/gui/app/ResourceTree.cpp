--- conflicted
+++ resolved
@@ -305,9 +305,6 @@
    entries[2].Set(wxACCEL_NORMAL, WXK_F2, POPUP_RENAME);
    wxAcceleratorTable accel(3, entries);
    this->SetAcceleratorTable(accel);
-<<<<<<< HEAD
-      
-=======
    
    #ifdef DEBUG_FONT
    wxFont currFont = GetFont();
@@ -318,7 +315,6 @@
        currFont.GetNativeFontInfoUserDesc().c_str(), currFont.GetPointSize());
    #endif
    
->>>>>>> 8a618720
    theGuiManager->UpdateAll();
 }
 
