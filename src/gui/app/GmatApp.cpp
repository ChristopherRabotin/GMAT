--- conflicted
+++ resolved
@@ -882,16 +882,10 @@
    // Close GMAT on option
    if (GmatGlobal::Instance()->GetRunMode() == GmatGlobal::EXIT_AFTER_RUN)
    {
-<<<<<<< HEAD
-#ifdef linux
-      exit(0);
-#endif
-=======
       #ifdef __LINUX__
          // Linux needs this to run in the test system successfully
          exit(0);
       #endif
->>>>>>> 1318ec3d
 
       //Set auto exit mode to GmatMainFrame
       theMainFrame->SetAutoExitAfterRun(true);
