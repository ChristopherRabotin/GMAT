--- conflicted
+++ resolved
@@ -415,11 +415,7 @@
       ("   epochFormat=%s, theEpochStr=%s\n", epochFormat.c_str(), theEpochStr.c_str());
    #endif
 
-<<<<<<< HEAD
    epochFormatComboBox->SetValue(wxString(epochFormat.c_str()));
-=======
-   epochFormatComboBox->SetValue(epochFormat.c_str());
->>>>>>> 8d31b0e1
    fromEpochFormat = epochFormat;
 
    #ifdef DEBUG_POWERPANEL_LOAD
@@ -644,18 +640,6 @@
       // Save epoch format and epoch
       if (isEpochFormatChanged || isEpochChanged || isEpochTextChanged)
       {
-<<<<<<< HEAD
-         std::string toEpochFormat  = epochFormatComboBox->GetValue().WX_TO_STD_STRING;
-         std::string toEpochStr     = epochTxtCtrl->GetValue().WX_TO_STD_STRING;
-
-         #ifdef DEBUG_POWERPANEL_SAVE
-         MessageInterface::ShowMessage("PowerSystemConfigPanel::SaveData(obj) - attempting to set epoch!!\n");
-         #endif
-         paramID = theObject->GetParameterID("EpochFormat");
-         theObject->SetStringParameter(paramID, toEpochFormat);
-         paramID = theObject->GetParameterID("InitialEpoch");
-         theObject->SetStringParameter(paramID, toEpochStr);
-=======
             bool timeOK = CheckTimeFormatAndValue(epochFormat, newEpoch,
                   "InitialEpoch", true);
             #ifdef DEBUG_POWERPANEL_SAVE
@@ -687,7 +671,6 @@
                #endif
                canClose = false;
             }
->>>>>>> 8d31b0e1
       }
       // Save Real Data
       if (realDataChanged)
