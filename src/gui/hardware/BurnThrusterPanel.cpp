//$Id$
//------------------------------------------------------------------------------
//                            BurnThrusterPanel
//------------------------------------------------------------------------------
// GMAT: General Mission Analysis Tool
//
//
// Copyright (c) 2002-2014 United States Government as represented by the
// Administrator of The National Aeronautics and Space Administration.
// All Other Rights Reserved.
//
// Developed jointly by NASA/GSFC and Thinking Systems, Inc. under contract
// number NNG04CC06P.
//
//
// Author: Linda Jun (NASA/GSFC)
// Created: 2009.02.11
/**
 * This class sets up Thruster or ImpulsiveBurn parameters.
 */
//------------------------------------------------------------------------------
#include "BurnThrusterPanel.hpp"
#include "ChemicalThruster.hpp"
#include "ElectricThruster.hpp"
#include "MessageInterface.hpp"
#include "StringUtil.hpp"
#include "ThrusterCoefficientDialog.hpp"
#include "GmatStaticBoxSizer.hpp"
#include <wx/variant.h>
#include <wx/config.h>

//#define DEBUG_BURNPANEL_CREATE
//#define DEBUG_BURNPANEL_LOAD
//#define DEBUG_BURNPANEL_SAVE
//#define DEBUG_BURNPANEL_SAVE_COEFS

//------------------------------
// event tables for wxWindows
//------------------------------
BEGIN_EVENT_TABLE(BurnThrusterPanel, GmatPanel)
   EVT_BUTTON(ID_BUTTON_OK, GmatPanel::OnOK)
   EVT_BUTTON(ID_BUTTON_APPLY, GmatPanel::OnApply)
   EVT_BUTTON(ID_BUTTON_CANCEL, GmatPanel::OnCancel)
   EVT_BUTTON(ID_BUTTON_SCRIPT, GmatPanel::OnScript)
   EVT_TEXT(ID_TEXTCTRL, BurnThrusterPanel::OnTextChange)
   EVT_TEXT(ID_COMBOBOX, BurnThrusterPanel::OnTextChange)
   EVT_CHECKBOX(ID_CHECKBOX, BurnThrusterPanel::OnCheckBoxChange)
   EVT_COMBOBOX(ID_COMBOBOX, BurnThrusterPanel::OnComboBoxChange)
   EVT_BUTTON(ID_BUTTON, BurnThrusterPanel::OnButtonClick)
END_EVENT_TABLE()

//------------------------------
// public methods
//------------------------------

//------------------------------------------------------------------------------
// BurnThrusterPanel(wxWindow *parent, const wxString &name)
//------------------------------------------------------------------------------
/**
 * Constructs BurnThrusterPanel object.
 */
//------------------------------------------------------------------------------
BurnThrusterPanel::BurnThrusterPanel(wxWindow *parent, const wxString &name)
   : GmatPanel(parent, true, true)
{
   mObjectName = name.c_str();
   theObject = theGuiInterpreter->GetConfiguredObject(name.c_str());
   
   #ifdef DEBUG_BURNPANEL_CREATE
   MessageInterface::ShowMessage
      ("BurnThrusterPanel() constructor entered, theObject=<%p>'%s'\n",
       theObject, theObject->GetTypeName().c_str());
   #endif
   
   isCoordSysChanged = false;
   isTankChanged     = false;
   isTankEmpty       = false;
   coordSysName      = "";
   tankName          = "";

   // thruster only
   // chemical thruster
   areCCoefsChanged  = false;
   areKCoefsChanged  = false;
   cCoefs.clear();
   kCoefs.clear();
   cCoefNames.clear();
   kCoefNames.clear();
   // electric thruster
   areTCoefsChanged  = false;
   areMFCoefsChanged = false;
   tCoefs.clear();
   mfCoefs.clear();
   tCoefNames.clear();
   mfCoefNames.clear();
   thrustModel          = "";
   isThrustModelChanged = false;
}


//------------------------------------------------------------------------------
// ~Burnthrusterpanel()
//------------------------------------------------------------------------------
BurnThrusterPanel::~BurnThrusterPanel()
{
   theGuiManager->UnregisterComboBox("CoordinateSystem", coordSysComboBox);
   theGuiManager->UnregisterComboBox("CelestialBody", originComboBox);
   theGuiManager->UnregisterComboBox("FuelTank", tankComboBox);

   if (localObject != NULL)
	 delete localObject;
}

//-------------------------------
// private methods
//-------------------------------

//----------------------------------
// methods inherited from GmatPanel
//----------------------------------

//------------------------------------------------------------------------------
// void Create()
//------------------------------------------------------------------------------
void BurnThrusterPanel::Create()
{
   #ifdef DEBUG_BURNPANEL_CREATE
   MessageInterface::ShowMessage("BurnThrusterPanel::Create() entered\n");
   #endif

   #if __WXMAC__
   int buttonWidth = 40;
   int otherTextWidth = 150;
   #else
   int buttonWidth = 25;
   int otherTextWidth = 150;
   #endif

   localObject = NULL;
   
   Integer bsize = 2; // border size
   // get the config object
   wxConfigBase *pConfig = wxConfigBase::Get();
   // SetPath() understands ".."
   pConfig->SetPath(wxT("/Burn Thruster"));
   
   //-----------------------------------------------------------------
   // coordinate system items
   //-----------------------------------------------------------------
   // Coordinate Systems 
   wxStaticText *coordSysLabel =
      new wxStaticText(this, ID_TEXT, GUI_ACCEL_KEY"Coordinate System");
   coordSysComboBox  =
      theGuiManager->GetCoordSysComboBox(this, ID_COMBOBOX, wxSize(150,-1));
   coordSysComboBox->SetToolTip(pConfig->Read(_T("CoordinateSystemHint")));
   
   // Addd Local to CoordinateSystem list
   coordSysComboBox->Insert("Local", 0);
   
   // Origin
   originLabel = new wxStaticText(this, ID_TEXT, GUI_ACCEL_KEY"Origin");
   originComboBox =
      theGuiManager->GetCelestialBodyComboBox(this, ID_COMBOBOX,
                                              wxSize(150,-1));
   originComboBox->SetToolTip(pConfig->Read(_T("OriginHint")));
   
   // Axes 
   StringArray axesLabels = theObject->GetPropertyEnumStrings("Axes");
   wxArrayString wxAxesLabels = ToWxArrayString(axesLabels);
   
   axisLabel = new wxStaticText(this, ID_TEXT, GUI_ACCEL_KEY"Axes");
   
   axesComboBox = 
      new wxComboBox(this, ID_COMBOBOX, wxT(""), wxDefaultPosition, 
                     wxSize(150,-1), wxAxesLabels, wxCB_DROPDOWN|wxCB_READONLY);
   axesComboBox->SetSelection(0);
   axesComboBox->SetToolTip(pConfig->Read(_T("AxesHint")));
   
   //----- Add to sizer
   wxFlexGridSizer *coordSysSizer = new wxFlexGridSizer(3, 0, 0);
   coordSysSizer->Add(coordSysLabel, 0, wxALIGN_LEFT|wxALIGN_CENTER_VERTICAL|wxALL, bsize);
   coordSysSizer->Add(coordSysComboBox, 0, wxALIGN_LEFT|wxALL, bsize);
   coordSysSizer->Add(20,20);
   
   coordSysSizer->Add(originLabel, 0, wxALIGN_LEFT|wxALIGN_CENTER_VERTICAL|wxALL, bsize);
   coordSysSizer->Add(originComboBox, 0, wxALIGN_LEFT|wxALL, bsize);
   coordSysSizer->Add(20,20);
   
   coordSysSizer->Add(axisLabel, 0, wxALIGN_LEFT|wxALIGN_CENTER_VERTICAL|wxALL, bsize);
   coordSysSizer->Add(axesComboBox, 0, wxALIGN_LEFT|wxALL, bsize);
   coordSysSizer->Add(20,20);
   
   GmatStaticBoxSizer *coordSysBoxSizer =
      new GmatStaticBoxSizer(wxVERTICAL, this, "Coordinate System");
   coordSysBoxSizer->Add(coordSysSizer, 0, wxALIGN_CENTER|wxALL, 0);
   
   //-----------------------------------------------------------------
   // thrust vector items
   //-----------------------------------------------------------------
   
   // ThrustDirection1
   XUnitLabel = new wxStaticText(this, ID_TEXT, wxT(""));
   XLabel = new wxStaticText(this, ID_TEXT, "ThrustDirection"GUI_ACCEL_KEY"1");
   elem1TextCtrl =
      new wxTextCtrl(this, ID_TEXTCTRL, wxT(""), 
                      wxDefaultPosition, wxSize(150,-1), 0, wxTextValidator(wxGMAT_FILTER_NUMERIC));
   elem1TextCtrl->SetToolTip(pConfig->Read(_T("ThrustDirection1Hint")));
   
   // ThrustDirection2
   YUnitLabel =
      new wxStaticText(this, ID_TEXT, wxT(""));
   YLabel =
      new wxStaticText(this, ID_TEXT, "ThrustDirection"GUI_ACCEL_KEY"2",
                        wxDefaultPosition,wxDefaultSize, 0);
   elem2TextCtrl =
      new wxTextCtrl(this, ID_TEXTCTRL, wxT(""), 
                      wxDefaultPosition, wxSize(150,-1), 0, wxTextValidator(wxGMAT_FILTER_NUMERIC));
   elem2TextCtrl->SetToolTip(pConfig->Read(_T("ThrustDirection2Hint")));
   
   // ThrustDirection3
   ZUnitLabel = new wxStaticText(this, ID_TEXT, wxT(""));
   ZLabel = new wxStaticText(this, ID_TEXT, "ThrustDirection"GUI_ACCEL_KEY"3");
   elem3TextCtrl =
      new wxTextCtrl(this, ID_TEXTCTRL, wxT(""), 
                     wxDefaultPosition, wxSize(150,-1), 0, wxTextValidator(wxGMAT_FILTER_NUMERIC));
   elem3TextCtrl->SetToolTip(pConfig->Read(_T("ThrustDirection3Hint")));
   
   wxStaticText *dutyCycleLabel = NULL;
   wxStaticText *scaleFactorLabel = NULL;
   
   if (theObject->IsOfType(Gmat::THRUSTER))
   {
      // Thruster Duty Cycle
      dutyCycleLabel =
         new wxStaticText(this, ID_TEXT, "Duty "GUI_ACCEL_KEY"Cycle");
      dutyCycleTextCtrl =
         new wxTextCtrl(this, ID_TEXTCTRL, wxT(""), 
                        wxDefaultPosition, wxSize(150,-1), 0, wxTextValidator(wxGMAT_FILTER_NUMERIC));
      dutyCycleTextCtrl->SetToolTip(pConfig->Read(_T("DutyCycleHint")));
      
      // Thruster Scale Factor
      scaleFactorLabel =
         new wxStaticText(this, ID_TEXT, "Thrust "GUI_ACCEL_KEY"Scale Factor");
      scaleFactorTextCtrl =
         new wxTextCtrl(this, ID_TEXTCTRL, wxT(""),
                        wxDefaultPosition, wxSize(150,-1), 0, wxTextValidator(wxGMAT_FILTER_NUMERIC));
      scaleFactorTextCtrl->SetToolTip(pConfig->Read(_T("ThrustScaleFactorHint")));
   }
   
   //----- Add to sizer   
   wxFlexGridSizer *vectorSizer = new wxFlexGridSizer(3, 0, 0);
   vectorSizer->Add(XLabel, 0, wxALIGN_LEFT|wxALIGN_CENTER_VERTICAL|wxALL, bsize);
   vectorSizer->Add(elem1TextCtrl, 0, wxALIGN_LEFT|wxALL, bsize);
   vectorSizer->Add(XUnitLabel, 0, wxALIGN_LEFT|wxALIGN_CENTER_VERTICAL|wxALL, bsize);
   
   vectorSizer->Add(YLabel, 0, wxALIGN_LEFT|wxALIGN_CENTER_VERTICAL|wxALL, bsize);
   vectorSizer->Add(elem2TextCtrl, 0, wxALIGN_LEFT|wxALL, bsize);
   vectorSizer->Add(YUnitLabel, 0, wxALIGN_LEFT|wxALIGN_CENTER_VERTICAL|wxALL, bsize);
   
   vectorSizer->Add(ZLabel, 0, wxALIGN_LEFT|wxALIGN_CENTER_VERTICAL|wxALL, bsize);
   vectorSizer->Add(elem3TextCtrl, 0, wxALIGN_LEFT|wxALL, bsize);
   vectorSizer->Add(ZUnitLabel, 0, wxALIGN_LEFT|wxALIGN_CENTER_VERTICAL|wxALL, bsize);
   
   if (theObject->IsOfType(Gmat::THRUSTER))
   {
      vectorSizer->Add(dutyCycleLabel, 0, wxALIGN_LEFT|wxALIGN_CENTER_VERTICAL|wxALL, bsize);
      vectorSizer->Add(dutyCycleTextCtrl, 0, wxALIGN_LEFT|wxALL, bsize);
      vectorSizer->Add(20,20);
      
      vectorSizer->Add(scaleFactorLabel, 0, wxALIGN_LEFT|wxALIGN_CENTER_VERTICAL|wxALL, bsize);
      vectorSizer->Add(scaleFactorTextCtrl, 0, wxALIGN_LEFT|wxALL, bsize);
      vectorSizer->Add(20,20);
   }
   
   vectorBoxSizer =
      new GmatStaticBoxSizer(wxVERTICAL, this, "Thrust Vector");
   vectorBoxSizer->Add(vectorSizer, 0, wxALIGN_CENTER|wxALL, 0);
   
   //-----------------------------------------------------------------
   // mass change items
   //-----------------------------------------------------------------
   // Decrement mass
   decMassCheckBox =
      new wxCheckBox(this, ID_CHECKBOX, GUI_ACCEL_KEY"Decrement Mass",
                     wxDefaultPosition, wxSize(-1, -1), bsize);
   decMassCheckBox->SetToolTip(pConfig->Read(_T("DecrementMassHint")));
   
   //Tank
   tankLabel =
      new wxStaticText(this, ID_TEXT, GUI_ACCEL_KEY"Tank");
   tankComboBox =
      theGuiManager->GetFuelTankComboBox(this, ID_COMBOBOX, wxSize(150,-1));
   tankComboBox->SetToolTip(pConfig->Read(_T("TankHint")));
   
   ispLabel = NULL;
   ispTextCtrl = NULL;
   ispUnit = NULL;
   // Isp for ImpulsiveBurn only
   if (theObject->IsOfType(Gmat::IMPULSIVE_BURN))
   {
      ispLabel =
         new wxStaticText(this, ID_TEXT, GUI_ACCEL_KEY"Isp");
      ispTextCtrl =
         new wxTextCtrl(this, ID_TEXTCTRL, wxT(""), 
                        wxDefaultPosition, wxSize(150,-1), 0, wxTextValidator(wxGMAT_FILTER_NUMERIC));
      ispTextCtrl->SetToolTip(pConfig->Read(_T("IspHint")));
      ispUnit =
         new wxStaticText(this, ID_TEXT, wxT(" s"));
   }
   
   // Gravitational Acceleration
   gravityAccelLabel =
      new wxStaticText(this, ID_TEXT, GUI_ACCEL_KEY"GravitationalAccel");
   gravityAccelTextCtrl =
      new wxTextCtrl(this, ID_TEXTCTRL, wxT(""), 
                     wxDefaultPosition, wxSize(150,-1), 0, wxTextValidator(wxGMAT_FILTER_NUMERIC));
   gravityAccelTextCtrl->SetToolTip(pConfig->Read(_T("GravitationalAccelHint")));
   gravityAccelUnit =
      new wxStaticText(this, ID_TEXT, wxT(" m/s^2"));
   
   // Coefficients for Thruster only
   if (theObject->IsOfType(Gmat::THRUSTER))
   {
<<<<<<< HEAD
      cCoefButton = new wxButton(this, ID_BUTTON, "Edit "GUI_ACCEL_KEY"Thruster Coef.");
      cCoefButton->SetToolTip(pConfig->Read(_T("EditThrusterCoefficientHint")));
      kCoefButton = new wxButton(this, ID_BUTTON, "Edit "GUI_ACCEL_KEY"Impulse Coef.");
      kCoefButton->SetToolTip(pConfig->Read(_T("EditImpulseCoefficientHint")));
=======
//      cCoefButton = new wxButton(this, ID_BUTTON, wxT("Edit "GUI_ACCEL_KEY"Thruster Coef."));
//      cCoefButton->SetToolTip(pConfig->Read(_T("EditThrusterCoefficientHint")));
//      kCoefButton = new wxButton(this, ID_BUTTON, wxT("Edit "GUI_ACCEL_KEY"Impulse Coef."));
//      kCoefButton->SetToolTip(pConfig->Read(_T("EditImpulseCoefficientHint")));
      configButton = new wxButton(this, ID_BUTTON, wxT(""GUI_ACCEL_KEY"Configure Polynomials"));
      configButton->SetToolTip(pConfig->Read(_T("ConfigPolynomialsHint")));
>>>>>>> 4f856b7f
   }
   
   wxBoxSizer *coefSizer = new wxBoxSizer(wxHORIZONTAL);
   if (theObject->IsOfType(Gmat::THRUSTER))
   {
//      coefSizer->Add(cCoefButton, 0, wxALIGN_CENTER|wxALL, 5);
//      coefSizer->Add(kCoefButton, 0, wxALIGN_CENTER|wxALL, 5);
      coefSizer->Add(configButton, 0, wxALIGN_CENTER|wxALL, 5);  // need anther one here?
   }
   
   //----- Add to sizer   
   wxFlexGridSizer *massSizer = new wxFlexGridSizer(3, 0, 0);
   massSizer->Add(decMassCheckBox, 0, wxALIGN_LEFT|wxALIGN_CENTER_VERTICAL|wxALL, bsize);
   massSizer->Add(20,20);
   massSizer->Add(20,20);
   
   massSizer->Add(tankLabel, 0, wxALIGN_LEFT|wxALIGN_CENTER_VERTICAL|wxALL, bsize);
   massSizer->Add(tankComboBox, 0, wxALIGN_LEFT|wxALL, bsize);
   massSizer->Add(20,20);
   
   if (theObject->IsOfType(Gmat::IMPULSIVE_BURN))
   {
      massSizer->Add(ispLabel, 0, wxALIGN_LEFT|wxALIGN_CENTER_VERTICAL|wxALL, bsize);
      massSizer->Add(ispTextCtrl, 0, wxALIGN_LEFT|wxALL, bsize);
      massSizer->Add(ispUnit, 0, wxALIGN_LEFT|wxALIGN_CENTER_VERTICAL|wxALL, bsize);
   }
   
   massSizer->Add(gravityAccelLabel, 0, wxALIGN_LEFT|wxALIGN_CENTER_VERTICAL|wxALL, bsize);
   massSizer->Add(gravityAccelTextCtrl, 0, wxALIGN_LEFT|wxALL, bsize);
   massSizer->Add(gravityAccelUnit, 0, wxALIGN_LEFT|wxALIGN_CENTER_VERTICAL|wxALL, bsize);
   
   if (theObject->IsOfType(Gmat::THRUSTER))
   {      
      massSizer->Add(20, 20, 0, wxALIGN_LEFT|wxALL, bsize);
      massSizer->Add(20, 20, 0, wxALIGN_LEFT|wxALL, bsize);
      massSizer->Add(20, 20, 0, wxALIGN_LEFT|wxALL, bsize);
   }
   
   GmatStaticBoxSizer *massBoxSizer =
      new GmatStaticBoxSizer(wxVERTICAL, this, "Mass Change");
   massBoxSizer->Add(massSizer, 0, wxALIGN_CENTER|wxALL, 0);
   
   // Handle ElectricThruster items
   GmatStaticBoxSizer *electricBoxSizer =
      new GmatStaticBoxSizer(wxVERTICAL, this, "Thrust Config.");
   if (theObject->IsOfType("ElectricThruster"))
   {
      // Thrust Model
      thrustModelTxt =
         new wxStaticText( this, ID_TEXT, wxT("Thrust "GUI_ACCEL_KEY"Model"),
                           wxDefaultPosition, wxDefaultSize, 0);
      StringArray thrustModels = theObject->GetPropertyEnumStrings("ThrustModel");
      Integer numModels = thrustModels.size();
      thrustModelArray = new wxString[numModels];
      for (Integer ii=0; ii<numModels; ii++)
         thrustModelArray[ii] = thrustModels[ii].c_str();

      thrustModelCB =
         new wxComboBox( this, ID_COMBOBOX, wxT(thrustModelArray[0]),
            wxDefaultPosition, wxSize(180,-1), numModels, thrustModelArray,
            wxCB_DROPDOWN|wxCB_READONLY );
      thrustModelCB->SetToolTip(pConfig->Read(_T("ThrustModelHint")));

      // Minimum and Maximum Usable Power
      minPowerTxt =
         new wxStaticText( this, ID_TEXT, wxT("Mi"GUI_ACCEL_KEY"nimum Usable Power"),
                           wxDefaultPosition, wxDefaultSize, 0);
      maxPowerTxt =
         new wxStaticText( this, ID_TEXT, wxT("Ma"GUI_ACCEL_KEY"ximum Usable Power"),
                           wxDefaultPosition, wxDefaultSize, 0);
      minPowerTxtCtrl =
         new wxTextCtrl(this, ID_TEXTCTRL, wxT(""), wxDefaultPosition,
                        wxSize(otherTextWidth,20), 0, wxTextValidator(wxGMAT_FILTER_NUMERIC));
      maxPowerTxtCtrl =
         new wxTextCtrl(this, ID_TEXTCTRL, wxT(""), wxDefaultPosition,
                        wxSize(otherTextWidth,20), 0, wxTextValidator(wxGMAT_FILTER_NUMERIC));

      minPowerUnits =
         new wxStaticText(this, ID_TEXT, wxT("kW"), wxDefaultPosition, wxDefaultSize, 0);
      maxPowerUnits =
         new wxStaticText(this, ID_TEXT, wxT("kW"), wxDefaultPosition, wxDefaultSize, 0);

      // Efficiency and ISP and Constant Thrust
      efficiencyTxt =
         new wxStaticText( this, ID_TEXT, wxT(""GUI_ACCEL_KEY"Fixed Efficiency"),
                           wxDefaultPosition, wxDefaultSize, 0);
      ispTxt =
         new wxStaticText( this, ID_TEXT, wxT(""GUI_ACCEL_KEY"Isp"),
                           wxDefaultPosition, wxDefaultSize, 0);
      constantThrustTxt =
         new wxStaticText( this, ID_TEXT, wxT(""GUI_ACCEL_KEY"Constant Thrust"),
                           wxDefaultPosition, wxDefaultSize, 0);
      efficiencyTxtCtrl =
         new wxTextCtrl(this, ID_TEXTCTRL, wxT(""), wxDefaultPosition,
                        wxSize(otherTextWidth,20), 0, wxTextValidator(wxGMAT_FILTER_NUMERIC));
      ispTxtCtrl =
         new wxTextCtrl(this, ID_TEXTCTRL, wxT(""), wxDefaultPosition,
                        wxSize(otherTextWidth,20), 0, wxTextValidator(wxGMAT_FILTER_NUMERIC));
      constantThrustTxtCtrl =
         new wxTextCtrl(this, ID_TEXTCTRL, wxT(""), wxDefaultPosition,
                        wxSize(otherTextWidth,20), 0, wxTextValidator(wxGMAT_FILTER_NUMERIC));

      efficiencyUnits =
         new wxStaticText(this, ID_TEXT, wxT(""), wxDefaultPosition, wxDefaultSize, 0);
      ispUnits =
         new wxStaticText(this, ID_TEXT, wxT("s"), wxDefaultPosition, wxDefaultSize, 0);
      constantThrustUnits =
         new wxStaticText(this, ID_TEXT, wxT("N"), wxDefaultPosition, wxDefaultSize, 0);

      wxFlexGridSizer *electricSizer = new wxFlexGridSizer(3, 0, 0);
      electricSizer->Add(thrustModelTxt, 0, wxALIGN_LEFT|wxALIGN_CENTER_VERTICAL|wxALL, bsize);
      electricSizer->Add(thrustModelCB, 0, wxALIGN_LEFT|wxALL, bsize);
      electricSizer->Add(20,20);
      electricSizer->Add(minPowerTxt, 0, wxALIGN_LEFT|wxALIGN_CENTER_VERTICAL|wxALL, bsize);
      electricSizer->Add(minPowerTxtCtrl, 0, wxALIGN_LEFT|wxALIGN_CENTER_VERTICAL|wxALL, bsize);
      electricSizer->Add(minPowerUnits, 0, wxALIGN_LEFT|wxALIGN_CENTER_VERTICAL|wxALL, bsize);
      electricSizer->Add(maxPowerTxt, 0, wxALIGN_LEFT|wxALIGN_CENTER_VERTICAL|wxALL, bsize);
      electricSizer->Add(maxPowerTxtCtrl, 0, wxALIGN_LEFT|wxALIGN_CENTER_VERTICAL|wxALL, bsize);
      electricSizer->Add(maxPowerUnits, 0, wxALIGN_LEFT|wxALIGN_CENTER_VERTICAL|wxALL, bsize);
      electricSizer->Add(efficiencyTxt, 0, wxALIGN_LEFT|wxALIGN_CENTER_VERTICAL|wxALL, bsize);
      electricSizer->Add(efficiencyTxtCtrl, 0, wxALIGN_LEFT|wxALIGN_CENTER_VERTICAL|wxALL, bsize);
      electricSizer->Add(efficiencyUnits, 0, wxALIGN_LEFT|wxALIGN_CENTER_VERTICAL|wxALL, bsize);
      electricSizer->Add(ispTxt, 0, wxALIGN_LEFT|wxALIGN_CENTER_VERTICAL|wxALL, bsize);
      electricSizer->Add(ispTxtCtrl, 0, wxALIGN_LEFT|wxALIGN_CENTER_VERTICAL|wxALL, bsize);
      electricSizer->Add(ispUnits, 0, wxALIGN_LEFT|wxALIGN_CENTER_VERTICAL|wxALL, bsize);
      electricSizer->Add(constantThrustTxt, 0, wxALIGN_LEFT|wxALIGN_CENTER_VERTICAL|wxALL, bsize);
      electricSizer->Add(constantThrustTxtCtrl, 0, wxALIGN_LEFT|wxALIGN_CENTER_VERTICAL|wxALL, bsize);
      electricSizer->Add(constantThrustUnits, 0, wxALIGN_LEFT|wxALIGN_CENTER_VERTICAL|wxALL, bsize);

      electricBoxSizer->Add(electricSizer, 0, wxALIGN_CENTER|wxALL, 0);
   }

   //-----------------------------------------------------------------
   // add to page sizer
   //-----------------------------------------------------------------
   wxBoxSizer *pageSizer = new wxBoxSizer(wxVERTICAL);
   pageSizer->Add(coordSysBoxSizer, 0, wxALIGN_CENTER|wxGROW|wxALL, bsize);
   pageSizer->Add(vectorBoxSizer, 0, wxALIGN_CENTER|wxGROW|wxALL, bsize);
   pageSizer->Add(massBoxSizer, 0, wxALIGN_CENTER|wxGROW|wxALL, bsize);
   
   if (theObject->IsOfType(Gmat::THRUSTER))
   {
      if (theObject->IsOfType("ElectricThruster"))
      {
         pageSizer->Add(electricBoxSizer, 0, wxALIGN_CENTER|wxALL, bsize);
      }
      pageSizer->Add(coefSizer, 0, wxALIGN_CENTER|wxALL, bsize);
   }
   
   theMiddleSizer->Add(pageSizer, 0, wxALIGN_CENTRE|wxALL, bsize);
   
   #ifdef DEBUG_BURNPANEL_CREATE
   MessageInterface::ShowMessage("BurnThrusterPanel::Create() exiting\n");
   #endif
}


//------------------------------------------------------------------------------
// void LoadData()
//------------------------------------------------------------------------------
void BurnThrusterPanel::LoadData()
{
   #ifdef DEBUG_BURNPANEL_LOAD
   MessageInterface::ShowMessage("BurnThrusterPanel::LoadData() entered\n");
   #endif
   
   // Set object pointer for "Show Script"
   mObject = theObject;
   bool isImpBurn = false;
   if (theObject->GetType() == Gmat::IMPULSIVE_BURN)
      isImpBurn = true;
   
   if (isImpBurn)
   {
      thrustDir1 = "Element1";
      thrustDir2 = "Element2";
      thrustDir3 = "Element3";
   }
   else
   {
      thrustDir1 = "ThrustDirection1";
      thrustDir2 = "ThrustDirection2";
      thrustDir3 = "ThrustDirection3";
   }
   
   Integer paramID;
   
   try
   {
      paramID = theObject->GetParameterID("CoordinateSystem");
      coordSysName = theObject->GetStringParameter(paramID);
      coordSysComboBox->SetValue(coordSysName.c_str());
      
      paramID = theObject->GetParameterID("Origin");
      std::string objName = theObject->GetStringParameter(paramID);
      originComboBox->SetValue(objName.c_str());
      
      paramID = theObject->GetParameterID("Axes");
      objName = theObject->GetStringParameter(paramID);
      axesComboBox->SetValue(objName.c_str());
      
      paramID = theObject->GetParameterID(thrustDir1);
      elem1TextCtrl->SetValue(wxVariant(theObject->GetRealParameter(paramID)));
      
      paramID = theObject->GetParameterID(thrustDir2);
      elem2TextCtrl->SetValue(wxVariant(theObject->GetRealParameter(paramID)));
      
      paramID = theObject->GetParameterID(thrustDir3);
      elem3TextCtrl->SetValue(wxVariant(theObject->GetRealParameter(paramID)));
      
      paramID = theObject->GetParameterID("DecrementMass");
      decMassCheckBox->SetValue((wxVariant(theObject->GetBooleanParameter(paramID))));
      
      paramID = theObject->GetParameterID("GravitationalAccel");
      gravityAccelTextCtrl->SetValue((wxVariant(theObject->GetRealParameter(paramID))));
      
      paramID = theObject->GetParameterID("Tank");
      StringArray tanks = theObject->GetStringArrayParameter(paramID);   
      
      if (tanks.empty())
      {
         if (theGuiManager->GetNumFuelTank() > 0)
         {
            tankComboBox->Insert("No Fuel Tank Selected", 0);
            tankComboBox->SetSelection(0);
         }
      }
      else
      {
         tankName = tanks[0];
         tankComboBox->SetValue(tankName.c_str());
         isTankEmpty = false;
      }
      
      // Disable tank combo box if decrement mass is not checked
      if (!decMassCheckBox->IsChecked())
      {
         // Tanks needed to apply nontrivial coefficients, so don't disable
         //tankLabel->Disable();
         //tankComboBox->Disable();

         // g is only used to decrement mass
         gravityAccelLabel->Disable();
         gravityAccelTextCtrl->Disable();
         gravityAccelUnit->Disable();

         if (theObject->GetType() == Gmat::IMPULSIVE_BURN)
         {
            ispLabel->Disable();
            ispTextCtrl->Disable();
            ispUnit->Disable();
         }
      }
      else
      {
         // g is required to decrement mass
         gravityAccelLabel->Enable();
         gravityAccelTextCtrl->Enable();
         gravityAccelUnit->Enable();
      }

      if (theObject->IsOfType(Gmat::THRUSTER))
      {
         if (theObject->IsOfType("ChemicalThruster"))
         {
            // Get the initial values for the coefficients
            Integer cParamID  = 0;
            Integer kParamID  = 0;
            Integer coefCount = ChemicalThruster::COEFFICIENT_COUNT;
            std::stringstream cStrings("");
            std::stringstream kStrings("");
            Real cVal, kVal;
            for (Integer ii = 0; ii < coefCount; ii++)
            {
               cStrings << "C" << ii + 1;
               cParamID = theObject->GetParameterID(cStrings.str());
               cVal     = theObject->GetRealParameter(cParamID);
               #ifdef DEBUG_BURNPANEL_LOAD
                  MessageInterface::ShowMessage("Loading: %s =  %lf\n", cStrings.str().c_str(), cVal);
               #endif
               cCoefs.push_back(cVal);
               cCoefNames.push_back(cStrings.str());
               cStrings.str("");
            }
            for (Integer ii = 0; ii < coefCount; ii++)
            {
               kStrings << "K" << ii + 1;
               kParamID = theObject->GetParameterID(kStrings.str());
               kVal     = theObject->GetRealParameter(kParamID);
               #ifdef DEBUG_BURNPANEL_LOAD
                  MessageInterface::ShowMessage("Loading: %s =  %lf\n", kStrings.str().c_str(), kVal);
               #endif
               kCoefs.push_back(kVal);
               kCoefNames.push_back(kStrings.str());
               kStrings.str("");
            }
         }
         else // Electric Thruster
         {
            // Get the initial values for the coefficients
            Integer tParamID  = 0;
            Integer mfParamID = 0;
            Integer coefCount = ElectricThruster::ELECTRIC_COEFF_COUNT;
            std::stringstream tStrings("");
            std::stringstream mfStrings("");
            Real tVal, mfVal;
            for (Integer ii = 0; ii < coefCount; ii++)
            {
               tStrings << "ThrustCoeff" << ii + 1;
               tParamID = theObject->GetParameterID(tStrings.str());
               tVal     = theObject->GetRealParameter(tParamID);
               #ifdef DEBUG_BURNPANEL_LOAD
                  MessageInterface::ShowMessage("Loading: %s =  %lf\n", tStrings.str().c_str(), tVal);
               #endif
               tCoefs.push_back(tVal);
               tCoefNames.push_back(tStrings.str());
               tStrings.str("");
            }
            for (Integer ii = 0; ii < coefCount; ii++)
            {
               mfStrings << "MassFlowCoeff" << ii + 1;
               mfParamID = theObject->GetParameterID(mfStrings.str());
               mfVal     = theObject->GetRealParameter(mfParamID);
               #ifdef DEBUG_BURNPANEL_LOAD
                  MessageInterface::ShowMessage("Loading: %s =  %lf\n", mfStrings.str().c_str(), mfVal);
               #endif
               mfCoefs.push_back(mfVal);
               mfCoefNames.push_back(mfStrings.str());
               mfStrings.str("");
            }
         }
      }

      // Update Origin and Axes
      UpdateOriginAxes();
   }
   catch (BaseException &e)
   {
      MessageInterface::PopupMessage(Gmat::ERROR_, e.GetFullMessage());
   }
   
   #ifdef DEBUG_BURNPANEL_LOAD
   MessageInterface::ShowMessage("BurnThrusterPanel::LoadData() exiting\n");
   #endif
}

//------------------------------------------------------------------------------
// void SaveData()
//------------------------------------------------------------------------------
void BurnThrusterPanel::SaveData()
{
   #ifdef DEBUG_BURNPANEL_SAVE
   MessageInterface::ShowMessage("BurnThrusterPanel::SaveData() entered\n");
   #endif
   // create local copy of mObject
   if (localObject != NULL)
   {
	   delete localObject;
   }
   localObject = mObject->Clone();
   SaveData(localObject);

   // if no errors, save again
   if (canClose)
	   theObject->Copy(localObject);

   #ifdef DEBUG_BURNPANEL_SAVE
   MessageInterface::ShowMessage("BurnThrusterPanel::SaveData() exiting\n");
   #endif
}

   
//------------------------------------------------------------------------------
// void SaveData()
//------------------------------------------------------------------------------
void BurnThrusterPanel::SaveData(GmatBase *theObject)
{
   #ifdef DEBUG_BURNPANEL_SAVE
   MessageInterface::ShowMessage("BurnThrusterPanel::SaveData() entered\n");
   #endif
   
   canClose = true;
   std::string str;
   Real elem1, elem2, elem3, gravityAccel;
   bool realDataChanged = false;
   
   //-----------------------------------------------------------------
   // check values from text field
   //-----------------------------------------------------------------
   if (elem1TextCtrl->IsModified() || elem2TextCtrl->IsModified() ||
       elem3TextCtrl->IsModified() || gravityAccelTextCtrl->IsModified())
   {
      str = elem1TextCtrl->GetValue();
      CheckReal(elem1, str, thrustDir1, "Real Number");
      
      str = elem2TextCtrl->GetValue();
      CheckReal(elem2, str, thrustDir2, "Real Number");
      
      str = elem3TextCtrl->GetValue();
      CheckReal(elem3, str, thrustDir3, "Real Number");
      
      str = gravityAccelTextCtrl->GetValue();
      CheckReal(gravityAccel, str, "GravitationalAccel", "Real Number > 0", false,
                true, true);
      
      realDataChanged = true;      
   }
   
   if (!canClose)
      return;
   
   try 
   {
      Integer paramID;
      
      // Coordinate System      
      if (isCoordSysChanged)
      {
         paramID = theObject->GetParameterID("CoordinateSystem");
         theObject->SetStringParameter(paramID, coordSysName);
         isCoordSysChanged = false;
      }
      
      if (coordSysName == "Local")
      {
         // Origin
         paramID = theObject->GetParameterID("Origin");
         theObject->SetStringParameter(paramID, originComboBox->GetValue().c_str());
         
         // Axes
         paramID = theObject->GetParameterID("Axes");
         theObject->SetStringParameter(paramID, axesComboBox->GetValue().c_str());

         std::string axisValue = axesComboBox->GetValue().WX_TO_STD_STRING;
         if ((axisValue == "MJ2000Eq") || (axisValue == "SpacecraftBody"))
         {
            originLabel->Disable();
            originComboBox->Disable();
         }
         else
         {
            originLabel->Enable();
            originComboBox->Enable();
         }
      }
      
      // Save ThrustDirections
      if (realDataChanged)
      {
         paramID = theObject->GetParameterID(thrustDir1);
         theObject->SetRealParameter(paramID, elem1);
         
         paramID = theObject->GetParameterID(thrustDir2);
         theObject->SetRealParameter(paramID, elem2);
         
         paramID = theObject->GetParameterID(thrustDir3);
         theObject->SetRealParameter(paramID, elem3);
         
         paramID = theObject->GetParameterID("GravitationalAccel");
         theObject->SetRealParameter(paramID, gravityAccel);
      }
      
      // Always save DecrementMass
      // @todo If some base code computation involved, have separate flag (LOJ)
      paramID = theObject->GetParameterID("DecrementMass");
      if (decMassCheckBox->IsChecked())
         theObject->SetBooleanParameter(paramID, true);
      else
         theObject->SetBooleanParameter(paramID, false);
      
      // Save Tank
      if (isTankChanged)
      {
         isTankChanged = false;
         paramID = theObject->GetParameterID("Tank");
         
         if (theObject->TakeAction("ClearTanks", ""))
            if (tankName != "")
               theObject->SetStringParameter(paramID, tankName.c_str());
      }

      if (theObject->IsOfType(Gmat::THRUSTER))
      {
         if (theObject->IsOfType("ChemicalThruster"))
         {
            // Save C Coefficients
            if (areCCoefsChanged)
            {
               unsigned int coefSize = cCoefs.size();
               for (unsigned int i = 0; i < coefSize; i++)
               {
                  #ifdef DEBUG_BURNPANEL_SAVE_COEFS
                     MessageInterface::ShowMessage("Saving %s with value %lf\n", cCoefNames[i].c_str(), cCoefs[i]);
                  #endif
                  paramID = theObject->GetParameterID(cCoefNames[i]);
                  theObject->SetRealParameter(paramID, cCoefs[i]);
               }
            }

            // Save K Coefficients
            if (areKCoefsChanged)
            {
               unsigned int coefSize = kCoefs.size();
               for (unsigned int i = 0; i < coefSize; i++)
               {
                  #ifdef DEBUG_BURNPANEL_SAVE_COEFS
                     MessageInterface::ShowMessage("Saving %s with value %lf\n", kCoefNames[i].c_str(), kCoefs[i]);
                  #endif
                  paramID = theObject->GetParameterID(kCoefNames[i]);
                  theObject->SetRealParameter(paramID, kCoefs[i]);
               }
            }
         }
         else // ElectricThruster
         {
            // Save T Coefficients
            if (areTCoefsChanged)
            {
               unsigned int coefSize = tCoefs.size();
               for (unsigned int i = 0; i < coefSize; i++)
               {
                  #ifdef DEBUG_BURNPANEL_SAVE_COEFS
                     MessageInterface::ShowMessage("Saving %s with value %lf\n", tCoefNames[i].c_str(), tCoefs[i]);
                  #endif
                  paramID = theObject->GetParameterID(tCoefNames[i]);
                  theObject->SetRealParameter(paramID, tCoefs[i]);
               }
            }

            // Save MF Coefficients
            if (areMFCoefsChanged)
            {
               unsigned int coefSize = mfCoefs.size();
               for (unsigned int i = 0; i < coefSize; i++)
               {
                  #ifdef DEBUG_BURNPANEL_SAVE_COEFS
                     MessageInterface::ShowMessage("Saving %s with value %lf\n", mfCoefNames[i].c_str(), mfCoefs[i]);
                  #endif
                  paramID = theObject->GetParameterID(mfCoefNames[i]);
                  theObject->SetRealParameter(paramID, mfCoefs[i]);
               }
            }
         }
      }
   }
   catch(BaseException &ex)
   {
      MessageInterface::PopupMessage(Gmat::ERROR_, ex.GetFullMessage());
      canClose = false;
   }
   
   #ifdef DEBUG_BURNPANEL_SAVE
   MessageInterface::ShowMessage("BurnThrusterPanel::SaveData() exiting\n");
   #endif
}

//------------------------------------------------------------------------------
// void OnTextChange()
//------------------------------------------------------------------------------
void BurnThrusterPanel::OnTextChange(wxCommandEvent &event)
{
   EnableUpdate(true);
}

//------------------------------------------------------------------------------
// void OnCheckBoxChange(wxCommandEvent& event)
//------------------------------------------------------------------------------
void BurnThrusterPanel::OnCheckBoxChange(wxCommandEvent& event)
{
   if (decMassCheckBox->IsChecked())
   {
      // Disabling disabled so no need to enable
      //tankLabel->Enable();
      //tankComboBox->Enable();

      // g is only used to decrement mass
      gravityAccelLabel->Enable();
      gravityAccelTextCtrl->Enable();
      gravityAccelUnit->Enable();

      if (theObject->GetType() == Gmat::IMPULSIVE_BURN)
      {
         ispLabel->Enable();
         ispTextCtrl->Enable();
         ispUnit->Enable();
      }
   }
   else
   {
      // Tanks needed to apply nontrivial coefficients, so don't disable
      //tankLabel->Disable();
      //tankComboBox->Disable();

      // g is only used to decrement mass
      gravityAccelLabel->Disable();
      gravityAccelTextCtrl->Disable();
      gravityAccelUnit->Disable();

      if (theObject->GetType() == Gmat::IMPULSIVE_BURN)
      {
         ispLabel->Disable();
         ispTextCtrl->Disable();
         ispUnit->Disable();
      }
   }
   
   EnableUpdate(true);
}

//------------------------------------------------------------------------------
// void OnComboBoxChange()
//------------------------------------------------------------------------------
void BurnThrusterPanel::OnComboBoxChange(wxCommandEvent &event)
{
   if (event.GetEventObject() == coordSysComboBox)
   {
      UpdateOriginAxes();      
      isCoordSysChanged =  true;
      coordSysName = coordSysComboBox->GetStringSelection().c_str();
      EnableUpdate(true);
   }
   else if (event.GetEventObject() == tankComboBox)
   {
      isTankChanged = true;
      tankName = tankComboBox->GetStringSelection().c_str();
      if (tankName == "No Fuel Tank Selected")
         tankName = "";
      
      // remove "No Tank Selected" once tank is selected
      int pos = tankComboBox->FindString("No Fuel Tank Selected");
      if (pos != wxNOT_FOUND)
         tankComboBox->Delete(pos);
      
      EnableUpdate(true);
   }
   else if (event.GetEventObject() == axesComboBox)
   {
      std::string csName = coordSysComboBox->GetStringSelection().WX_TO_STD_STRING;

      if (csName == "Local")
      {
         std::string axisValue = axesComboBox->GetValue().WX_TO_STD_STRING;
         if ((axisValue == "MJ2000Eq") || (axisValue == "SpacecraftBody"))
         {
            originLabel->Disable();
            originComboBox->Disable();
         }
         else
         {
            originLabel->Enable();
            originComboBox->Enable();
         }
      }
   }
   // thrustModelCB will be NULL if the thruster is not Electric
   else if (event.GetEventObject() == thrustModelCB)
   {
      thrustModel = thrustModelCB->GetStringSelection().c_str();
      EnableDataForThrustModel(thrustModel);
      isThrustModelChanged =  true;
      EnableUpdate(true);
   }
}


//------------------------------------------------------------------------------
// void OnButtonClick()
//------------------------------------------------------------------------------
void BurnThrusterPanel::OnButtonClick(wxCommandEvent &event)
{  
//   bool isModified = false;
//   if (event.GetEventObject() == cCoefButton)
//   {
//      ThrusterCoefficientDialog tcDlg(this, -1, "ThrusterCoefficientDialog", theObject, "C", cCoefs);
//      tcDlg.ShowModal();
//      isModified = tcDlg.AreCoefsSaved();
//      if (isModified)
//      {
//         cCoefs.clear();
//         cCoefs      = tcDlg.GetCoefValues();
//
//         EnableUpdate(true);
//      }
//      areCCoefsChanged = areCCoefsChanged || isModified;
//   }
//   else if (event.GetEventObject() == kCoefButton)
//   {
//      ThrusterCoefficientDialog tcDlg(this, -1, "ImpulseCoefficientDialog", theObject, "K", kCoefs);
//      tcDlg.ShowModal();
//      isModified = tcDlg.AreCoefsSaved();
//      if (isModified)
//      {
//         kCoefs.clear();
//         kCoefs      = tcDlg.GetCoefValues();
//
//         EnableUpdate(true);
//      }
//      areKCoefsChanged = areKCoefsChanged || isModified;
//   }

   if (theObject->IsOfType("ChemicalThruster"))
   {
      ThrusterCoefficientDialog tcDlg(this, -1, "Chemical Thruster Configuration",
            theObject, ChemicalThruster::COEFFICIENT_COUNT, cCoefs, kCoefs);
      tcDlg.ShowModal();
      bool cSaved = tcDlg.AreCoefs1Saved();
      bool kSaved = tcDlg.AreCoefs2Saved();

      if (cSaved)
      {
         cCoefs.clear();
         cCoefs      = tcDlg.GetCoefs1Values();

         EnableUpdate(true);
      }
      areCCoefsChanged = areCCoefsChanged || cSaved;

      if (kSaved)
      {
         kCoefs.clear();
         kCoefs      = tcDlg.GetCoefs2Values();

         EnableUpdate(true);
      }
      areKCoefsChanged = areKCoefsChanged || kSaved;
   }
   else // ElectricThruster
   {
//      MessageInterface::ShowMessage("Electric Thruster Configuration not yet implemented.\n");
      ThrusterCoefficientDialog tcDlg(this, -1, "Electric Thruster Configuration",
            theObject, ElectricThruster::ELECTRIC_COEFF_COUNT, tCoefs, mfCoefs);
      tcDlg.ShowModal();

      bool tSaved  = tcDlg.AreCoefs1Saved();
      bool mfSaved = tcDlg.AreCoefs2Saved();

      if (tSaved)
      {
         tCoefs.clear();
         tCoefs      = tcDlg.GetCoefs1Values();

         EnableUpdate(true);
      }
      areTCoefsChanged = areTCoefsChanged || tSaved;

      if (mfSaved)
      {
         mfCoefs.clear();
         mfCoefs      = tcDlg.GetCoefs2Values();

         EnableUpdate(true);
      }
      areMFCoefsChanged = areMFCoefsChanged || mfSaved;
   }
}


//------------------------------------------------------------------------------
// void UpdateOriginAxes()
//------------------------------------------------------------------------------
void BurnThrusterPanel::UpdateOriginAxes()
{
   if (coordSysComboBox->GetValue() == "Local")
   {
      axisLabel->Enable();
      axesComboBox->Enable();

      std::string axisValue = axesComboBox->GetValue().WX_TO_STD_STRING;

      if ((axisValue == "MJ2000Eq") || (axisValue == "SpacecraftBody"))
      {
         originLabel->Disable();
         originComboBox->Disable();
      }
      else
      {
         originLabel->Enable();
         originComboBox->Enable();
      }
   }
   else
   {
      originLabel->Disable();
      originComboBox->Disable();
      axisLabel->Disable();
      axesComboBox->Disable();
   }
}

//------------------------------------------------------------------------------
// void EnableDataForThrustModel()
//------------------------------------------------------------------------------
void BurnThrusterPanel::EnableDataForThrustModel(const std::string &tModel)
{
   ispTxt->Enable();
   ispTxtCtrl->Enable();
   ispUnits->Enable();
   constantThrustTxt->Enable();
   constantThrustTxtCtrl->Enable();
   constantThrustUnits->Enable();
   efficiencyTxt->Enable();
   efficiencyTxtCtrl->Enable();
   efficiencyUnits->Enable();
   configButton->Enable();

   if (tModel != "ThrustMassPolynomial")
      configButton->Disable();


   if (tModel != "FixedEfficiency")
   {
      efficiencyTxt->Disable();
      efficiencyTxtCtrl->Disable();
      efficiencyUnits->Disable();
   }

   if (tModel != "ConstantThrustAndIsp")
   {
      constantThrustTxt->Disable();
      constantThrustTxtCtrl->Disable();
      constantThrustUnits->Disable();
   }

   if ((tModel != "FixedEfficiency") && (tModel != "ConstantThrustAndIsp"))
   {
      ispTxt->Disable();
      ispTxtCtrl->Disable();
      ispUnits->Disable();
   }
}
<|MERGE_RESOLUTION|>--- conflicted
+++ resolved
@@ -149,7 +149,7 @@
    //-----------------------------------------------------------------
    // Coordinate Systems 
    wxStaticText *coordSysLabel =
-      new wxStaticText(this, ID_TEXT, GUI_ACCEL_KEY"Coordinate System");
+      new wxStaticText(this, ID_TEXT, wxT(GUI_ACCEL_KEY"Coordinate System"));
    coordSysComboBox  =
       theGuiManager->GetCoordSysComboBox(this, ID_COMBOBOX, wxSize(150,-1));
    coordSysComboBox->SetToolTip(pConfig->Read(_T("CoordinateSystemHint")));
@@ -158,7 +158,7 @@
    coordSysComboBox->Insert("Local", 0);
    
    // Origin
-   originLabel = new wxStaticText(this, ID_TEXT, GUI_ACCEL_KEY"Origin");
+   originLabel = new wxStaticText(this, ID_TEXT, wxT(GUI_ACCEL_KEY"Origin"));
    originComboBox =
       theGuiManager->GetCelestialBodyComboBox(this, ID_COMBOBOX,
                                               wxSize(150,-1));
@@ -168,7 +168,7 @@
    StringArray axesLabels = theObject->GetPropertyEnumStrings("Axes");
    wxArrayString wxAxesLabels = ToWxArrayString(axesLabels);
    
-   axisLabel = new wxStaticText(this, ID_TEXT, GUI_ACCEL_KEY"Axes");
+   axisLabel = new wxStaticText(this, ID_TEXT, wxT(GUI_ACCEL_KEY"Axes"));
    
    axesComboBox = 
       new wxComboBox(this, ID_COMBOBOX, wxT(""), wxDefaultPosition, 
@@ -200,7 +200,7 @@
    
    // ThrustDirection1
    XUnitLabel = new wxStaticText(this, ID_TEXT, wxT(""));
-   XLabel = new wxStaticText(this, ID_TEXT, "ThrustDirection"GUI_ACCEL_KEY"1");
+   XLabel = new wxStaticText(this, ID_TEXT, wxT("ThrustDirection"GUI_ACCEL_KEY"1"));
    elem1TextCtrl =
       new wxTextCtrl(this, ID_TEXTCTRL, wxT(""), 
                       wxDefaultPosition, wxSize(150,-1), 0, wxTextValidator(wxGMAT_FILTER_NUMERIC));
@@ -210,7 +210,7 @@
    YUnitLabel =
       new wxStaticText(this, ID_TEXT, wxT(""));
    YLabel =
-      new wxStaticText(this, ID_TEXT, "ThrustDirection"GUI_ACCEL_KEY"2",
+      new wxStaticText(this, ID_TEXT, wxT("ThrustDirection"GUI_ACCEL_KEY"2"),
                         wxDefaultPosition,wxDefaultSize, 0);
    elem2TextCtrl =
       new wxTextCtrl(this, ID_TEXTCTRL, wxT(""), 
@@ -219,7 +219,7 @@
    
    // ThrustDirection3
    ZUnitLabel = new wxStaticText(this, ID_TEXT, wxT(""));
-   ZLabel = new wxStaticText(this, ID_TEXT, "ThrustDirection"GUI_ACCEL_KEY"3");
+   ZLabel = new wxStaticText(this, ID_TEXT, wxT("ThrustDirection"GUI_ACCEL_KEY"3"));
    elem3TextCtrl =
       new wxTextCtrl(this, ID_TEXTCTRL, wxT(""), 
                      wxDefaultPosition, wxSize(150,-1), 0, wxTextValidator(wxGMAT_FILTER_NUMERIC));
@@ -232,7 +232,7 @@
    {
       // Thruster Duty Cycle
       dutyCycleLabel =
-         new wxStaticText(this, ID_TEXT, "Duty "GUI_ACCEL_KEY"Cycle");
+         new wxStaticText(this, ID_TEXT, wxT("Duty "GUI_ACCEL_KEY"Cycle"));
       dutyCycleTextCtrl =
          new wxTextCtrl(this, ID_TEXTCTRL, wxT(""), 
                         wxDefaultPosition, wxSize(150,-1), 0, wxTextValidator(wxGMAT_FILTER_NUMERIC));
@@ -240,7 +240,7 @@
       
       // Thruster Scale Factor
       scaleFactorLabel =
-         new wxStaticText(this, ID_TEXT, "Thrust "GUI_ACCEL_KEY"Scale Factor");
+         new wxStaticText(this, ID_TEXT, wxT("Thrust "GUI_ACCEL_KEY"Scale Factor"));
       scaleFactorTextCtrl =
          new wxTextCtrl(this, ID_TEXTCTRL, wxT(""),
                         wxDefaultPosition, wxSize(150,-1), 0, wxTextValidator(wxGMAT_FILTER_NUMERIC));
@@ -281,13 +281,13 @@
    //-----------------------------------------------------------------
    // Decrement mass
    decMassCheckBox =
-      new wxCheckBox(this, ID_CHECKBOX, GUI_ACCEL_KEY"Decrement Mass",
+      new wxCheckBox(this, ID_CHECKBOX, wxT(GUI_ACCEL_KEY"Decrement Mass"),
                      wxDefaultPosition, wxSize(-1, -1), bsize);
    decMassCheckBox->SetToolTip(pConfig->Read(_T("DecrementMassHint")));
    
    //Tank
    tankLabel =
-      new wxStaticText(this, ID_TEXT, GUI_ACCEL_KEY"Tank");
+      new wxStaticText(this, ID_TEXT, wxT(GUI_ACCEL_KEY"Tank"));
    tankComboBox =
       theGuiManager->GetFuelTankComboBox(this, ID_COMBOBOX, wxSize(150,-1));
    tankComboBox->SetToolTip(pConfig->Read(_T("TankHint")));
@@ -299,7 +299,7 @@
    if (theObject->IsOfType(Gmat::IMPULSIVE_BURN))
    {
       ispLabel =
-         new wxStaticText(this, ID_TEXT, GUI_ACCEL_KEY"Isp");
+         new wxStaticText(this, ID_TEXT, wxT(GUI_ACCEL_KEY"Isp"));
       ispTextCtrl =
          new wxTextCtrl(this, ID_TEXTCTRL, wxT(""), 
                         wxDefaultPosition, wxSize(150,-1), 0, wxTextValidator(wxGMAT_FILTER_NUMERIC));
@@ -310,7 +310,7 @@
    
    // Gravitational Acceleration
    gravityAccelLabel =
-      new wxStaticText(this, ID_TEXT, GUI_ACCEL_KEY"GravitationalAccel");
+      new wxStaticText(this, ID_TEXT, wxT(GUI_ACCEL_KEY"GravitationalAccel"));
    gravityAccelTextCtrl =
       new wxTextCtrl(this, ID_TEXTCTRL, wxT(""), 
                      wxDefaultPosition, wxSize(150,-1), 0, wxTextValidator(wxGMAT_FILTER_NUMERIC));
@@ -321,19 +321,12 @@
    // Coefficients for Thruster only
    if (theObject->IsOfType(Gmat::THRUSTER))
    {
-<<<<<<< HEAD
-      cCoefButton = new wxButton(this, ID_BUTTON, "Edit "GUI_ACCEL_KEY"Thruster Coef.");
-      cCoefButton->SetToolTip(pConfig->Read(_T("EditThrusterCoefficientHint")));
-      kCoefButton = new wxButton(this, ID_BUTTON, "Edit "GUI_ACCEL_KEY"Impulse Coef.");
-      kCoefButton->SetToolTip(pConfig->Read(_T("EditImpulseCoefficientHint")));
-=======
 //      cCoefButton = new wxButton(this, ID_BUTTON, wxT("Edit "GUI_ACCEL_KEY"Thruster Coef."));
 //      cCoefButton->SetToolTip(pConfig->Read(_T("EditThrusterCoefficientHint")));
 //      kCoefButton = new wxButton(this, ID_BUTTON, wxT("Edit "GUI_ACCEL_KEY"Impulse Coef."));
 //      kCoefButton->SetToolTip(pConfig->Read(_T("EditImpulseCoefficientHint")));
       configButton = new wxButton(this, ID_BUTTON, wxT(""GUI_ACCEL_KEY"Configure Polynomials"));
       configButton->SetToolTip(pConfig->Read(_T("ConfigPolynomialsHint")));
->>>>>>> 4f856b7f
    }
    
    wxBoxSizer *coefSizer = new wxBoxSizer(wxHORIZONTAL);
@@ -767,7 +760,7 @@
          paramID = theObject->GetParameterID("Axes");
          theObject->SetStringParameter(paramID, axesComboBox->GetValue().c_str());
 
-         std::string axisValue = axesComboBox->GetValue().WX_TO_STD_STRING;
+         std::string axisValue = axesComboBox->GetValue().c_str();
          if ((axisValue == "MJ2000Eq") || (axisValue == "SpacecraftBody"))
          {
             originLabel->Disable();
@@ -971,11 +964,11 @@
    }
    else if (event.GetEventObject() == axesComboBox)
    {
-      std::string csName = coordSysComboBox->GetStringSelection().WX_TO_STD_STRING;
+      std::string csName = coordSysComboBox->GetStringSelection().c_str();
 
       if (csName == "Local")
       {
-         std::string axisValue = axesComboBox->GetValue().WX_TO_STD_STRING;
+         std::string axisValue = axesComboBox->GetValue().c_str();
          if ((axisValue == "MJ2000Eq") || (axisValue == "SpacecraftBody"))
          {
             originLabel->Disable();
@@ -1101,7 +1094,7 @@
       axisLabel->Enable();
       axesComboBox->Enable();
 
-      std::string axisValue = axesComboBox->GetValue().WX_TO_STD_STRING;
+      std::string axisValue = axesComboBox->GetValue().c_str();
 
       if ((axisValue == "MJ2000Eq") || (axisValue == "SpacecraftBody"))
       {
