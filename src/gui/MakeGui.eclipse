--- conflicted
+++ resolved
@@ -330,11 +330,7 @@
 ifeq ($(LINUX_MAC), 1)
 $(WXTARGET) : $(OBJECTS) $(LIBNAME)
 	$(CPP) $(OBJECTS) $(LIBS) -o $(WXTARGET) $(LINK_FLAGS) $(GUI_LINK_FLAGS)
-<<<<<<< HEAD
-	chrpath -r '$$ORIGIN:$$ORIGIN/lib:$$ORIGIN/../plugins' $(WXTARGET)
-=======
 	chrpath -r '$$ORIGIN:$$ORIGIN/lib' $(WXTARGET)
->>>>>>> 763f9064
 	mv -f $(WXTARGET)* ../../application/$(GMAT_BIN_DIR)/.
 	cp -f $(LIBNAME) ../../application/$(GMAT_BIN_DIR)/.
 else
@@ -358,11 +354,7 @@
 ifeq ($(LINUX_MAC), 1)
 $(WXTARGET) : $(OBJECTS) $(LIBS)
 	$(CPP) $(OBJECTS) $(LIBS) -o $(WXTARGET) $(LINK_FLAGS) $(GUI_LINK_FLAGS)
-<<<<<<< HEAD
-	chrpath -r '$$ORIGIN:$$ORIGIN/lib:$$ORIGIN/../plugins' $(WXTARGET)
-=======
 	chrpath -r '$$ORIGIN:$$ORIGIN/lib' $(WXTARGET)
->>>>>>> 763f9064
 	mv -f $(WXTARGET)* ../../application/$(GMAT_BIN_DIR)/.
 else
 $(WXTARGET) : $(OBJECTS) $(GMAT_ICON_O) $(LIBS)
